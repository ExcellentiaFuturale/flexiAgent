--- conflicted
+++ resolved
@@ -520,49 +520,8 @@
                         That causes DHCP service to stop monitoring of the recreated interface.
                         Therefor we have to restart it on modify-interface completion.
         """
-<<<<<<< HEAD
-        (restart_router, gateways, restart_dhcp_service) = \
-        (False,          [],       False)
-
-        if re.match('(add|remove)-interface', request['message']):
-            if self.state_is_started():
-                restart_router = True
-            return (restart_router, gateways, restart_dhcp_service)
-        elif request['message'] != 'aggregated':
-            return (restart_router, gateways, restart_dhcp_service)
-        else:   # aggregated request
-            add_remove_requests = {}
-            modify_requests = {}
-            for _request in request['params']['requests']:
-                if re.match('(add|remove)-interface', _request['message']):
-                    dev_id = _request['params']['dev_id']
-                    if not dev_id in add_remove_requests:
-                        add_remove_requests[dev_id] = _request
-                    else:
-                        # This add/remove complements pair created for modify-X
-
-                        # Fetch gateway from the add-interface
-                        #
-                        gw = add_remove_requests[dev_id]['params'].get('gateway')
-                        if not gw:
-                            gw = _request['message'].get('gateway')
-                        if gw:
-                            gateways.append(gw)
-
-                        # Move the request to the set of modify-interface-s
-                        #
-                        del add_remove_requests[dev_id]
-                        modify_requests[dev_id] = _request
-
-            if add_remove_requests and self.state_is_started():
-                restart_router = True
-            if modify_requests and self.state_is_started():
-                restart_dhcp_service = True
-            return (restart_router, gateways, restart_dhcp_service)
-=======
-
-        def _should_reconnect_agent_on_modify_interface(new_params):
-            old_params = self.cfg_db.get_interfaces(dev_id=new_params['dev_id'])[0]
+
+        def _should_reconnect_agent_on_modify_interface(old_params, new_params):
             if new_params.get('addr') and new_params.get('addr') != old_params.get('addr'):
                 return True
             if new_params.get('gateway') != old_params.get('gateway'):
@@ -575,40 +534,59 @@
         (restart_router, reconnect_agent, gateways, restart_dhcp_service) = \
         (False,          False,           [],       False)
 
-        if self.state_is_started():
-            if re.match('(add|remove)-interface', request['message']):
+        if re.match('(add|remove)-interface', request['message']):
+            if self.state_is_started():
                 restart_router  = True
                 reconnect_agent = True
-            elif request['message'] == 'modify-interface':
-                reconnect_agent = _should_reconnect_agent_on_modify_interface(request['params'])
-                restart_dhcp_service = True
-            elif request['message'] == 'aggregated':
-                for _request in request['params']['requests']:
-                    if re.match('(add|remove)-interface', _request['message']):
-                        restart_router = True
-                        reconnect_agent = True
-                    elif _request['message'] == 'modify-interface':
-                        restart_dhcp_service = True
-                        if _should_reconnect_agent_on_modify_interface(_request['params']):
-                            reconnect_agent = True
-
-        if re.match('(start|stop)-router', request['message']):
+            return (restart_router, reconnect_agent, gateways, restart_dhcp_service)
+        elif re.match('(start|stop)-router', request['message']):
             reconnect_agent = True
-        elif re.match('modify-interface', request['message']):
-            gw = request['params'].get('gateway')
-            if gw:
-                gateways.append(gw)
-        elif request['message'] == 'aggregated':
+            return (restart_router, reconnect_agent, gateways, restart_dhcp_service)
+        elif request['message'] != 'aggregated':
+            return (restart_router, reconnect_agent, gateways, restart_dhcp_service)
+        else:   # aggregated request
+            add_remove_requests = {}
+            modify_requests = {}
             for _request in request['params']['requests']:
                 if re.match('(start|stop)-router', _request['message']):
                     reconnect_agent = True
-                elif re.match('modify-interface', _request['message']):
-                    gw = _request['params'].get('gateway')
-                    if gw:
-                        gateways.append(gw)
-
-        return (restart_router, reconnect_agent, gateways, restart_dhcp_service)
->>>>>>> c997b856
+                elif re.match('(add|remove)-interface', _request['message']):
+                    dev_id = _request['params']['dev_id']
+                    if not dev_id in add_remove_requests:
+                        add_remove_requests[dev_id] = _request
+                    else:
+                        # This add/remove complements pair created for modify-X
+
+                        # Fetch gateway from the add-interface
+                        #
+                        gw = add_remove_requests[dev_id]['params'].get('gateway')
+                        if not gw:
+                            gw = _request['params'].get('gateway')
+                        if gw:
+                            gateways.append(gw)
+
+                        # Find out if IP/metric/GW of WAN interface was modified.
+                        # If it was, the agent should be reconnected.
+                        #
+                        if (_request['message'] == 'add-interface'):
+                            new_params = _request['params']
+                            old_params = add_remove_requests[dev_id]['params']
+                        else:
+                            old_params = _request['params']
+                            new_params = add_remove_requests[dev_id]['params']
+                        if _should_reconnect_agent_on_modify_interface(old_params, new_params):
+                            reconnect_agent = True
+
+                        # Move the request to the set of modify-interface-s
+                        #
+                        del add_remove_requests[dev_id]
+                        modify_requests[dev_id] = _request
+
+            if add_remove_requests and self.state_is_started():
+                restart_router = True
+            if modify_requests and self.state_is_started():
+                restart_dhcp_service = True
+            return (restart_router, reconnect_agent, gateways, restart_dhcp_service)
 
     def _preprocess_request(self, request):
         """Some requests require preprocessing. For example before handling
