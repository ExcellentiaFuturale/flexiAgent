#! /usr/bin/python

################################################################################
# flexiWAN SD-WAN software - flexiEdge, flexiManage.
# For more information go to https://flexiwan.com
#
# Copyright (C) 2019  flexiWAN Ltd.
#
# This program is free software: you can redistribute it and/or modify it under
# the terms of the GNU Affero General Public License as published by the Free
# Software Foundation, either version 3 of the License, or (at your option) any
# later version.
#
# This program is distributed in the hope that it will be useful,
# but WITHOUT ANY WARRANTY; without even the implied warranty of MERCHANTABILITY
# or FITNESS FOR A PARTICULAR PURPOSE.
# See the GNU Affero General Public License for more details.
#
# You should have received a copy of the GNU Affero General Public License
# along with this program. If not, see <https://www.gnu.org/licenses/>.
################################################################################

import copy
import os
import re
import time
import threading
import traceback
import yaml
import json
import subprocess

import fwagent
import fwglobals
import fwutils
import fwnetplan
import fwtranslate_add_tunnel

from fwapplications import FwApps
from fwmultilink import FwMultilink
from fwpolicies import FwPolicies
from vpp_api import VPP_API

import fwtunnel_stats

fwrouter_modules = {
    'fwtranslate_revert':          __import__('fwtranslate_revert') ,
    'fwtranslate_start_router':    __import__('fwtranslate_start_router'),
    'fwtranslate_add_interface':   __import__('fwtranslate_add_interface'),
    'fwtranslate_add_route':       __import__('fwtranslate_add_route'),
    'fwtranslate_add_tunnel':      __import__('fwtranslate_add_tunnel'),
    'fwtranslate_add_dhcp_config': __import__('fwtranslate_add_dhcp_config'),
    'fwtranslate_add_app':         __import__('fwtranslate_add_app'),
    'fwtranslate_add_policy':      __import__('fwtranslate_add_policy')
}

fwrouter_translators = {
    'start-router':             {'module':'fwtranslate_start_router',    'api':'start_router'},
    'stop-router':              {'module':'fwtranslate_revert',          'api':'revert'},
    'add-interface':            {'module':'fwtranslate_add_interface',   'api':'add_interface'},
    'remove-interface':         {'module':'fwtranslate_revert',          'api':'revert'},
    'modify-interface':         {'module':'fwtranslate_add_interface',   'api':'modify_interface'},
    'add-route':                {'module':'fwtranslate_add_route',       'api':'add_route'},
    'remove-route':             {'module':'fwtranslate_revert',          'api':'revert'},
    'add-tunnel':               {'module':'fwtranslate_add_tunnel',      'api':'add_tunnel'},
    'remove-tunnel':            {'module':'fwtranslate_revert',          'api':'revert'},
    'add-dhcp-config':          {'module':'fwtranslate_add_dhcp_config', 'api':'add_dhcp_config'},
    'remove-dhcp-config':       {'module':'fwtranslate_revert',          'api':'revert'},
    'add-application':          {'module':'fwtranslate_add_app',         'api':'add_app'},
    'remove-application':       {'module':'fwtranslate_revert',          'api':'revert'},
    'add-multilink-policy':     {'module':'fwtranslate_add_policy',      'api':'add_policy'},
    'remove-multilink-policy':  {'module':'fwtranslate_revert',          'api':'revert'},
}

class FWROUTER_API:
    """This is Router API class representation.
    The Router API class provides control over vpp.
    That includes:
    - start and stop vpp functionality
    - wrappers for vpp configuration APIs
    - collecting statistics about vpp activity
    - monitoring vpp and restart it on exceptions
    - restoring vpp configuration on vpp restart or on device reboot

    :param multilink_db_file: name of file that stores persistent multilink data
    """
    def __init__(self, multilink_db_file):
        """Constructor method
        """
        self.vpp_api         = VPP_API()
        self.multilink       = FwMultilink(multilink_db_file)
        self.router_started  = False
        self.router_starting = False
        self.router_stopping = False
        self.router_failure  = False
        self.thread_watchdog = None
        self.thread_tunnel_stats = None
        self.thread_dhcpc    = None
        self.lock            = threading.RLock()   # Enable only one concurrent request handling  - either request received by the main connection thread or request injected from other thread, e.g. the FwWanMonitor thread

        # Initialize global data that persists device reboot / daemon restart.
        #
        if not 'router_api' in fwglobals.g.db:
            fwglobals.g.db['router_api'] = { 'sa_id' : 0 }

    def finalize(self):
        """Destructor method
        """
        self._stop_threads()  # IMPORTANT! Do that before rest of finalizations!
        self.vpp_api.finalize()
        del self.lock
        self.lock = None

    def watchdog(self):
        """Watchdog thread.
        Its function is to monitor if VPP process is alive.
        Otherwise it will start VPP and restore configuration from DB.
        """
        while self.router_started:
            time.sleep(1)  # 1 sec
            try:           # Ensure thread doesn't exit on exception
                if not fwutils.vpp_does_run():      # This 'if' prevents debug print by restore_vpp_if_needed() every second
                    fwglobals.log.debug("watchdog: initiate restore")

                    self.vpp_api.disconnect_from_vpp()      # Reset connection to vpp to force connection renewal
                    self.router_started = False             # Reset state so configuration will applied correctly
                    self._restore_vpp()                     # Rerun VPP and apply configuration

                    fwglobals.log.debug("watchdog: restore finished")
            except Exception as e:
                fwglobals.log.error("%s: %s (%s)" %
                    (threading.current_thread().getName(), str(e), traceback.format_exc()))
                pass

    def tunnel_stats_thread(self):
        """Tunnel statistics thread.
        Its function is to monitor tunnel state and RTT.
        It is implemented by pinging the other end of the tunnel.
        """
        self._fill_tunnel_stats_dict()
        while self.router_started:
            time.sleep(1)  # 1 sec
            try:           # Ensure thread doesn't exit on exception
                fwtunnel_stats.tunnel_stats_test()
            except Exception as e:
                fwglobals.log.error("%s: %s (%s)" %
                    (threading.current_thread().getName(), str(e), traceback.format_exc()))
                pass

    def dhcpc_thread(self):
        """DHCP client thread.
        Its function is to monitor state of WAN interfaces with DHCP.
        """
        while self.router_started:
            time.sleep(1)  # 1 sec

            try:  # Ensure thread doesn't exit on exception
                apply_netplan = False
                wan_list = fwglobals.g.router_cfg.get_interfaces(type='wan')

                for wan in wan_list:
                    dhcp = wan.get('dhcp', 'no')
                    if dhcp == 'no':
                        continue

                    name = fwutils.dev_id_to_tap(wan['dev_id'])
<<<<<<< HEAD
                    addr = fwutils.get_interface_address(name)
                    if name and not addr:
=======
                    addr = fwutils.get_interface_address(name, log=False)
                    if not addr:
>>>>>>> 405429b9
                        fwglobals.log.debug("dhcpc_thread: %s has no ip address" % name)
                        apply_netplan = True

                if apply_netplan:
                    default_route_changed = fwutils.netplan_apply('dhcpc_thread')
                    if default_route_changed:
                        fwglobals.g.fwagent.disconnect()
                    time.sleep(10)

            except Exception as e:
                fwglobals.log.error("%s: %s (%s)" %
                    (threading.current_thread().getName(), str(e), traceback.format_exc()))
                pass

    def restore_vpp_if_needed(self):
        """Restore VPP.
        If vpp doesn't run because of crash or device reboot,
        and it was started by management, start vpp and restore it's configuration.
        We do that by simulating 'start-router' request.
        Restore router state always to support multiple instances of Fwagent.

        :returns: `False` if no restore was performed, `True` otherwise.
        """
        self._restore_router_failure()

        # If vpp runs already, or if management didn't request to start it, return.
        vpp_runs = fwutils.vpp_does_run()
        vpp_should_be_started = fwglobals.g.router_cfg.exists({'message': 'start-router'})
        if vpp_runs or not vpp_should_be_started:
            fwglobals.log.debug("restore_vpp_if_needed: no need to restore(vpp_runs=%s, vpp_should_be_started=%s)" %
                (str(vpp_runs), str(vpp_should_be_started)))
            self.router_started = vpp_runs
            fwnetplan.restore_linux_netplan_files()
            if self.router_started:
                fwglobals.log.debug("restore_vpp_if_needed: vpp_pid=%s" % str(fwutils.vpp_pid()))
                self._start_threads()
                netplan_files = fwnetplan.get_netplan_filenames()
                fwnetplan._set_netplan_filename(netplan_files)
            return False

        self._restore_vpp()
        return True

    def _restore_vpp(self):
        fwglobals.log.info("===restore vpp: started===")
        try:
            with FwApps(fwglobals.g.APP_REC_DB_FILE) as db_app_rec:
                db_app_rec.clean()
            with FwMultilink(fwglobals.g.MULTILINK_DB_FILE) as db_multilink:
                db_multilink.clean()
            with FwPolicies(fwglobals.g.POLICY_REC_DB_FILE) as db_policies:
                db_policies.clean()
            fwglobals.g.cache.dev_id_to_vpp_tap_name = {}
            self.call({'message':'start-router'})
        except Exception as e:
            fwglobals.log.excep("restore_vpp_if_needed: %s" % str(e))
            self._set_router_failure("failed to restore vpp configuration")
        fwglobals.log.info("====restore vpp: finished===")

    def start_router(self):
        """Execute start router command.
        """
        fwglobals.log.info("FWROUTER_API: start_router")
        if self.router_started == False:
            self.call({'message':'start-router'})
        fwglobals.log.info("FWROUTER_API: start_router: started")

    def stop_router(self):
        """Execute stop router command.
        """
        fwglobals.log.info("FWROUTER_API: stop_router")
        if self.router_started == True:
            self.call({'message':'stop-router'})
        fwglobals.log.info("FWROUTER_API: stop_router: stopped")

    def is_starting_stopping(self):
        return (self.router_starting or self.router_stopping)

    def call(self, request):
        """Executes router configuration request: 'add-X','remove-X' or 'modify-X'.

        :param request: The request received from flexiManage.

        :returns: Status codes dictionary.
        """
        with self.lock:

            dont_revert_on_failure = request.get('internals', {}).get('dont_revert_on_failure', False)

            # First of all strip out requests that have no impact on configuration,
            # like 'remove-X' for not existing configuration items and 'add-X' for
            # existing configuration items.
            #
            new_request = self._strip_noop_request(request)
            if not new_request:
                fwglobals.log.debug("FWROUTER_API::call: ignore no-op request: %s" % json.dumps(request))
                return { 'ok': 1, 'message':'request has no impact' }
            request = new_request

            # Now find out if:
            # 1. VPP should be restarted as a result of request execution.
            #    It should be restarted on addition/removal interfaces in order
            #    to capture new interface /release old interface back to Linux.
            # 2. Agent should reconnect proactively to flexiManage.
            #    It should reconnect on add-/remove-/modify-interface, as they might
            #    impact on connection under the connection legs. So it might take
            #    a time for connection to detect the change, to report error and to
            #    reconnect again by the agent infinite connection loop with random
            #    sleep between retrials.
            # 3. Gateway of WAN interfaces are going to be modified.
            #    In this case we have to ping the GW-s after modification.
            #    See explanations on that workaround later in this function.
            #
            (restart_router, reconnect_agent, gateways) = self._analyze_request(request)

            # Some requests require preprocessing.
            # For example before handling 'add-application' the currently configured
            # applications should be removed. The simplest way to do that is just
            # to simulate 'remove-application' receiving. Hence need in preprocessing.
            # The preprocessing adds the simulated 'remove-application' request to the
            # the real received 'add-application' forming thus new aggregation request.
            #
            request = self._preprocess_request(request)

            # Stop vpp if it should be restarted.
            #
            if restart_router:
                fwglobals.g.router_api._call_simple({'message':'stop-router'})

            # Finally handle the request
            #
            if request['message'] == 'aggregated':
                reply = self._call_aggregated(request['params']['requests'], dont_revert_on_failure)
            else:
                reply = self._call_simple(request)

            # Start vpp if it should be restarted
            #
            if restart_router:
                fwglobals.g.router_api._call_simple({'message':'start-router'})

            # Reconnect agent if needed
            #
            if reconnect_agent:
                fwglobals.g.fwagent.reconnect()


            ########################################################################
            # Workaround for following problem:
            # Today 'modify-interface' request is replaced by pair of correspondent
            # 'remove-interface' and 'add-interface' requests. if 'modify-interface'
            # request changes IP or GW of WAN interface, the correspondent
            # 'remove-interface' removes GW from the Linux neighbor table, but the
            # consequent 'add-interface' does not add it back.
            # As a result the VPP FIB is stuck with DROP rule for that interface,
            # and traffic on that interface is dropped.
            # The workaround below enforces Linux to update the neighbor table with
            # the latest GW-s. That causes VPPSB to propagate the ARP information
            # into VPP FIB.
            # Note we do this even if 'modify-interface' failed, as before failure
            # it might succeed to remove few interfaces from Linux.
            ########################################################################
            if gateways:
                # Delay 5 seconds to make sure Linux interfaces were initialized
                time.sleep(5)
                for gw in gateways:
                    try:
                        cmd = 'ping -c 3 %s' % gw
                        output = subprocess.check_output(cmd, shell=True)
                        fwglobals.log.debug("FWROUTER_API: call: %s: %s" % (cmd, output))
                    except Exception as e:
                        fwglobals.log.debug("FWROUTER_API: call: %s: %s" % (cmd, str(e)))

            return reply


    def _call_aggregated(self, requests, dont_revert_on_failure=False):
        """Execute multiple requests.
        It do that as an atomic operation,
        i.e. if one of requests fails, all the previous are reverted.

        :param requests:    Request list.
        :param dont_revert_on_failure:  If True the succeeded requests in list
                            will not be reverted on failure of any request.
                            This bizare logic is used for device sync feature,
                            where there is no need to restore configuration,
                            as it is out of sync with the flexiManage.

        :returns: Status codes dictionary.
        """
        fwglobals.log.debug("FWROUTER_API: === start handling aggregated request ===")

        for (idx, request) in enumerate(requests):

            # Don't print too large requests, if needed check print on request receiving
            #
            if request['message'] == 'add-application' or request['message'] == 'remove-application':
                str_request = request['message'] + '...'
            else:
                str_request = json.dumps(request)

            try:
                fwglobals.log.debug("_call_aggregated: handle request %s" % str_request)
                self._call_simple(request)
            except Exception as e:
                if dont_revert_on_failure:
                    raise e
                # Revert previously succeeded simple requests
                fwglobals.log.error("_call_aggregated: failed to handle %s. reverting previous requests..." % str_request)
                for request in reversed(requests[0:idx]):
                    try:
                        op = request['message']
                        request['message'] = op.replace('add-','remove-') if re.match('add-', op) else op.replace('remove-','add-')
                        self._call_simple(request)
                    except Exception as e:
                        # on failure to revert move router into failed state
                        err_str = "_call_aggregated: failed to revert request %s while running rollback on aggregated request" % op
                        fwglobals.log.excep("%s: %s" % (err_str, format(e)))
                        self._set_router_failure(err_str)
                        pass
                raise e

        fwglobals.log.debug("FWROUTER_API: === end handling aggregated request ===")
        return {'ok':1}

    def _fill_tunnel_stats_dict(self):
        """Get tunnels their corresponding loopbacks ip addresses
        to be used by tunnel statistics thread.
        """
        fwtunnel_stats.tunnel_stats_clear()
        tunnels = fwglobals.g.router_cfg.get_tunnels()
        for params in tunnels:
            id   = params['tunnel-id']
            addr = params['loopback-iface']['addr']
            fwtunnel_stats.tunnel_stats_add(id, addr)

    def _call_simple(self, request):
        """Execute single request.

        :param request: The request received from flexiManage.

        :returns: Status codes dictionary.
        """
        try:
            req = request['message']

            router_was_started = fwutils.vpp_does_run()

            # The 'add-application' and 'add-multilink-policy' requests should
            # be translated and executed only if VPP runs, as the translations
            # depends on VPP API-s output. Therefore if VPP does not run,
            # just save the requests in database and return.
            #
            if router_was_started == False and \
               (req == 'add-application' or req == 'add-multilink-policy'):
               fwglobals.g.router_cfg.update(request)
               return {'ok':1}

            # Translate request to list of commands to be executed
            cmd_list = self._translate(request)

            # Execute list of commands. Do it only if vpp runs.
            # Some 'remove-XXX' requests must be executed
            # even if vpp doesn't run right now. This is to clean stuff in Linux
            # that was added by correspondent 'add-XXX' request if the last was
            # applied to running vpp.
            #
            if router_was_started or req == 'start-router':
                self._execute(request, cmd_list)
                executed = True
            elif re.match('remove-',  req):
                self._execute(request, cmd_list, filter='must')
                executed = True
            else:
                executed = False

            # Save successfully handled configuration request into database.
            # We need it and it's translation to execute future 'remove-X'
            # requests as they are generated by reverting of correspondent
            # 'add-X' translations from last to the first. As well they are
            # needed to restore VPP configuration on device reboot or start of
            # crashed VPP by watchdog.
            #
            try:
                fwglobals.g.router_cfg.update(request, cmd_list, executed)
            except Exception as e:
                self._revert(cmd_list)
                raise e

            if re.match('(add|remove)-tunnel',  req):
                self._fill_tunnel_stats_dict()

        except Exception as e:
            err_str = "FWROUTER_API::_call_simple: %s" % str(traceback.format_exc())
            fwglobals.log.error(err_str)
            if req == 'start-router':
                self._set_router_failure('failed to start router')
            raise e

        return {'ok':1}


    def _translate(self, request):
        """Translate request in a series of commands.

        :param request: The request received from flexiManage.

        :returns: list of commands.
        """
        req    = request['message']
        params = request.get('params')

        api_defs = fwrouter_translators.get(req)
        assert api_defs, 'FWROUTER_API: there is no api for request "%s"' % req

        module = fwrouter_modules.get(fwrouter_translators[req]['module'])
        assert module, 'FWROUTER_API: there is no module for request "%s"' % req

        func = getattr(module, fwrouter_translators[req]['api'])
        assert func, 'FWROUTER_API: there is no api function for request "%s"' % req

        if fwrouter_translators[req]['api'] == 'revert':
            cmd_list = func(request)
            return cmd_list

        cmd_list = func(params) if params else func()
        return cmd_list

    def _translate_modify(self, request):
        """Translate modify request in a series of commands.

        :param request: The request received from flexiManage.

        :returns: list of commands.
        """
        req         = request['message']
        params      = request.get('params')
        old_params  = fwglobals.g.router_cfg.get_params(request)

        # First of all check if the received parameters differs from the existing ones
        same = fwutils.compare_request_params(params, old_params)
        if same:
            return []

        api_defs = fwrouter_translators.get(req)
        if not api_defs:
            # This 'modify-X' is not supported (yet?)
            return []

        module = fwrouter_modules.get(fwrouter_translators[req]['module'])
        assert module, 'FWROUTER_API: there is no module for request "%s"' % req

        func = getattr(module, fwrouter_translators[req]['api'])
        assert func, 'FWROUTER_API: there is no api function for request "%s"' % req

        cmd_list = func(params, old_params)
        return cmd_list

    def _execute(self, request, cmd_list, filter=None):
        """Execute request.

        :param request:     The request received from flexiManage.
        :param cmd_list:    Commands list.
        :param filter:      Filter for commands to be executed.
                            If provided and if command has 'filter' field and
                            their values are same, the command will be executed.
                            If None, the check for filter is not applied.
        :returns: None.
        """
        cmd_cache = {}

        req = request['message']

        fwglobals.log.debug("FWROUTER_API: === start execution of %s ===" % (req))

        for idx, t in enumerate(cmd_list):      # 't' stands for command Tuple, though it is Python Dictionary :)
            cmd = t['cmd']

            # If filter was provided, execute only commands that have the provided filter
            if filter:
                if not 'filter' in cmd or cmd['filter'] != filter:
                    fwglobals.log.debug("FWROUTER_API:_execute: filter out command by filter=%s (req=%s, cmd=%s, cmd['filter']=%s, params=%s)" %
                                        (filter, req, cmd['name'], str(cmd.get('filter')), str(cmd.get('params'))))
                    continue

            try:
                # Firstly perform substitutions if needed.
                # The params might include 'substs' key with list of substitutions.
                self._substitute(cmd_cache, cmd.get('params'))

                if 'params' in cmd and type(cmd['params'])==dict:
                    params = fwutils.yaml_dump(cmd['params'])
                elif 'params' in cmd:
                    params = format(cmd['params'])
                else:
                    params = ''
                fwglobals.log.debug("FWROUTER_API:_execute: %s(%s)" % (cmd['name'], params))

                # Now execute command
                result = None if not 'cache_ret_val' in cmd else \
                    { 'result_attr' : cmd['cache_ret_val'][0] , 'cache' : cmd_cache , 'key' :  cmd['cache_ret_val'][1] }
                reply = fwglobals.g.handle_request({ 'message': cmd['name'], 'params':  cmd.get('params')}, result)
                if reply['ok'] == 0:        # On failure go back revert already executed commands
                    fwglobals.log.debug("FWROUTER_API: %s failed ('ok' is 0)" % cmd['name'])
                    raise Exception("API failed: %s" % reply['message'])

            except Exception as e:
                err_str = "_execute: %s(%s) failed: %s, %s" % (cmd['name'], format(cmd.get('params')), str(e), str(traceback.format_exc()))
                fwglobals.log.error(err_str)
                fwglobals.log.debug("FWROUTER_API: === failed execution of %s ===" % (req))
                # On failure go back to the begining of list and revert executed commands.
                self._revert(cmd_list, idx)
                fwglobals.log.debug("FWROUTER_API: === finished revert of %s ===" % (req))
                raise Exception('failed to ' + cmd['descr'])

            # At this point the execution succeeded.
            # Now substitute the revert command, as it will be needed for complement request, e.g. for remove-tunnel.
            if 'revert' in t and 'params' in t['revert']:
                try:
                    self._substitute(cmd_cache, t['revert'].get('params'))
                except Exception as e:
                    fwglobals.log.excep("_execute: failed to substitute revert command: %s\n%s, %s" % \
                                (str(t), str(e), str(traceback.format_exc())))
                    fwglobals.log.debug("FWROUTER_API: === failed execution of %s ===" % (req))
                    self._revert(cmd_list, idx)
                    raise e

        fwglobals.log.debug("FWROUTER_API: === end execution of %s ===" % (req))

    def _revert(self, cmd_list, idx_failed_cmd=-1):
        """Revert list commands that are previous to the failed command with
        index 'idx_failed_cmd'.
        :param cmd_list:        Commands list.
        :param idx_failed_cmd:  The index of command, execution of which
                                failed, so all commands in list before it
                                should be reverted.
        :returns: None.
        """
        idx_failed_cmd = idx_failed_cmd if idx_failed_cmd >= 0 else len(cmd_list)

        for t in reversed(cmd_list[0:idx_failed_cmd]):
            if 'revert' in t:
                rev_cmd = t['revert']
                try:
                    reply = fwglobals.g.handle_request(
                        { 'message': rev_cmd['name'], 'params': rev_cmd.get('params')})
                    if reply['ok'] == 0:
                        err_str = "handle_request(%s) failed" % rev_cmd['name']
                        fwglobals.log.error(err_str)
                        raise Exception(err_str)
                except Exception as e:
                    err_str = "_revert: exception while '%s': %s(%s): %s" % \
                                (t['cmd']['descr'], rev_cmd['name'], format(rev_cmd['params']), str(e))
                    fwglobals.log.excep(err_str)
                    self._set_router_failure("_revert: failed to revert '%s'" % t['cmd']['descr'])

    def _strip_noop_request(self, request):
        """Checks if the request has no impact on configuration.
        For example, the 'remove-X'/'modify-X' for not existing configuration
        item or 'add-X' request for existing configuration item.

        :param request: The request received from flexiManage.

        :returns: request after stripping out no impact requests.
        """
        def _should_be_stripped(__request, aggregated_requests=None):
            req    = __request['message']
            params = __request.get('params', {})
            if re.match('(modify-|remove-)', req) and not fwglobals.g.router_cfg.exists(__request):
                # Ensure that the aggregated request does not include correspondent 'add-X' before.
                noop = True
                if aggregated_requests:
                    complement_req     = re.sub('(modify-|remove-)','add-', req)
                    complement_request = { 'message': complement_req, 'params': params }
                    if _exist(complement_request, aggregated_requests):
                        noop = False
                if noop:
                    return True
            elif re.match('add-', req) and fwglobals.g.router_cfg.exists(__request):
                # Ensure this is actually not modification request :)
                existing_params = fwglobals.g.router_cfg.get_request_params(__request)
                if fwutils.compare_request_params(existing_params, __request.get('params')):
                    # Ensure that the aggregated request does not include correspondent 'remove-X' before.
                    noop = True
                    if aggregated_requests:
                        complement_req     = re.sub('add-','remove-', req)
                        complement_request = { 'message': complement_req, 'params': params }
                        if _exist(complement_request, aggregated_requests):
                            noop = False
                    if noop:
                        return True
            elif re.match('start-router', req) and fwutils.vpp_does_run():
                return True
            elif re.match('modify-', req):
                # For modification request ensure that it goes to modify indeed:
                # translate request into commands to execute in order to modify
                # configuration item in Linux/VPP. If this list is empty,
                # the request can be stripped out.
                #
                cmd_list = self._translate_modify(__request)
                if not cmd_list:
                    # Save modify request into database, as it might contain parameters
                    # that don't impact on interface configuration in Linux or in VPP,
                    # like PublicPort, PublicIP, useStun, etc.
                    #
                    # !!!!!!!!!!!!!!!!!!!!!!! IMPORTANT !!!!!!!!!!!!!!!!!!!!!!!!
                    # We assume the 'modify-X' request includes full set of
                    # parameters and not only modified ones!
                    # !!!!!!!!!!!!!!!!!!!!!!!!!!!!!!!!!!!!!!!!!!!!!!!!!!!!!!!!!!
                    #
                    # Preserve watermark that FwWanMonitor might put on metric in
                    # router_cfg, flexiManage is not aware of it.
                    # Note the 'modify-interface' might be injected by FwWanMonitor.
                    # In that case we should not preserve the watermark.
                    #
                    if re.match('modify-interface', req) and \
                       params.get('internals', {}).get('sender') == None:
                        existing_params = fwglobals.g.router_cfg.get_request_params(__request)
                        old_metric = existing_params.get('metric')
                        new_metric = params.get('metric')
                        if old_metric and new_metric and \
                        int(old_metric) > fwglobals.g.WAN_FAILOVER_METRIC_WATERMARK:
                            params['metric'] = str(int(new_metric) + fwglobals.g.WAN_FAILOVER_METRIC_WATERMARK)


                    fwglobals.g.router_cfg.update(__request)
                    return True
            return False

        def _exist(__request, requests):
            """Checks if the list of requests has request for the same
            configuration item as the one denoted by the provided __request.
            """
            for r in requests:
                if (__request['message'] == r['message'] and
                    fwglobals.g.router_cfg.is_same_cfg_item(__request, r)):
                    return True
            return False


        if request['message'] != 'aggregated':
            if _should_be_stripped(request):
                fwglobals.log.debug("_strip_noop_request: request has no impact: %s" % json.dumps(request))
                return None
        else:  # aggregated request
            out_requests = []
            inp_requests = request['params']['requests']
            for _request in inp_requests:
                if _should_be_stripped(_request, inp_requests):
                    fwglobals.log.debug("_strip_noop_request: embedded request has no impact: %s" % json.dumps(request))
                else:
                    out_requests.append(_request)
            if not out_requests:
                fwglobals.log.debug("_strip_noop_request: aggregated request has no impact")
                return None
            if len(out_requests) < len(inp_requests):
                fwglobals.log.debug("_strip_noop_request: aggregation after strip: %s" % json.dumps(out_requests))
            request['params']['requests'] = out_requests
        return request

    def _analyze_request(self, request):
        """Analyzes received request either simple or aggregated in order to
        deduce if some special actions, like router restart, are needed as a
        result or request handling. The collected information is returned back
        to caller in form of booleans. See more details in description of return
        value.

        :param request: The request received from flexiManage.

        :returns: tuple of flags as follows:
            restart_router - VPP should be restarted as 'add-interface' or
                        'remove-interface' was detected in request.
                        These operations require vpp restart as vpp should
                        capture or should release interfaces back to Linux.
            reconnect_agent - Agent should reconnect proactively to flexiManage
                        as add-/remove-/modify-interface was detected in request.
                        These operations might cause connection failure on TCP
                        timeout, which might take up to few minutes to detect!
                        As well the connection retrials are performed with some
                        interval. To short no connectivity periods we close and
                        retries the connection proactively.
            gateways - List of gateways to be pinged after request handling
                        in order to solve following problem:
                        today 'modify-interface' request is replaced by pair of
                        correspondent 'remove-interface' and 'add-interface'
                        requests. The 'remove-interface' removes GW from the
                        Linux neighbor table, but the consequent 'add-interface'
                        request does not add it back. As a result the VPP FIB is
                        stuck with DROP rule for that interface, and traffic
                        which is outgoing on that interface is dropped.
                        So we ping the gateways to enforces Linux to update the
                        neighbor table. That causes VPPSB to propagate the ARP
                        information into VPP FIB.
        """

        def _should_reconnect_agent_on_modify_interface(new_params):
            old_params = fwglobals.g.router_cfg.get_interfaces(dev_id=new_params['dev_id'])[0]
            if new_params.get('addr') and new_params.get('addr') != old_params.get('addr'):
                return True
            if new_params.get('gateway') != old_params.get('gateway'):
                return True
            if new_params.get('metric') != old_params.get('metric'):
                return True
            return False


        (restart_router, reconnect_agent, gateways) = \
        (False,          False,           [])

        if self.router_started:
            if re.match('(add|remove)-interface', request['message']):
                restart_router  = True
                reconnect_agent = True
            elif request['message'] == 'modify-interface':
                reconnect_agent = _should_reconnect_agent_on_modify_interface(request['params'])
            elif request['message'] == 'aggregated':
                for _request in request['params']['requests']:
                    if re.match('(add|remove)-interface', _request['message']):
                        restart_router = True
                        reconnect_agent = True
                    elif _request['message'] == 'modify-interface':
                        if _should_reconnect_agent_on_modify_interface(_request['params']):
                            reconnect_agent = True

        if re.match('(start|stop)-router', request['message']):
            reconnect_agent = True
        elif re.match('modify-interface', request['message']):
            gw = request['params'].get('gateway')
            if gw:
                gateways.append(gw)
        elif request['message'] == 'aggregated':
            for _request in request['params']['requests']:
                if re.match('(start|stop)-router', _request['message']):
                    reconnect_agent = True
                elif re.match('modify-interface', _request['message']):
                    gw = _request['params'].get('gateway')
                    if gw:
                        gateways.append(gw)

        return (restart_router, reconnect_agent, gateways)

    def _preprocess_request(self, request):
        """Some requests require preprocessing. For example before handling
        'add-application' the currently configured applications should be removed.
        The simplest way to do that is just to simulate 'remove-application'
        receiving: before the 'add-application' is processed we have
        to process the simulated 'remove-application' request.
        To do that we just create the new aggregated request and put the simulated
        'remove-application' request and the original 'add-application' request
        into it.
            Note the main benefit of this approach is automatic revert of
        the simulated requests if the original request fails.

        :param request: The original request received from flexiManage

        :returns: request - The new aggregated request and it's parameters.
                        Note the parameters are list of requests that might be
                        a mix of simulated requests and original requests.
                        This mix should include one original request and one or
                        more simulated requests.
        """

        def _preprocess_modify_X(request):
            _req    = request['message']
            _params = request['params']
            remove_req = _req.replace("modify-", "remove-")
            old_params = fwglobals.g.router_cfg.get_request_params(request)
            add_req    = _req.replace("modify-", "add-")
            new_params = copy.deepcopy(old_params)
            new_params.update(_params.items())

            # Preserve watermark that FwWanMonitor might put on metric in
            # router_cfg, flexiManage is not aware of it.
            # Note the 'modify-interface' might be injected by FwWanMonitor.
            # In that case we should not preserve the watermark.
            #
            if _params.get('internals', {}).get('sender') == None:
                old_metric = old_params.get('metric')
                new_metric = new_params.get('metric')
                if old_metric and new_metric and \
                int(old_metric) > fwglobals.g.WAN_FAILOVER_METRIC_WATERMARK:
                    new_params['metric'] = str(int(new_metric) + fwglobals.g.WAN_FAILOVER_METRIC_WATERMARK)

            # Don't store internal 'sender' to avoid unnecessary sync-s
            #
            if 'internals' in new_params:
                del new_params['internals']

            return [
                { 'message': remove_req, 'params' : old_params },
                { 'message': add_req,    'params' : new_params }
            ]


        req     = request['message']
        params  = request.get('params')
        updated = False

        # 'modify-X' preprocessing:
        #  1. Replace 'modify-X' with 'remove-X' and 'add-X' pair.
        #     Implement real modification on demand :)
        #
        if re.match('modify-', req):
            req     = 'aggregated'
            params  = { 'requests' : _preprocess_modify_X(request) }
            request = {'message': req, 'params': params}
            updated = True
            # DON'T RETURN HERE !!! FURTHER PREPROCESSING IS NEEDED !!!
        elif req == 'aggregated':
            new_requests = []
            for _request in params['requests']:
                if re.match('modify-', _request['message']):
                    new_requests += _preprocess_modify_X(_request)
                else:
                    new_requests.append(_request)
            params['requests'] = new_requests

        # For aggregated request go over all remove-X requests and replace their
        # parameters with current configuration for X stored in database.
        # The remove-* request might have partial set of parameters only.
        # For example, 'remove-interface' has 'dev_id' parameter only and
        # has no IP, LAN/WAN type, etc.
        # That makes it impossible to revert these partial remove-X requests
        # on aggregated message rollback that might happen due to failure in
        # in one of the subsequent  requests in the aggregation list.
        #
        if req == 'aggregated':
            for _request in params['requests']:
                if re.match('remove-', _request['message']):
                    _request['params'] = fwglobals.g.router_cfg.get_request_params(_request)

        ########################################################################
        # The code below preprocesses 'add-application' and 'add-multilink-policy'
        # requests. This preprocessing just adds 'remove-application' and
        # 'remove-multilink-policy' requests to clean vpp before original
        # request. This should happen only if vpp was started and
        # initial configuration was applied to it during start. If that is not
        # the case, there is nothing to remove yet, so removal will fail.
        ########################################################################
        if not self.router_started:
            if updated:
                fwglobals.log.debug("_preprocess_request: request was replaced with %s" % json.dumps(request))
            return request

        multilink_policy_params = fwglobals.g.router_cfg.get_multilink_policy()

        # 'add-application' preprocessing:
        # 1. The currently configured applications should be removed firstly.
        #    We do that by adding simulated 'remove-application' request in
        #    front of the original 'add-application' request.
        # 2. The multilink policy should be re-installed: if exists, the policy
        #    should be removed before application removal/adding and should be
        #    added again after it.
        #
        application_params = fwglobals.g.router_cfg.get_applications()
        if application_params:
            if req == 'add-application':
                updated_requests = [
                    { 'message': 'remove-application', 'params' : application_params },
                    { 'message': 'add-application',    'params' : params }
                ]
                params = { 'requests' : updated_requests }

                if multilink_policy_params:
                    params['requests'][0:0]   = [ { 'message': 'remove-multilink-policy', 'params' : multilink_policy_params }]
                    params['requests'][-1:-1] = [ { 'message': 'add-multilink-policy',    'params' : multilink_policy_params }]

                request = {'message': 'aggregated', 'params': params}
                fwglobals.log.debug("_preprocess_request: request was replaced with %s" % json.dumps(request))
                return request

        # 'add-multilink-policy' preprocessing:
        # 1. The currently configured policy should be removed firstly.
        #    We do that by adding simulated 'remove-multilink-policy' request in
        #    front of the original 'add-multilink-policy' request.
        #
        if multilink_policy_params:
            if req == 'add-multilink-policy':
                updated_requests = [
                    { 'message': 'remove-multilink-policy', 'params' : multilink_policy_params },
                    { 'message': 'add-multilink-policy',    'params' : params }
                ]
                request = {'message': 'aggregated', 'params': { 'requests' : updated_requests }}
                fwglobals.log.debug("_preprocess_request: request was replaced with %s" % json.dumps(request))
                return request

        # 'add/remove-application' preprocessing:
        # 1. The multilink policy should be re-installed: if exists, the policy
        #    should be removed before application removal/adding and should be
        #    added again after it.
        #
        if multilink_policy_params:
            if re.match('(add|remove)-(application)', req):
                params  = { 'requests' : [
                    { 'message': 'remove-multilink-policy', 'params' : multilink_policy_params },
                    { 'message': req, 'params' : params },
                    { 'message': 'add-multilink-policy',    'params' : multilink_policy_params }
                ] }
                request = {'message': 'aggregated', 'params': params}
                fwglobals.log.debug("_preprocess_request: request was replaced with %s" % json.dumps(request))
                return request

        # No preprocessing is needed for rest of simple requests, return.
        if req != 'aggregated':
            return request


        ########################################################################
        # Handle 'aggregated' request.
        # Perform same preprocessing for aggregated requests, either
        # original or created above.
        ########################################################################

        # Go over all requests and rearrange them, as order of requests is
        # important for proper configuration of VPP!
        # The list should start with the 'remove-X' requests in following order:
        #   [ 'add-multilink-policy', 'add-application', 'add-dhcp-config', 'add-route', 'add-tunnel', 'add-interface' ]
        # Than the 'add-X' requests should follow in opposite order:
        #   [ 'add-interface', 'add-tunnel', 'add-route', 'add-dhcp-config', 'add-application', 'add-multilink-policy' ]
        #
        add_order    = [ 'add-interface', 'add-tunnel', 'add-route', 'add-dhcp-config', 'add-application', 'add-multilink-policy', 'start-router' ]
        remove_order = [ re.sub('add-','remove-', name) for name in add_order if name != 'start-router' ]
        remove_order.append('stop-router')
        remove_order.reverse()
        requests     = []
        for req_name in remove_order:
            for _request in params['requests']:
                if re.match(req_name, _request['message']):
                    requests.append(_request)
        for req_name in add_order:
            for _request in params['requests']:
                if re.match(req_name, _request['message']):
                    requests.append(_request)
        if requests != params['requests']:
            fwglobals.log.debug("_preprocess_request: rearranged aggregation: %s" % json.dumps(requests))
            params['requests'] = requests
        requests = params['requests']


        # We do few passes on requests to find insertion points if needed.
        # It is based on the first appearance of the preprocessor requests.
        #
        indexes = {
            'remove-interface'        : -1,
            'add-interface'           : -1,
            'remove-application'      : -1,
            'add-application'         : -1,
            'remove-multilink-policy' : -1,
            'add-multilink-policy'    : -1
        }

        reinstall_multilink_policy = True

        for (idx , _request) in enumerate(requests):
            for req_name in indexes:
                if req_name == _request['message']:
                    if indexes[req_name] == -1:
                        indexes[req_name] = idx
                    if req_name == 'remove-multilink-policy':
                        reinstall_multilink_policy = False
                    break

        def _insert_request(requests, idx, req_name, params, updated):
            requests.insert(idx, { 'message': req_name, 'params': params })
            # Update indexes
            indexes[req_name] = idx
            for name in indexes:
                if name != req_name and indexes[name] >= idx:
                    indexes[name] += 1
            updated = True

        # Now preprocess 'add-application': insert 'remove-application' if:
        # - there are applications to be removed
        # - the 'add-application' was found in requests
        #
        if application_params and indexes['add-application'] > -1:
            if indexes['remove-application'] == -1:
                # If list has no 'remove-application' at all just add it before 'add-applications'.
                idx = indexes['add-application']
                _insert_request(requests, idx, 'remove-application', application_params, updated)
            elif indexes['remove-application'] > indexes['add-application']:
                # If list has 'remove-application' after the 'add-applications',
                # it is not supported yet ;) Implement on demand
                raise Exception("_preprocess_request: 'remove-application' was found after 'add-application': NOT SUPPORTED")

        # Now preprocess 'add-multilink-policy': insert 'remove-multilink-policy' if:
        # - there are policies to be removed
        # - there are interfaces to be removed or to be added
        # - the 'add-multilink-policy' was found in requests
        #
        if multilink_policy_params and indexes['add-multilink-policy'] > -1:
            if indexes['remove-multilink-policy'] == -1:
                # If list has no 'remove-multilink-policy' at all just add it before 'add-multilink-policy'.
                idx = indexes['add-multilink-policy']
                _insert_request(requests, idx, 'remove-multilink-policy', multilink_policy_params, updated)
            elif indexes['remove-multilink-policy'] > indexes['add-multilink-policy']:
                # If list has 'remove-multilink-policy' after the 'add-multilink-policy',
                # it is not supported yet ;) Implement on demand
                raise Exception("_preprocess_request: 'remove-multilink-policy' was found after 'add-multilink-policy': NOT SUPPORTED")

        # Now preprocess 'add/remove-application' and 'add/remove-interface':
        # reinstall multilink policy if:
        # - any of 'add/remove-application', 'add/remove-interface' appears in request
        # - the original request does not have 'remove-multilink-policy'
        #
        if multilink_policy_params:
            # Firstly find the right place to insert the 'remove-multilink-policy'.
            # It should be the first appearance of one of the preprocessing requests.
            #
            idx = 10000
            idx_last = -1
            for req_name in indexes:
                if indexes[req_name] > -1:
                    if indexes[req_name] < idx:
                        idx = indexes[req_name]
                    idx_last = indexes[req_name]
            if idx == 10000:
                # No requests to preprocess were found, return
                return request

            # Now add policy reinstallation if needed.
            #
            if indexes['remove-multilink-policy'] > idx:
                # Move 'remove-multilink-policy' to the idx position:
                # insert it as the idx position and delete the original 'remove-multilink-policy'.
                idx_policy = indexes['remove-multilink-policy']
                _insert_request(requests, idx, 'remove-multilink-policy', multilink_policy_params, updated)
                del requests[idx_policy + 1]
            if indexes['add-multilink-policy'] > -1 and indexes['add-multilink-policy'] < idx_last:  # We exploit the fact that only one 'add-multilink-policy' is possible
                # Move 'add-multilink-policy' to the idx_last+1 position to be after all other 'add-X':
                # insert it at the idx_last position and delete the original 'add-multilink-policy'.
                idx_policy = indexes['add-multilink-policy']
                _insert_request(requests, idx_last+1, 'add-multilink-policy', multilink_policy_params, updated)
                del requests[idx_policy]
            if indexes['remove-multilink-policy'] == -1:
                _insert_request(requests, idx, 'remove-multilink-policy', multilink_policy_params, updated)
            if indexes['add-multilink-policy'] == -1 and reinstall_multilink_policy:
                _insert_request(requests, idx_last+1, 'add-multilink-policy', multilink_policy_params, updated)

        if updated:
            fwglobals.log.debug("_preprocess_request: request was replaced with %s" % json.dumps(request))
        return request

    def _start_threads(self):
        """Start all threads.
        """
        if self.thread_watchdog is None:
            self.thread_watchdog = threading.Thread(target=self.watchdog, name='Watchdog Thread')
            self.thread_watchdog.start()
        if self.thread_tunnel_stats is None:
            self.thread_tunnel_stats = threading.Thread(target=self.tunnel_stats_thread, name='Tunnel Stats Thread')
            self.thread_tunnel_stats.start()
        if self.thread_dhcpc is None:
            self.thread_dhcpc = threading.Thread(target=self.dhcpc_thread, name='DHCP Client Thread')
            self.thread_dhcpc.start()

    def _stop_threads(self):
        """Stop all threads.
        """
        if self.router_started: # Ensure thread loops will break
            self.router_started = False

        if self.thread_watchdog:
            self.thread_watchdog.join()
            self.thread_watchdog = None

        if self.thread_tunnel_stats:
            self.thread_tunnel_stats.join()
            self.thread_tunnel_stats = None

        if self.thread_dhcpc:
            self.thread_dhcpc.join()
            self.thread_dhcpc = None

    def _on_start_router_before(self):
        """Handles pre start VPP activities.
        :returns: None.
        """
        self.router_starting = True

        # Reset failure state - hopefully we will succeed.
        # On no luck the failure will be recorded again.
        #
        self._unset_router_failure()

        # Reset sa-id used by tunnels
        #
        router_api_db = fwglobals.g.db['router_api']  # SqlDict can't handle in-memory modifications, so we have to replace whole top level dict
        router_api_db['sa_id'] = 0
        fwglobals.g.db['router_api'] = router_api_db

        fwutils.vmxnet3_unassigned_interfaces_up()

    def _on_start_router_after(self):
        """Handles post start VPP activities.
        :returns: None.
        """
        self.router_starting = False
        self.router_started = True
        self._start_threads()
        fwglobals.log.info("router was started: vpp_pid=%s" % str(fwutils.vpp_pid()))

    def _on_stop_router_before(self):
        """Handles pre-VPP stop activities.
        :returns: None.
        """
        self.router_stopping = True
        self.router_started = False
        self._stop_threads()
        fwutils.reset_dhcpd()
        fwglobals.g.cache.dev_id_to_vpp_tap_name = {}
        fwglobals.log.info("router is being stopped: vpp_pid=%s" % str(fwutils.vpp_pid()))

    def _on_stop_router_after(self):
        """Handles post-VPP stop activities.
        :returns: None.
        """
        self.router_stopping = False
        fwutils.reset_traffic_control()
        fwutils.remove_linux_bridges()
        fwutils.stop_hostapd()
        fwutils.set_lte_info_on_linux_interface()
        fwglobals.g.cache.dev_id_to_vpp_tap_name = {}

    def _set_router_failure(self, err_str):
        """Set router failure state.

        :param err_str:          Error string.

        :returns: None.
        """
        fwglobals.log.debug("_set_router_failure(current=%s): '%s'" % \
            (str(self.router_failure), err_str))
        if not self.router_failure:
            self.router_failure = True
            if not os.path.exists(fwglobals.g.ROUTER_STATE_FILE):
                with open(fwglobals.g.ROUTER_STATE_FILE, 'w') as f:
                    if fwutils.valid_message_string(err_str):
                        fwutils.file_write_and_flush(f, err_str + '\n')
                    else:
                        fwglobals.log.excep("Not valid router failure reason string: '%s'" % err_str)
            fwutils.stop_vpp()

    def _unset_router_failure(self):
        """Unset router failure state.

        :returns: None.
        """
        fwglobals.log.debug("_unset_router_failure")
        self.router_failure = False
        if os.path.exists(fwglobals.g.ROUTER_STATE_FILE):
            os.remove(fwglobals.g.ROUTER_STATE_FILE)

    def _test_router_failure(self):
        """Get router failure state.

        :returns: 'True' if router is in failed state and 'False' otherwise.
        """
        return self.router_failure

    def _restore_router_failure(self):
        """Restore router failure state.

        :returns: None.
        """
        self.router_failure = True if os.path.exists(fwglobals.g.ROUTER_STATE_FILE) else False
        if self.router_failure:
            fwglobals.log.excep("router is in failed state, use 'fwagent reset [--soft]' to recover if needed")

    def _on_apply_router_config(self):
        """Apply router configuration on successful VPP start.
        """
        types = [
            'add-interface',
            'add-tunnel',
            'add-application',
            'add-multilink-policy',
            'add-route',            # Routes should come after tunnels, as they might use them!
            'add-dhcp-config'
        ]
        messages = fwglobals.g.router_cfg.dump(types=types)
        for msg in messages:
            reply = fwglobals.g.router_api._call_simple(msg)
            if reply.get('ok', 1) == 0:  # Break and return error on failure of any request
                return reply


    # 'substitute' takes parameters in form of list or dictionary and
    # performs substitutions found in params.
    # Substitutions are kept in special element which is part of parameter list/dictionary.
    # When this function finishes to perform substitutions, it removes this element from params.
    # The substitution element is a dictionary with one key only - 'substs' and list
    # of substitutions as the value of this key: 
    #   { 'substs': [ {<subst1>} , {<subst2>} ... {<substN>} ] }
    # There are few types of substitutions:
    #   - substitution by function (see 'val_by_func' below)
    #   - substitution by value fetched from cache (see 'val_by_key' below)
    # As well 'substitute' function can
    #   - add new parameter to the original 'params' list/dictionary (see 'add_param' below)
    #   - go over all parameters found in 'params' and replace old value with new (see 'replace' below)
    # If function is used, the function argument can be
    #   - explicit value (see 'arg' below)
    #   - value fetched from cache (see 'arg_by_key' and 'val_by_key' below)
    #
    # That results in following format of single substitution element: 
    #   {
    #       'add_param'    : <name of keyword parameter to be added. Used for dict parameters only>
    #       'val_by_func'  : <function that maps argument into value of new 'add_param' parameter. It should sit in fwutils module>
    #       'arg'          : <input argument for 'val_by_func' function> 
    #   }
    #   {
    #       'add_param'    : <name of keyword parameter to be added. Used for dict parameters only>
    #       'val_by_func'  : <function that maps argument into value of new 'add_param' parameter. It should sit in fwutils module>
    #       'arg_by_key'   : <key to get the input argument for 'val_by_func' function from cache> 
    #   }
    #   {
    #       'add_param'    : <name of keyword parameter to be added. Used for dict parameters only>
    #       'val_by_key'   : <key to get the value of new parameter> 
    #   }
    #   {
    #       'replace'      : <substring to be replaced>
    #       'val_by_func'  : <function that maps argument into value of new 'add_param' parameter. It should sit in fwutils module>
    #       'arg'          : <input argument for 'val_by_func' function> 
    #   }
    #   {
    #       'replace'      : <substring to be replaced>
    #       'val_by_func'  : <function that maps argument into value of new 'add_param' parameter. It should sit in fwutils module>
    #       'arg_by_key'   : <key to get the input argument for 'val_by_func' function from cache> 
    #   }
    #   {
    #       'replace'      : <substring to be replaced>
    #       'val_by_key'   : <key to get the value of new parameter> 
    #   }
    #
    # Once function finishes to handle all substitutions found in the 'substs' element,
    # it removes 'substs' element from the 'params' list/dictionary.
    #
    def _substitute(self, cache, params):
        """It takes parameters in form of list or dictionary and
        performs substitutions found in params.
        Once function finishes to handle all substitutions found in the 'substs' element,
        it removes 'substs' element from the 'params' list/dictionary.

        :param cache:          Cache.
        :param params:         Parameters.

        :returns: None.
        """
        if params is None:
            return

        # Fetch list of substitutions
        substs = None
        if type(params)==dict and 'substs' in params:
            substs = params['substs']
        elif type(params)==list:
            for p in params:
                if type(p)==dict and 'substs' in p:
                    substs = p['substs']
                    substs_element = p
                    break
        if substs is None:
            return

        # Go over list of substitutions and perform each of them
        for s in substs:

            # Find the new value to be added to params
            if 'val_by_func' in s:
                func_name = s['val_by_func']
                func = getattr(fwutils, func_name)
                old  = s['arg'] if 'arg' in s else cache[s['arg_by_key']]
                new  = func(old)
                if new is None:
                    raise Exception("fwutils.py:substitute: %s failed to map %s in '%s'" % (func, old, format(params)))
            elif 'val_by_key' in s:
                new = cache[s['val_by_key']]
            else:
                raise Exception("fwutils.py:substitute: not supported type of substitution source in '%s'" % format(params))

            # Add new param/replace old value with new one
            if 'add_param' in s:
                if type(params) is dict:
                    if 'args' in params:        # Take care of cmd['cmd']['name'] = "python" commands
                        params['args'][s['add_param']] = new
                    else:                       # Take care of rest commands
                        params[s['add_param']] = new
                else:  # list
                    params.insert({s['add_param'], new})
            elif 'replace' in s:
                old = s['replace']
                if type(params) is dict:
                    raise Exception("fwutils.py:substitute: 'replace' is not supported for dictionary in '%s'" % format(params))
                else:  # list
                    for (idx, p) in enumerate(params):
                        if fwutils.is_str(p):
                            params.insert(idx, p.replace(old, new))
                            params.remove(p)
            else:
                raise Exception("fwutils.py.substitute: not supported type of substitution in '%s'" % format(params))

        # Once all substitutions are made, remove substitution list from params
        if type(params) is dict:
            del params['substs']
        else:  # list
            params.remove(substs_element)
<|MERGE_RESOLUTION|>--- conflicted
+++ resolved
@@ -164,13 +164,8 @@
                         continue
 
                     name = fwutils.dev_id_to_tap(wan['dev_id'])
-<<<<<<< HEAD
-                    addr = fwutils.get_interface_address(name)
-                    if name and not addr:
-=======
                     addr = fwutils.get_interface_address(name, log=False)
                     if not addr:
->>>>>>> 405429b9
                         fwglobals.log.debug("dhcpc_thread: %s has no ip address" % name)
                         apply_netplan = True
 
