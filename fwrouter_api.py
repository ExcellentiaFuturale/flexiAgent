--- conflicted
+++ resolved
@@ -165,14 +165,7 @@
                     if dhcp == 'no':
                         continue
 
-<<<<<<< HEAD
                     name = fwutils.dev_id_to_tap(wan['dev_id'])
-                    set_name   = fwglobals.g.NETPLAN_FILES[wan['dev_id']].get('set-name', '')
-                    if set_name:
-                        name = set_name
-=======
-                    name = fwutils.pci_to_tap(wan['pci'])
->>>>>>> c08b853d
                     addr = fwutils.get_interface_address(name, log=False)
                     if not addr:
                         fwglobals.log.debug("dhcpc_thread: %s has no ip address" % name)
@@ -1201,13 +1194,8 @@
         """Handles post-VPP stop activities.
         :returns: None.
         """
-<<<<<<< HEAD
-        self.router_stopping = False
+        self.state_change(FwRouterState.STOPPED)
         fwglobals.g.cache.dev_id_to_vpp_tap_name = {}
-=======
-        self.state_change(FwRouterState.STOPPED)
-        fwglobals.g.cache.pci_to_vpp_tap_name = {}
->>>>>>> c08b853d
 
     def _on_apply_router_config(self):
         """Apply router configuration on successful VPP start.
