#! /usr/bin/python3

################################################################################
# flexiWAN SD-WAN software - flexiEdge, flexiManage.
# For more information go to https://flexiwan.com
#
# Copyright (C) 2019  flexiWAN Ltd.
#
# This program is free software: you can redistribute it and/or modify it under
# the terms of the GNU Affero General Public License as published by the Free
# Software Foundation, either version 3 of the License, or (at your option) any
# later version.
#
# This program is distributed in the hope that it will be useful,
# but WITHOUT ANY WARRANTY; without even the implied warranty of MERCHANTABILITY
# or FITNESS FOR A PARTICULAR PURPOSE.
# See the GNU Affero General Public License for more details.
#
# You should have received a copy of the GNU Affero General Public License
# along with this program. If not, see <https://www.gnu.org/licenses/>.
################################################################################

import enum
import json
import os
import re
import subprocess
import threading
import time
import traceback

from netaddr import IPAddress, IPNetwork

import fw_acl_command_helpers
import fw_nat_command_helpers
import fw_vpp_coredump_utils
import fwglobals
import fwlte
import fwnetplan
import fw_os_utils
import fwpppoe
import fwrouter_cfg
import fwroutes
import fwthread
import fwtunnel_stats
import fwutils
import fwwifi
import fwqos
from fwcfg_request_handler import FwCfgRequestHandler
from fwfrr import FwFrr
from fwikev2 import FwIKEv2
from fwmultilink import FwMultilink
from fwpolicies import FwPolicies
from vpp_api import VPP_API
from tools.common.fw_vpp_startupconf import FwStartupConf
from fwcfg_request_handler import FwCfgMultiOpsWithRevert

fwrouter_translators = {
    'start-router':             {'module': __import__('fwtranslate_start_router'),    'api':'start_router'},
    'stop-router':              {'module': __import__('fwtranslate_revert') ,         'api':'revert'},
    'add-interface':            {'module': __import__('fwtranslate_add_interface'),   'api':'add_interface'},
    'remove-interface':         {'module': __import__('fwtranslate_revert') ,         'api':'revert'},
    'modify-interface':         {'module': __import__('fwtranslate_add_interface'),   'api':'modify_interface',
                                    'ignored_params'  : 'modify_interface_ignored_params',
                                    'supported_params': 'modify_interface_supported_params'
                                },
    'add-route':                {'module': __import__('fwtranslate_add_route'),       'api':'add_route'},
    'remove-route':             {'module': __import__('fwtranslate_revert') ,         'api':'revert'},
    'add-tunnel':               {'module': __import__('fwtranslate_add_tunnel'),      'api':'add_tunnel'},
    'remove-tunnel':            {'module': __import__('fwtranslate_revert') ,         'api':'revert'},
    'modify-tunnel':            {'module': __import__('fwtranslate_add_tunnel'),      'api':'modify_tunnel',
                                    'supported_params':'modify_tunnel_supported_params'
                                },
    'add-dhcp-config':          {'module': __import__('fwtranslate_add_dhcp_config'), 'api':'add_dhcp_config'},
    'remove-dhcp-config':       {'module': __import__('fwtranslate_revert') ,         'api':'revert'},
    'add-application':          {'module': __import__('fwtranslate_add_application'), 'api':'add_application'},
    'remove-application':       {'module': __import__('fwtranslate_revert') ,         'api':'revert'},
    'add-multilink-policy':     {'module': __import__('fwtranslate_add_multilink_policy'), 'api':'add_multilink_policy'},
    'remove-multilink-policy':  {'module': __import__('fwtranslate_revert'),          'api':'revert'},
    'add-switch':               {'module': __import__('fwtranslate_add_switch'),      'api':'add_switch'},
    'remove-switch':            {'module': __import__('fwtranslate_revert') ,         'api':'revert'},
    'add-firewall-policy':      {'module': __import__('fwtranslate_add_firewall_policy'), 'api':'add_firewall_policy'},
    'remove-firewall-policy':   {'module': __import__('fwtranslate_revert'),          'api':'revert'},
    'add-ospf':                 {'module': __import__('fwtranslate_add_ospf'),        'api':'add_ospf'},
    'remove-ospf':              {'module': __import__('fwtranslate_revert'),          'api':'revert'},
    'add-routing-bgp':          {'module': __import__('fwtranslate_add_routing_bgp'),  'api':'add_routing_bgp'},
    'remove-routing-bgp':       {'module': __import__('fwtranslate_revert'),          'api':'revert'},
    'modify-routing-bgp':       {'module': __import__('fwtranslate_add_routing_bgp'),  'api':'modify_routing_bgp',     'supported_params':'modify_routing_bgp_supported_params'},
    'add-routing-filter':       {'module': __import__('fwtranslate_add_routing_filter'), 'api':'add_routing_filter'},
    'remove-routing-filter':    {'module': __import__('fwtranslate_revert'),           'api':'revert'},
    'add-qos-traffic-map':      {'module': __import__('fwtranslate_add_qos_traffic_map'), 'api':'add_qos_traffic_map'},
    'remove-qos-traffic-map':   {'module': __import__('fwtranslate_revert'),          'api':'revert'},
    'add-qos-policy':           {'module': __import__('fwtranslate_add_qos_policy'),  'api':'add_qos_policy'},
    'remove-qos-policy':        {'module': __import__('fwtranslate_revert'),          'api':'revert'},
    'add-vxlan-config':         {'module': __import__('fwtranslate_add_vxlan_config'), 'api':'add_vxlan_config'},
    'remove-vxlan-config':      {'module': __import__('fwtranslate_revert'),           'api':'revert'},
    'modify-vxlan-config':      {'module': __import__('fwtranslate_add_vxlan_config'), 'api':'modify_vxlan_config',
                                    'supported_params': 'modify_vxlan_config_supported_params'
                                },

    'add-vrrp-group':           {'module': __import__('fwtranslate_add_vrrp_group'), 'api':'add_vrrp_group'},
    'remove-vrrp-group':        {'module': __import__('fwtranslate_revert'),   'api':'revert'},
}

class FwRouterState(enum.Enum):
    STARTING  = 1
    STARTED   = 2
    STOPPING  = 3
    STOPPED   = 4
    FAILED    = 666

class FWROUTER_API(FwCfgRequestHandler):
    """This is Router API class representation.
    The Router API class provides control over vpp.
    That includes:
    - start and stop vpp functionality
    - wrappers for vpp configuration APIs
    - collecting statistics about vpp activity
    - monitoring vpp and restart it on exceptions
    - restoring vpp configuration on vpp restart or on device reboot

    :param cfg: instance of the FwRouterCfg object that hold router configuration items,
                like interfaces, tunnels, routes, etc.
    :param pending_cfg_file:  name of file that stores pending configuration items.
                Pending items are configuration items, that were requested by user,
                and that can't be configured at the moment. E.g., tunnel that uses
                WAN interface without IP.
    :param multilink_db_file: name of file that stores persistent multilink data
    """
    def __init__(self, cfg, pending_cfg_file, multilink_db_file, frr_db_file):
        """Constructor method
        """
        self.vpp_api         = VPP_API()
        self.multilink       = FwMultilink(multilink_db_file)
        self.frr             = FwFrr(frr_db_file)
        self.router_state    = FwRouterState.STOPPED
        self.thread_watchdog     = None
        self.thread_tunnel_stats = None
        self.thread_monitor_interfaces = None
        self.vpp_coredump_in_progress = False
        self.monitor_interfaces  = {}  # Interfaces that are monitored for IP changes

        pending_cfg_db = fwrouter_cfg.FwRouterCfg(pending_cfg_file)
        FwCfgRequestHandler.__init__(self, fwrouter_translators, cfg, pending_cfg_db)

        fwutils.reset_router_api_db() # Initialize cache that persists device reboot / daemon restart


    def finalize(self):
        """Destructor method
        """
        self._stop_threads()  # IMPORTANT! Do that before rest of finalizations!
        self.vpp_api.finalize()

    def vpp_watchdog_thread_func(self, ticks):
        """Watchdog thread function.
        Its function is to monitor if VPP process is alive.
        Otherwise it will start VPP and restore configuration from DB.
        """
        if not self.state_is_started():
            return
        if not fw_os_utils.vpp_does_run():      # This 'if' prevents debug print by restore_vpp_if_needed() every second
            self.log.debug("watchdog: initiate restore")

            self.state_change(FwRouterState.STOPPED)    # Reset state ASAP, so:
                                                        # 1. Monitoring Threads will suspend activity
                                                        # 2. Configuration will be applied correctly by _restore_vpp()

            self.vpp_api.disconnect_from_vpp()          # Reset connection to vpp to force connection renewal
            fwutils.stop_vpp()                          # Release interfaces to Linux

            self._restore_vpp()                         # Rerun VPP and apply configuration

            self.log.debug("watchdog: restore finished")
            # Process if any VPP coredump
            self.vpp_coredump_in_progress = fw_vpp_coredump_utils.vpp_coredump_process()
        elif self.vpp_coredump_in_progress:
            self.vpp_coredump_in_progress = fw_vpp_coredump_utils.vpp_coredump_process()

    def tunnel_stats_thread_func(self, ticks):
        """Tunnel statistics thread function.
        Its function is to monitor tunnel state and RTT.
        It is implemented by pinging the other end of the tunnel.
        """
        if self.state_is_started():
            fwtunnel_stats.tunnel_stats_test()

    def monitor_interfaces_thread_func(self, ticks):
        """Monitors VPP interfaces for various dynamic data like DHCP IP addresses,
        link status (carrier-on/no-carrier) and other and adjust system with
        the change. See more details in the specific _sync_X() function.
        """
        if not self.state_is_started():
            return

        if ticks % 3 != 0:  # Check interfaces every ~3 seconds
            return

        try:
            self._sync_link_status()
        except Exception as e:
            self.thread_monitor_interfaces.log_error(
                f"_sync_link_status: {str(e)} ({traceback.format_exc()})")
        try:
            old = self.monitor_interfaces
            new = self._get_monitor_interfaces(cached=False)
            self._sync_addresses(old, new)
        except Exception as e:
            self.thread_monitor_interfaces.log_error(
                f"_sync_interfaces: {str(e)} ({traceback.format_exc()})")


    def _get_vrrp_optional_tracked_interfaces(self):
        '''This function builds helper mappings between dev-id of the VRRP tracked interfaces
           and VRRP Virtual Router ID-s. As well it fetches dev-ids of the interfaces actually
           tracked by VPP.
        '''
        router_ids_by_dev_id = {} # -> { dev_id: [5] }
        vrrp_group_by_router_id  = {} # -> { 5: vrrp_group  }
        tracked_dev_ids = [] # -> [dev_id, dev_id]

        vrrp_groups = fwglobals.g.router_cfg.get_vrrp_groups()
        for vrrp_group in vrrp_groups:
            router_id = vrrp_group.get('virtualRouterId')

            if not router_id in vrrp_group_by_router_id:
                vrrp_group_by_router_id[router_id] = vrrp_group

            for track_interface in vrrp_group.get('trackInterfaces', []):
                is_optional = not track_interface.get('isMandatory', True)
                if not is_optional:
                    continue

                track_ifc_dev_id = track_interface.get('devId')
                if not track_ifc_dev_id in router_ids_by_dev_id:
                    router_ids_by_dev_id[track_ifc_dev_id] = []
                router_ids_by_dev_id[track_ifc_dev_id].append(router_id)

        vpp_vrrp_groups = fwglobals.g.router_api.vpp_api.vpp.call('vrrp_vr_track_if_dump', dump_all=1)
        for vpp_vrrp_group in vpp_vrrp_groups:
            for tracked_interface in vpp_vrrp_group.ifs:
                dev_id = fwutils.vpp_sw_if_index_to_dev_id(tracked_interface.sw_if_index)
                tracked_dev_ids.append(dev_id)

        return router_ids_by_dev_id, vrrp_group_by_router_id, tracked_dev_ids

    def _sync_link_status(self):
        '''Monitors link status (CARRIER-UP / NO-CARRIER or CABLE PLUGGED / CABLE UNPLUGGED)
        of the VPP physical interfaces and updates the correspondent tap inject
        interfaces in Linux using the "echo 0/1 > /sys/class/net/vppX/carrier" command,
            We need this logic, as Linux vppX interfaces are not physical interfaces,
        so it is not possible to set the NO-CARRIER link status flag for them.
        As a result, the Linux might continue to use unplugged interface, thus loosing traffic.
        Note, VPP does detects the NO-CARRIER and removes interface from FIB:

            root@vbox-test-171 ~ # ip r
            default via 10.72.100.1 dev vpp2 proto dhcp src 10.72.100.172 metric 50
            default via 192.168.1.1 dev vpp0 proto dhcp src 192.168.1.171 metric 100
            10.10.10.0/24 dev vpp1 proto kernel scope link src 10.10.10.10

            0@0.0.0.0/0
            unicast-ip4-chain
            [@0]: dpo-load-balance: [proto:ip4 index:1 buckets:1 uRPF:16 to:[0:0]]
                [0] [@5]: ipv4 via 192.168.1.1 GigabitEthernet0/3/0: mtu:1500 next:3 00b8c2
            8a6baa08002730db130800

            GigabitEthernet0/9/0               3     up   GigabitEthernet0/9/0
            Link speed: 1 Gbps
            Ethernet address 08:00:27:eb:00:63
            Intel 82540EM (e1000)
                no-carrier full duplex mtu 9206
        '''
        restart_dhcpd = False

        interfaces = fwglobals.g.router_cfg.get_interfaces()

        vrrp_router_ids_by_tracked_dev_id, \
        vrrp_group_by_router_id, \
        vpp_vrrp_tracked_dev_ids \
            = self._get_vrrp_optional_tracked_interfaces()

        vrrp_tracked_dev_ids_by_router_id = {id: {} for id in vrrp_group_by_router_id}

        for interface in interfaces:
            dev_id = interface['dev_id']
            if (fwutils.is_vlan_interface(dev_id=dev_id) or
               fwpppoe.is_pppoe_interface(dev_id=dev_id)):
                continue
<<<<<<< HEAD
            tap_name    = fwutils.dev_id_to_tap(interface['dev_id'])
            if fwlte.is_lte_interface_by_dev_id(dev_id=interface['dev_id']):
                connected = fwglobals.g.modems.get(interface['dev_id']).is_connected()
=======
            tap_name    = fwutils.dev_id_to_tap(dev_id)

            if fwlte.is_lte_interface_by_dev_id(dev_id=dev_id):
                connected = fwlte.mbim_is_connected(dev_id)
>>>>>>> 335837a8
                status_vpp = 'up' if connected else 'down'
            else:
                status_vpp = fwutils.vpp_get_interface_status(dev_id=dev_id).get('link')
            (ok, status_linux) = fwutils.exec(f"cat /sys/class/net/{tap_name}/carrier")
            if status_vpp == 'down' and ok and status_linux and int(status_linux)==1:
                self.log.debug(f"detected NO-CARRIER for {tap_name}")
                fwutils.os_system(f"echo 0 > /sys/class/net/{tap_name}/carrier")
            elif status_vpp == 'up' and ok and status_linux and int(status_linux)==0:
                self.log.debug(f"detected CARRIER UP for {tap_name}")
                fwutils.os_system(f"echo 1 > /sys/class/net/{tap_name}/carrier")
                if dev_id in fwglobals.g.db.get('router_api',{}).get('dhcpd',{}).get('interfaces',{}):
                    restart_dhcpd = True

            virtual_router_ids = vrrp_router_ids_by_tracked_dev_id.get(dev_id, [])
            if status_vpp == 'down':
                for virtual_router_id in virtual_router_ids:
                    vrrp_tracked_dev_ids_by_router_id[virtual_router_id].update({dev_id: False})
            elif status_vpp == 'up':
                for virtual_router_id in virtual_router_ids:
                    vrrp_tracked_dev_ids_by_router_id[virtual_router_id].update({dev_id: True})

        if restart_dhcpd:
            time.sleep(1)  # give a second to Linux to reconfigure interface
            cmd = 'systemctl restart isc-dhcp-server'
            fwutils.os_system(cmd, '_sync_link_status')

        self._check_and_update_vrrp_tracked_interfaces(
            vrrp_tracked_dev_ids_by_router_id,
            vrrp_group_by_router_id,
            vpp_vrrp_tracked_dev_ids
        )

    def _check_and_update_vrrp_tracked_interfaces(self, dev_ids_by_router_id, vrrp_group_by_router_id, vpp_tracked_dev_ids):
        '''
        We have two types of VRRP tracked interfaces - Mandatory and Optional.
        Mandatory means that the router should go to the Backup state if this interface fails. Regardless of other interfaces.
        Optional means that the router should go to the Backup state only if *all* optional interfaces fail.

        VPP doesn't support this functionality and terminology of Mandatory and optional.
        We introduced it to simplify the configuration for our users.
        The Mandatory interfaces, we add in "fwtranslate_add_vrrp".
        For optional, we added the logic below.
        1. We monitor the link status of the optional interfaces.
        2. If *all* of them fail and they don't exist in VPP, we add them to VPP.
        3. If one of them is OK and they exist in VPP, we remove them from VPP.
        '''
        for router_id in dev_ids_by_router_id:
            # "dev_ids_by_router_id[router_id]" is a dict looks as follows:
            # {
            #   5: {
            #       [dev_id_1]: False,
            #       [dev_id_2]: True,
            #   }
            # }
            # Each interface's link status can be True, False indicates if link is up or down.
            #
            # First, check if all optional links are down to figure out what should be configured in vpp.
            is_all_optional_links_down = False if True in dev_ids_by_router_id[router_id].values() else True

            # once we know what should be configured in vpp, go and check if vpp is synced
            is_vpp_synced = True
            if is_all_optional_links_down:
                # If all down, all of them should be in vpp
                for dev_id in dev_ids_by_router_id[router_id]:
                    if dev_id not in vpp_tracked_dev_ids:
                        is_vpp_synced = False
                        break
            else:
                # If not all down, none of them should be in vpp
                for dev_id in dev_ids_by_router_id[router_id]:
                    if dev_id in vpp_tracked_dev_ids:
                        is_vpp_synced = False
                        break
            if is_vpp_synced:
                return

            self.log.debug(f"Going to change optional VRRP tracked interfaces")
            # if all down, we adding all interfaces, mandatory and optionals,
            # if not all down, we adding only mandatory interfaces
            mandatory_only = 0 if is_all_optional_links_down else 1
            vrrp_group = vrrp_group_by_router_id[router_id]
            sw_if_index = fwutils.dev_id_to_vpp_sw_if_index(vrrp_group['devId'])

            fwutils.vpp_vrrp_add_del_track_interfaces(
                is_add=0,
                track_interfaces=vrrp_group['trackInterfaces'],
                vr_id=router_id,
                track_ifc_priority=(vrrp_group['priority'] - 1), # vpp allows priority less than VRID priority
                mandatory_only=0,
                sw_if_index=sw_if_index
            )

            fwutils.vpp_vrrp_add_del_track_interfaces(
                is_add=1,
                track_interfaces=vrrp_group['trackInterfaces'],
                vr_id=router_id,
                track_ifc_priority=(vrrp_group['priority'] - 1), # vpp allows priority less than VRID priority
                mandatory_only=mandatory_only, # if even one optional is ok, add only mandatory,
                sw_if_index=sw_if_index
            )

    def _sync_addresses(self, old_interfaces, new_interfaces):
        """Monitors VPP interfaces for IP/GW change and updates system as follows:

        - on IP/GW change on WAN interface:
            1. update multi-link policy DIA links with proper GW, so the link
               reachability could be detected properly
            2. update ARP entry for the LTE GW to be black hole

        - on IP/GW change on LAN interface:
            1. update FRR with new local network

        :param old_interfaces: the last interface snap
        :param new_interfaces: the current interface snap
        """
        for dev_id, new in new_interfaces.items():
            old = old_interfaces.get(dev_id)
            if not old:
                continue   # escape newly added interface, take care of it on next sync

            if old['gw'] != new['gw']:
                if new['type'] == 'wan':

                    # Update interface cache with new GW
                    #
                    fwutils.update_linux_interfaces(dev_id, new['gw'])

                    # Update FWABF link with new GW, it is used for multilink policies
                    #
                    link = self.multilink.get_link(dev_id)
                    if link:
                        self.multilink.vpp_update_labels(
                            remove=False, labels=link.labels, next_hop=new['gw'], dev_id=dev_id)

                    # Update ARP entry of LTE interface
                    try:
                        if new['deviceType'] == 'lte':
                            fwglobals.g.modems.get(dev_id).set_arp_entry(is_add=False, gw=old['gw'])
                            fwglobals.g.modems.get(dev_id).set_arp_entry(is_add=True, gw=new['gw'])
                    except:
                        pass

            if old['addr'] != new['addr']:
                if new['type'] == 'lan' and 'OSPF' in new['routing']:
                    self.frr.ospf_network_update(dev_id, new['addr'])

    def _get_monitor_interfaces(self, cached=True):
        '''Retrieves interfaces from the configuration database, fetches their
        current IP, GW and other data from Linux and returns this information
        back to the caller in form of dictionary by dev-id.

        :param cached: if True, the cached data is returned, otherwise the cache
                       is rebuilt and the result is returned.

        :return: dictionary <dev-id> -> <interface name, IP/mask, GW, LAN/WAN, DPDK/LTE/WIFI, etc>
        '''
        if not cached:
            self._clear_monitor_interfaces()
        if not self.monitor_interfaces:
            for interface in fwglobals.g.router_cfg.get_interfaces():
                dev_id  = interface['dev_id']
                if_name = fwutils.dev_id_to_tap(dev_id)
                cached_interface = {}
                cached_interface['if_name'] = if_name
                cached_interface['addr']        = fwutils.get_interface_address(if_name, log=False)
                cached_interface['gw']          = fwutils.get_interface_gateway(if_name)[0]
                cached_interface['dhcp']        = interface.get('dhcp', 'no').lower()           # yes/no
                cached_interface['type']        = interface.get('type', 'wan').lower()          # LAN/WAN
                cached_interface['deviceType']  = interface.get('deviceType', 'dpdk').lower()   # DPDK/WIFI/LTE
                cached_interface['routing']     = interface.get('routing', [])                  # ["OSPF","BGP"]
                self.monitor_interfaces[dev_id] = cached_interface
        return self.monitor_interfaces

    def _clear_monitor_interfaces(self):
        self.monitor_interfaces = {}

    def restore_vpp_if_needed(self):
        """Restore VPP.
        If vpp doesn't run because of crash or device reboot,
        and it was started by management, start vpp and restore it's configuration.
        We do that by simulating 'start-router' request.
        Restore router state always to support multiple instances of Fwagent.

        :returns: `False` if no restore was performed, `True` otherwise.
        """

        # Restore failure state if recorded on disk:
        if os.path.exists(fwglobals.g.ROUTER_STATE_FILE):
            self.state_change(FwRouterState.FAILED, 'recorded failure was restored')
            self.log.excep("router is in failed state, try to start it from flexiManage \
                or use 'fwagent reset [--soft]' to recover")

        # If vpp runs already, or if management didn't request to start it, return.
        vpp_runs = fw_os_utils.vpp_does_run()
        vpp_should_be_started = self.cfg_db.exists({'message': 'start-router'})
        if vpp_runs or not vpp_should_be_started:
            self.log.debug("restore_vpp_if_needed: no need to restore(vpp_runs=%s, vpp_should_be_started=%s)" %
                (str(vpp_runs), str(vpp_should_be_started)))
            if vpp_runs:
                self.state_change(FwRouterState.STARTED)
            if self.state_is_started():
                self.log.debug("restore_vpp_if_needed: vpp_pid=%s" % str(fw_os_utils.vpp_pid()))
                self._start_threads()
                # We use here read_from_disk because we can't fill the netplan cache from scratch when vpp is running.
                # We use the original interface names in this cache,
                # but they don't exist when they are under dpdk control and replaced by vppsb interfaces.
                # Hence, we fill the cache with the backup in the disk
                fwnetplan.load_netplan_filenames(read_from_disk=vpp_runs)
            else:
                fwnetplan.restore_linux_netplan_files()
                fwutils.get_linux_interfaces(cached=False) # Refill global interface cache once netplan was restored
            return False

        self._restore_vpp()
        fwutils.get_linux_interfaces(cached=False) # Refill global interface cache once VPP is on air
        return True

    def _restore_vpp(self):
        self.log.info("===restore vpp: started===")
        try:
            with FwFrr(fwglobals.g.FRR_DB_FILE) as db_frr:
                db_frr.clean()
            with FwMultilink(fwglobals.g.MULTILINK_DB_FILE) as db_multilink:
                db_multilink.clean()
            with FwPolicies(fwglobals.g.POLICY_REC_DB_FILE) as db_policies:
                db_policies.clean()
            fwglobals.g.cache.dev_id_to_vpp_tap_name.clear()

            # Reboot might cause change of lte modem wan address,
            # so it will not match the netplan file that was before reboot.
            # That might cause contamination of vpp fib with wrong routes
            # during start-router execution. To avoid that we restore original
            # Linux netplan files to remove any lte related information.
            #
            fwnetplan.restore_linux_netplan_files()

            # Reset cache of interfaces for address monitoring.
            # This is needed, when VPP is restored by watchdog on VPP crash.
            # In that case the cache becomes to be stale.
            #
            self._clear_monitor_interfaces()
            fwpppoe.pppoe_reset()

            fwglobals.g.handle_request({'message': 'start-router'})
        except Exception as e:
            self.log.excep("restore_vpp_if_needed: %s" % str(e))
            self.state_change(FwRouterState.FAILED, "failed to restore vpp configuration")
        self.log.info("====restore vpp: finished===")

    def start_router(self):
        """Execute start router command.
        """
        self.log.info("start_router")
        if self.router_state == FwRouterState.STOPPED or self.router_state == FwRouterState.STOPPING:
            fwglobals.g.handle_request({'message': 'start-router'})
        self.log.info("start_router: started")

    def stop_router(self):
        """Execute stop router command.
        """
        self.log.info("stop_router")
        if self.router_state == FwRouterState.STARTED or self.router_state == FwRouterState.STARTING:
            fwglobals.g.handle_request({'message':'stop-router'})
        self.log.info("stop_router: stopped")

    def state_change(self, new_state, reason=''):
        log_reason = '' if not reason else ' (%s)' % reason
        self.log.debug("%s -> %s%s" % (str(self.router_state), str(new_state), log_reason))
        if self.router_state == new_state:
            return
        old_state = self.router_state
        self.router_state = new_state

        # On failure record the failure reason into file and kill vpp.
        # The file is used to persist reboot and to update flexiManage of
        # the router state.
        # On un-failure delete the file.
        #
        if new_state == FwRouterState.FAILED:
            if not os.path.exists(fwglobals.g.ROUTER_STATE_FILE):
                with open(fwglobals.g.ROUTER_STATE_FILE, 'w') as f:
                    if fwutils.valid_message_string(reason):
                        fwutils.file_write_and_flush(f, reason + '\n')
                    else:
                        self.log.excep("Not valid router failure reason string: '%s'" % reason)
            fwutils.stop_vpp()
        elif old_state == FwRouterState.FAILED:
            if os.path.exists(fwglobals.g.ROUTER_STATE_FILE):
                os.remove(fwglobals.g.ROUTER_STATE_FILE)

    def state_is_started(self):
        return (self.router_state == FwRouterState.STARTED)

    def state_is_stopped(self):
        return (self.router_state == FwRouterState.STOPPED)

    def state_is_starting_stopping(self):
        return (self.router_state == FwRouterState.STARTING or \
                self.router_state == FwRouterState.STOPPING)

    def call(self, request, dont_revert_on_failure=False):
        """Executes router configuration request: 'add-X','remove-X' or 'modify-X'.

        :param request: The request received from flexiManage.

        :returns: dictionary with status code and optional error message.
        """
        self.set_request_logger(request)   # Use request specific logger (this is to offload heavy 'add-application' logging)
        try:

            # First of all strip out requests that have no impact on configuration,
            # like 'remove-X' for not existing configuration items and 'add-X' for
            # existing configuration items.
            #
            new_request = self._strip_noop_request(request)
            if not new_request:
                self.log.debug("call: ignore no-op request: %s" % json.dumps(request))
                return { 'ok': 1, 'message':'request has no impact' }
            request = new_request

            # Now find out if:
            # 1. VPP should be restarted as a result of request execution.
            #    It should be restarted on addition/removal interfaces in order
            #    to capture new interface /release old interface back to Linux.
            # 2. Agent should reconnect proactively to flexiManage.
            #    It should reconnect on add-/remove-/modify-interface, as they might
            #    impact on connection under the connection legs. So it might take
            #    a time for connection to detect the change, to report error and to
            #    reconnect again by the agent infinite connection loop with random
            #    sleep between retrials.
            # 3. Gateway of WAN interfaces are going to be modified.
            #    In this case we have to ping the GW-s after modification.
            #    See explanations on that workaround later in this function.
            #
            (restart_router, reconnect_agent, gateways, restart_dhcp_service) = self._analyze_request(request)

            # Some requests require preprocessing.
            # For example before handling 'add-application' the currently configured
            # applications should be removed. The simplest way to do that is just
            # to simulate 'remove-application' receiving. Hence need in preprocessing.
            # The preprocessing adds the simulated 'remove-application' request to the
            # the real received 'add-application' forming thus new aggregation request.
            #
            request = self._preprocess_request(request)

            # Stop vpp if it should be restarted.
            #
            if restart_router:
                fwglobals.g.router_api._call_simple({'message':'stop-router'})

            # Finally handle the request
            #

            reply = FwCfgRequestHandler.call(self, request, dont_revert_on_failure)

            # Start vpp if it should be restarted
            #
            if restart_router:
                fwglobals.g.router_api._call_simple({'message':'start-router'})

            # Restart DHCP service if needed
            #
            if restart_dhcp_service:
                if not restart_router: # on router restart DHCP service is restarted as well
                    cmd = 'systemctl restart isc-dhcp-server'
                    fwutils.os_system(cmd, 'call')

            # Reconnect agent if needed
            #
            if reconnect_agent:
                fwglobals.g.fwagent.reconnect()


            ########################################################################
            # Workaround for following problem:
            # Today 'modify-interface' request is replaced by pair of correspondent
            # 'remove-interface' and 'add-interface' requests. if 'modify-interface'
            # request changes IP or GW of WAN interface, the correspondent
            # 'remove-interface' removes GW from the Linux neighbor table, but the
            # consequent 'add-interface' does not add it back.
            # As a result the VPP FIB is stuck with DROP rule for that interface,
            # and traffic on that interface is dropped.
            # The workaround below enforces Linux to update the neighbor table with
            # the latest GW-s. That causes VPPSB to propagate the ARP information
            # into VPP FIB.
            # Note we do this even if 'modify-interface' failed, as before failure
            # it might succeed to remove few interfaces from Linux.
            ########################################################################
            if gateways:
                # Delay 5 seconds to make sure Linux interfaces were initialized
                time.sleep(5)
                for gw in gateways:
                    try:
                        cmd = 'ping -c 3 %s' % gw
                        output = subprocess.check_output(cmd, shell=True).decode()
                        self.log.debug("call: %s: %s" % (cmd, output))
                    except Exception as e:
                        self.log.debug("call: %s: %s" % (cmd, str(e)))

        finally:
            self.unset_request_logger()
        return reply

    def _call_simple(self, request, execute=False, filter=None):
        """Execute single request.

        :param request: The request received from flexiManage.

        :returns: dictionary with status code and optional error message.
        """
        try:
            req = request['message']

            vpp_does_run = fw_os_utils.vpp_does_run()

            # The 'add-application' and 'add-multilink-policy' requests should
            # be translated and executed only if VPP runs, as the translations
            # depends on VPP API-s output. Therefore if VPP does not run,
            # just save the requests in database and return.
            #
            if vpp_does_run == False and \
                (req == 'add-application' or
                req == 'add-multilink-policy' or
                req == 'add-firewall-policy' or
                req == 'add-qos-traffic-map' or
                (req == 'add-qos-policy' or req == 'remove-qos-policy')):
                self.cfg_db.update(request)
                return {'ok':1}

            # Take care of pending requests.
            # Pending requests are requests that were received from flexiManage,
            # but can't be configured in VPP/Linux right now due to some issue,
            # like absence of IP/GW on interface.
            # As pending request can't be configured at the moment, just save it
            # into the dedicated database and return. No further processing is
            # needed. It is flexiManage responsibility to recreate pending tunnels,
            # routes, etc. The flexiManage detects no-IP/chenaged-IP condition,
            # using the "reconfig" feature and removes or reconstructs pending
            # configuration items.
            #   The 'remove-X' for pending requests just deletes request from
            # the pending request database.
            #
            if self.pending_cfg_db.exists(request):
                # Clean request from pending database before further processing.
                #
                self.pending_cfg_db.remove(request)
                if re.match('remove-',  req):
                    return {'ok':1}     # No further processing is needed for 'remove-X'.
            if vpp_does_run and self.state_is_starting_stopping(): # For now enable pending requests on start-router only
                if re.match('add-',  req) and self._is_pending_request(request):
                    self.pending_cfg_db.update(request)
                    self.cfg_db.remove(request)
                    return {'ok':1}

            if vpp_does_run or req == 'start-router':
                execute = True
            elif re.match('remove-',  req):
                filter = 'must'
                execute = True
            elif '-vxlan-config' in req:
                filter = 'must'
                execute = True

            FwCfgRequestHandler._call_simple(self, request, execute, filter)

        except Exception as e:
            err_str = "FWROUTER_API::_call_simple: %s" % str(traceback.format_exc())
            self.log.error(err_str)
            if req == 'start-router':
                self.state_change(FwRouterState.FAILED, 'failed to start router')
            raise e

        return {'ok':1}


    def _is_pending_request(self, request):
        """Check if the request can not be configured in VPP/Linux right now.
        Following are cases where the request is considered to be pending:
        1. 'add-tunnel'
            a. If WAN interface used by the tunnel has no IP/GW, e.g. if DHCP
               interface got no response from DHCP server.
               We need the GW in multi-WAN setups in order to bind tunnel traffic
               to the proper WAN interface, and not to rely on default route.
        2. 'add-route'
            a. If route is via WAN interface specified by dev-id, and the device
               has no IP/GW, e.g. if DHCP interface got no response from DHCP server.
            b. If route is via pending tunnel (specified by loopback IP)
            c. If route is via interface specified by IP, and there is no
               successfully configured interface with IP in same network mask.
               That might happen for either WAN or LAN interfaces that has no IP.

        :param request: the request to be checked.

        :returns: True if request can't be fulfilled right now, becoming thus
                  to be pending request. False otherwise.
        """
        if request['message'] != "add-tunnel" and \
           request['message'] != "add-route":
            return False

        monitor_interfaces = self._get_monitor_interfaces()

        if request['message'] == "add-tunnel":
            interface = monitor_interfaces.get(request['params']['dev_id'])
            if not interface or not interface['addr']:
                self.log.debug(f"pending request detected: {str(request)}")
                self.pending_dev_ids.add(request['params']['dev_id'])
                return True
            return False

        if request['message'] == "add-route":
            # If 'add-route' includes 'dev_id' - we are good - use it, otherwise
            # use 'via' and search interfaces and tunnel loopbacks that match it.
            #
            # {
            #     "entity": "agent",
            #     "message": "add-route",
            #     "params": {
            #         "addr": "11.11.11.11/32",
            #         "via": "192.168.1.1",
            #         "redistributeViaOSPF": false,
            #         "dev_id": "pci:0000:00:03.00"
            #     }
            # }
            #
            if 'dev_id' in request['params']:
                # Check assigned interfaces
                #
                interface =  monitor_interfaces.get(request['params']['dev_id'])
                if interface:
                    if not interface['addr']:
                        self.log.debug(f"pending request detected by dev-id: {str(request)}")
                        self.pending_dev_ids.add(request['params']['dev_id'])
                        return True
                    return False
                # Check unassigned interfaces
                #
                if_name = fwutils.get_interface_name(request['params']['via'], by_subnet=True)
                if if_name:
                    return False
                return True
            else:
                # Firstly search for interfaces that match VIA
                #
                for interface in monitor_interfaces.values():
                    if interface['addr'] and \
                       fwutils.is_ip_in_subnet(request['params']['via'], interface['addr']):
                        return False
                # No suiting interface was found, search tunnels that match VIA
                #
                for tunnel in fwglobals.g.router_cfg.get_tunnels():
                    # Try regular tunnel firstly
                    #
                    network = tunnel.get('loopback-iface', {}).get('addr')
                    if not network:
                        network = tunnel.get('peer', {}).get('addr')  # Try peer tunnel
                    if network and fwutils.is_ip_in_subnet(request['params']['via'], network):
                        return False

                # Search for unassigned interfaces that match VIA
                #
                if_name = fwutils.get_interface_name(request['params']['via'], by_subnet=True)
                if if_name:
                    return False

                self.log.debug(f"pending request detected: {str(request)}")
                return True

        return False

    def _analyze_request(self, request):
        """Analyzes received request either simple or aggregated in order to
        deduce if some special actions, like router restart, are needed as a
        result or request handling. The collected information is returned back
        to caller in form of booleans. See more details in description of return
        value.

        :param request: The request received from flexiManage.

        :returns: tuple of flags as follows:
            restart_router - VPP should be restarted as 'add-interface' or
                        'remove-interface' was detected in request.
                        These operations require vpp restart as vpp should
                        capture or should release interfaces back to Linux.
            reconnect_agent - Agent should reconnect proactively to flexiManage
                        as add-/remove-/modify-interface was detected in request.
                        These operations might cause connection failure on TCP
                        timeout, which might take up to few minutes to detect!
                        As well the connection retrials are performed with some
                        interval. To short no connectivity periods we close and
                        retries the connection proactively.
            gateways - List of gateways to be pinged after request handling
                        in order to solve following problem:
                        today 'modify-interface' request is replaced by pair of
                        correspondent 'remove-interface' and 'add-interface'
                        requests. The 'remove-interface' removes GW from the
                        Linux neighbor table, but the consequent 'add-interface'
                        request does not add it back. As a result the VPP FIB is
                        stuck with DROP rule for that interface, and traffic
                        which is outgoing on that interface is dropped.
                        So we ping the gateways to enforces Linux to update the
                        neighbor table. That causes VPPSB to propagate the ARP
                        information into VPP FIB.
            restart_dhcp_service - DHCP service should be restarted if modify-interface
                        was received. This is because modify-interface is implemented
                        today by pair of 'remove-interface' and 'add-interface'
                        requests which removes interface from VPP/Linux (see usage of
                        "vppctl delete tap") and recreates it back.
                        That causes DHCP service to stop monitoring of the recreated interface.
                        Therefor we have to restart it on modify-interface completion.

        """

        def _should_reconnect_agent_on_modify_interface(old_params, new_params):
            if new_params.get('addr') and new_params.get('addr') != old_params.get('addr'):
                return True
            if new_params.get('gateway') != old_params.get('gateway'):
                return True
            if new_params.get('metric') != old_params.get('metric'):
                return True
            return False


        def _should_restart_on_qos_policy(request):
            hqos_enabled, total_cpu_workers = fwglobals.g.qos.get_hqos_worker_state()
            if (self.state_is_started() is False) or (total_cpu_workers < 2):
                # VPP not started or device not capable - No restart required
                return False

            if (request['message'] == 'add-qos-policy'):
                if fwglobals.g.qos.restart_check_on_qos_interfaces_update(request['params']):
                    # QoS interfaces have changed in the new request - Restart required
                    return True
            elif (request['message'] == 'remove-qos-policy'):
                if hqos_enabled is True:
                    return True
            return False

        (restart_router, reconnect_agent, gateways, restart_dhcp_service) = \
        (False,          False,           [],       False,              )

        def _return_val():
            return (restart_router, reconnect_agent, gateways, restart_dhcp_service)

        if re.match('(add|remove)-interface', request['message']):
            if self.state_is_started():
                if not fwutils.is_vlan_interface(dev_id=request['params']['dev_id']):
                    restart_router  = True
                    reconnect_agent = True
            return _return_val()
        elif re.match('(start|stop)-router', request['message']):
            reconnect_agent = True
            return _return_val()
        elif re.match('(add|remove)-qos-policy', request['message']):
            if (_should_restart_on_qos_policy(request)):
                restart_router  = True
                reconnect_agent = True
            return _return_val()
        elif request['message'] != 'aggregated':
            return _return_val()
        else:   # aggregated request
            add_remove_requests = {}
            modify_requests = {}
            only_vlans = True
            for _request in request['params']['requests']:
                if re.match('(start|stop)-router', _request['message']):
                    reconnect_agent = True
                elif re.match('(add|remove)-qos-policy', _request['message']):
                    if (_should_restart_on_qos_policy(_request)):
                        restart_router  = True
                        reconnect_agent = True
                elif re.match('(add|remove)-interface', _request['message']):
                    dev_id = _request['params']['dev_id']
                    # Track vlans. If only vlans in add/remove requests do not restart router
                    if not fwutils.is_vlan_interface(dev_id=dev_id):
                        only_vlans = False
                    # check if requests list contains remove-interface and add-interface for the same dev_id.
                    # If found, it means that these two requests were created for modify-interface
                    if not dev_id in add_remove_requests:
                        add_remove_requests[dev_id] = _request
                    else:
                        # This add/remove complements pair created for modify-interface

                        # Fetch gateway from the add-interface
                        #
                        gw = add_remove_requests[dev_id]['params'].get('gateway')
                        if not gw:
                            gw = _request['params'].get('gateway')
                        if gw:
                            gateways.append(gw)

                        # If the interface to be modified is used by the WebSocket
                        # connection, we have to reconnect the agent.
                        # We use following heuristic to determine, if the interface
                        # is used for the WebSocket connection: we assume that
                        # there is no static route for the flexiManage address,
                        # so the connection uses the default route.
                        # Hence, if the default route with the lowest metric
                        # uses the interface, we should reconnect.
                        if not reconnect_agent:
                            (_, _, default_route_dev_id, _, _) = fwutils.get_default_route()
                            if dev_id == default_route_dev_id:
                                reconnect_agent = True

                        # If the interface to be modified might become the interface
                        # for default route due to IP/metric/GW modification,
                        # we have to reconnect agent too.
                        #
                        if not reconnect_agent:
                            if (_request['message'] == 'add-interface'):
                                new_params = _request['params']
                                old_params = add_remove_requests[dev_id]['params']
                            else:
                                old_params = _request['params']
                                new_params = add_remove_requests[dev_id]['params']
                            if _should_reconnect_agent_on_modify_interface(old_params, new_params):
                                reconnect_agent = True

                        # Move the request to the set of modify-interface-s
                        #
                        del add_remove_requests[dev_id]
                        modify_requests[dev_id] = _request

            if add_remove_requests and self.state_is_started():
                if not only_vlans:
                    restart_router = True
                reconnect_agent = True
            if modify_requests and self.state_is_started():
                restart_dhcp_service = True
            return _return_val()

    def _preprocess_request(self, request):
        """Some requests require preprocessing. For example before handling
        'add-application' the currently configured applications should be removed.
        The simplest way to do that is just to simulate 'remove-application'
        receiving: before the 'add-application' is processed we have
        to process the simulated 'remove-application' request.
        To do that we just create the new aggregated request and put the simulated
        'remove-application' request and the original 'add-application' request
        into it.
            Note the main benefit of this approach is automatic revert of
        the simulated requests if the original request fails.

        :param request: The original request received from flexiManage

        :returns: request - The new aggregated request and it's parameters.
                        Note the parameters are list of requests that might be
                        a mix of simulated requests and original requests.
                        This mix should include one original request and one or
                        more simulated requests.
        """
        req     = request['message']
        params  = request.get('params')

        # For aggregated request go over all remove-X requests and replace their
        # parameters with current configuration for X stored in database.
        # The remove-* request might have partial set of parameters only.
        # For example, 'remove-interface' has 'dev_id' parameter only and
        # has no IP, LAN/WAN type, etc.
        # That makes it impossible to revert these partial remove-X requests
        # on aggregated message rollback that might happen due to failure in
        # in one of the subsequent  requests in the aggregation list.
        #
        if req == 'aggregated':
            for _request in params['requests']:
                if re.match('remove-', _request['message']):
                    _request['params'] = self.cfg_db.get_request_params(_request)

        if self.state_is_stopped():
            if req == 'aggregated':  # take a care of order of parent & sub-interfaces
                self._preprocess_reorder(request)
            return request

        if req != 'aggregated':
            request = self._preprocess_simple_request(request)
            #
            # Preprocessing might turn simple request to be aggregated.
            # In this case more processing is needed. Hence the 'if' below.
            #
            if request['message'] != 'aggregated':
                return request

        request = self._preprocess_aggregated_request(request)
        return request

    def _preprocess_simple_request(self, request):
        '''Enhancement of the _preprocess_request() for simple requests.

        :param request: The original request received from flexiManage
        :returns: The new aggregated request and it's parameters.
                        Note the parameters are list of requests that might be
                        a mix of simulated requests and original requests.
                        This mix should include one original request and one or
                        more simulated requests.
                        If no preprocessing was needed, the original request is
                        returned.
        '''

        def _single_message_add_corresponding_remove (add_request, current_params, new_params):
            remove_request = add_request.replace('add-', 'remove-')
            updated_requests = [
                { 'message': remove_request, 'params' : current_params },
                { 'message': add_request,    'params' : new_params }
            ]
            request = {'message': 'aggregated', 'params': { 'requests' : updated_requests }}
            self.log.debug("_preprocess_simple_request: %s request \
                    was replaced with %s" % (add_request, json.dumps(request)))
            return request


        req     = request['message']
        params  = request.get('params')

        application_params      = self.cfg_db.get_applications()
        multilink_policy_params = self.cfg_db.get_multilink_policy()
        firewall_policy_params  = self.cfg_db.get_firewall_policy()
        qos_policy_params       = self.cfg_db.get_qos_policy()
        qos_traffic_map_params  = self.cfg_db.get_qos_traffic_map()

        # 'add-application'/'remove-application' preprocessing:
        # 1. The multilink/firewall/etc policy should be re-installed:
        #    if exists, the policy should be removed before application removal & adding
        #    and it should be added again after it.
        # 2. For 'add-application', the currently configured applications if exist,
        #    should be removed firstly. We do that by adding simulated
        #    'remove-application' request in front of the original 'add-application' request.
        #
        if req == 'add-application' or req == 'remove-application':
            pre_requests, post_requests  = [], []
            if req == 'add-application' and application_params:
                pre_requests  = [ { 'message': 'remove-application', 'params' : application_params } ]
            if multilink_policy_params:
                pre_requests.insert(0, { 'message': 'remove-multilink-policy', 'params' : multilink_policy_params })
                post_requests.append({ 'message': 'add-multilink-policy', 'params' : multilink_policy_params })
            if firewall_policy_params:
                pre_requests.insert(0, { 'message': 'remove-firewall-policy', 'params' : firewall_policy_params })
                post_requests.append({ 'message': 'add-firewall-policy', 'params' : firewall_policy_params })

            if pre_requests == [] and post_requests == []:
                return request
            new_params  = { 'requests' : pre_requests + [request] + post_requests }
            new_request = {'message': 'aggregated', 'params': new_params}
            self.log.debug("_preprocess_simple_request: request was replaced with %s" % json.dumps(new_request))
            return new_request

        # 'add-X-policy' preprocessing:
        # 1. The currently configured policy should be removed firstly.
        #    We do that by adding simulated 'remove-X-policy' request in
        #    front of the original 'add-X-policy' request.
        #
        if multilink_policy_params and req == 'add-multilink-policy':
            return _single_message_add_corresponding_remove(req, multilink_policy_params, params)
        if firewall_policy_params and req == 'add-firewall-policy':
            return _single_message_add_corresponding_remove(req, firewall_policy_params, params)
        if qos_policy_params and req == 'add-qos-policy':
            return _single_message_add_corresponding_remove(req, qos_policy_params, params)
        if qos_traffic_map_params and req == 'add-qos-traffic-map':
            return _single_message_add_corresponding_remove(req, qos_traffic_map_params, params)

        return request

    def _preprocess_aggregated_request(self, request):
        '''Enhancement of the _preprocess_request() for aggregated requests.
        In addition to the logic implemented in _preprocess_request() and
        in _preprocess_simple_request(), this function reorders requests inside
        of aggregation to ensure proper configuration of VPP.

        :param request: The original request received from flexiManage,
                        or the aggregated request output-ed by the _preprocess_simple_request().
        :returns: request - The new aggregated request and it's parameters.
                        Note the parameters are list of requests that might be
                        a mix of simulated requests and original requests.
                        This mix should include one original request and one or
                        more simulated requests.
                        If no preprocessing was needed, the original request is
                        returned.
        '''
        # !!!!!!!!!!!!!!!!!!!!!!!!!!!!!!!!!!!!!!!!!!!!!!!!!!!!!!!!!!!!!!!!!!!!!
        # !!!!!!! Order of function calls in this function is important !!!!!!!
        # !!!!!!! Every function might modify request, thus changing    !!!!!!!
        # !!!!!!! input for next function! And, as a result impacting   !!!!!!!
        # !!!!!!! on output of the next function!                       !!!!!!!
        # !!!!!!!!!!!!!!!!!!!!!!!!!!!!!!!!!!!!!!!!!!!!!!!!!!!!!!!!!!!!!!!!!!!!!

        changed = self._preprocess_reinstall_policies_if_needed(request)

        changed |= self._preprocess_insert_simulated_requests(request)

        changed |= self._preprocess_reorder(request)

        if changed:
            self.log.debug("_preprocess_aggregated_request: request was replaced with %s" % json.dumps(request))
        return request

    def _preprocess_reorder(self, request):
        '''Implements part of the _preprocess_aggregated_request() logic.
        It rearranges requests in the aggregation to be in following order:
        the first should be 'stop-router' (if exist in the aggregation),
        then the 'remove-X' requests, after that the 'add-X'-s,
        then the 'modify-X'-s and at the end the 'start-router'.
            Moreover, the order of 'add-X' requests is important too, as there
        might be dependencies between configured items. For example,
        'add-interface'-s should be executed before the 'add-tunnel'-s
        as the latest uses the formers, the 'add-route'-s should come after
        the 'add-tunnel'-s as route rules might use tunnels, etc.
        Order of the 'remove-X' requests is important as well, and it should be
        opposite to this of the 'add-X' requests.

        :param request: The aggregated request.
        :returns: 'True' if aggregation was modified by this function, 'False' o/w.
        '''
        add_order = [
            'add-ospf', 'add-routing-filter', 'add-routing-bgp', 'add-switch',
            'add-interface', 'add-vrrp-group', 'add-vxlan-config', 'add-tunnel', 'add-route', 'add-dhcp-config',
            'add-application', 'add-multilink-policy', 'add-firewall-policy',
            'add-qos-traffic-map', 'add-qos-policy'
        ]
        remove_order = [ re.sub('add-','remove-', name) for name in add_order ]
        remove_order.reverse()

        old_requests = request['params']['requests']
        new_requests = []

        # First of all ensure that all received 'add/remove-X' are listed
        # in the dependency tables.
        #
        for _request in old_requests:
            req_name = _request['message']
            if re.match('add-', req_name) and not (req_name in add_order):
                raise Exception(f'{req_name}: dependencies are not defined')
            elif re.match('remove-', req_name) and not (req_name in remove_order):
                raise Exception(f'{req_name}: dependencies are not defined')

        # Reorder 'remove-X'-s to be before 'add-X'-s, while ensuring order
        # between 'remove-X'-s and order between 'add-X'-s.
        #
        for req_name in remove_order:
            for _request in old_requests:
                if re.match(req_name, _request['message']):
                    new_requests.append(_request)
        for req_name in add_order:
            for _request in old_requests:
                if re.match(req_name, _request['message']):
                    new_requests.append(_request)

        # Reorder 'add-interface'-s and 'remove-interface'-s requests
        # to ensure that the sub-interfaces are added after the parent
        # interface was added and are removed before the parent interface
        # is removed. This is needed for VLAN interfaces.
        #
        new_requests = preprocess_reorder_sub_interfaces(new_requests)

        # Add 'start-router', 'stop-router' and 'modify-X'-s to the list of 'remove-X'-s
        # and 'add-X'-s: put 'stop-router' at the beginning of list, 'modify-X'-s
        # after the 'remove-X'-s & 'add-X'-s and the 'start-router' at the end.
        #
        start_router_request = None
        for _request in old_requests:
            if re.match('modify-', _request['message']):
                new_requests.append(_request)
            elif _request['message'] == 'stop-router':
                new_requests.insert(0, _request)
            elif _request['message'] == 'start-router':
                start_router_request = _request
        if start_router_request:
            new_requests.append(start_router_request)

        request['params']['requests'] = new_requests
        return (old_requests != new_requests)

    def _preprocess_reinstall_policies_if_needed(self, request):
        '''Implements part of the _preprocess_aggregated_request() logic.
        It adds 'remove-X-policy' and 'add-X-policy' requests to aggregation,
        if the aggregation has either 'add/remove-application' or 'add/remove-interface'
        requests. The policy will be removed before application/interface change
        and will be installed after it again.

        :param request: The aggregated request.
        :returns: 'True' if aggregation was modified by this function, 'False' o/w.
        '''
        modified = False
        requests = request['params']['requests']

        # If aggregation has 'remove-X-policy' request, there is no need to
        # reinstall the policy, it will be removed anyway. Find out
        # the 'remove-X-policy' requests.
        #
        policies = {
            'multilink': {
                'add_policy_found' :    False,
                'remove_policy_found' : False,
                'params': self.cfg_db.get_multilink_policy()
                },
            'firewall': {
                'add_policy_found' :    False,
                'remove_policy_found' : False,
                'params': self.cfg_db.get_firewall_policy()
                },
        }

        # Find out if policies should be reinstalled.
        #
        reinstall = False
        for _request in requests:
            req_name = _request['message']
            if re.match('(add|remove)-(switch|application)', req_name):
                reinstall = True
            elif req_name == 'add-multilink-policy':
                policies['multilink']['add_policy_found'] = True
            elif req_name == 'remove-multilink-policy':
                policies['multilink']['remove_policy_found'] = True
            elif req_name == 'add-firewall-policy':
                policies['firewall']['add_policy_found'] = True
            elif req_name == 'remove-firewall-policy':
                policies['firewall']['remove_policy_found'] = True

        if not reinstall:
            return False   # False -> request was not modified

        # Go and add reinstall requests for policies, that are installed
        # (policy['params'] is True) and that are not going to be removed anyway
        # by this aggregation (policy['remove_policy_found'] is False)
        #
        for p_name, policy in policies.items():
            if policy['params'] and policy['remove_policy_found'] == False:
                requests.insert(0, { 'message': f'remove-{p_name}-policy', 'params': policy['params'] })
                if policy['add_policy_found'] == False:   # the original request may have add-XXX-policy, so ne need to simulate it
                    requests.append({ 'message': f'add-{p_name}-policy',   'params': policy['params'] })
                modified = True
        return modified

    def _preprocess_insert_simulated_requests(self, request):
        '''Implements part of the _preprocess_aggregated_request() logic.
        It inserts new requests into aggregation, thus simulating receiving
        requests from flexiManage. This is needed for 'add-X' requests that have
        neither complementing 'remove-X' nor 'modify-X' requests.
        That kind of 'add-X' requests just replaces completely the previously
        configured item.
        An examples of such requests are 'add-application', 'add-multilink-policy', etc.
            To implement the described logic we insert new correspondent 'remove-X'
        request into list of aggregated requests at any point before the corresponding
        'add-X' request.

        :param request: The aggregated request.
        :returns: 'True' if aggregation was modified by this function, 'False' o/w.
        '''
        modified = False
        requests = request['params']['requests']

        # Pass over requests and detect presence of special requests.
        # On the way collect some more info for further pre-processing.
        #
        special_requests = {
            'add-application': {
                'found':                False,
                'remove_request_found': False,
                'params':               self.cfg_db.get_applications()
            },
            'add-multilink-policy': {
                'found':                False,
                'remove_request_found': False,
                'params':               self.cfg_db.get_multilink_policy()
            },
            'add-firewall-policy': {
                'found':                False,
                'remove_request_found': False,
                'params':               self.cfg_db.get_firewall_policy()
            },
            'add-qos-traffic-map': {
                'found':                False,
                'remove_request_found': False,
                'params':               self.cfg_db.get_qos_traffic_map()
            },
            'add-qos-policy': {
                'found':                False,
                'remove_request_found': False,
                'params':               self.cfg_db.get_qos_policy()
            },
        }
        for _request in requests:
            req_name = _request['message']
            if req_name in special_requests:
                special_requests[req_name]['found'] = True
            elif re.match('remove-', req_name):
                add_req_name = req_name.replace("remove-", "add-", 1)
                if add_req_name in special_requests:
                    special_requests[add_req_name]['remove_request_found'] = True

        # Preprocess special requests: insert 'remove-X' if:
        # - the 'add-X' was found in requests
        # - the 'remove-X' was not found in requests
        # - there are configuration to be removed
        #
        for add_req_name, r_info in special_requests.items():
            if r_info['found'] and not r_info['remove_request_found'] and r_info['params']:
                remove_req_name = add_req_name.replace("add-", "remove-", 1)
                requests.insert(0, { 'message': remove_req_name, 'params': r_info['params'] })
                modified = True
        return modified

    def _start_threads(self):
        """Start all threads.
        """
        if self.thread_watchdog is None or self.thread_watchdog.is_alive() == False:
            self.vpp_coredump_in_progress = True
            self.thread_watchdog = fwthread.FwRouterThread(self.vpp_watchdog_thread_func, 'VPP Watchdog', self.log)
            self.thread_watchdog.start()
        if self.thread_tunnel_stats is None or self.thread_tunnel_stats.is_alive() == False:
            fwtunnel_stats.fill_tunnel_stats_dict()
            self.thread_tunnel_stats = fwthread.FwRouterThread(self.tunnel_stats_thread_func, 'Tunnel Stats', self.log)
            self.thread_tunnel_stats.start()
        if self.thread_monitor_interfaces is None or self.thread_monitor_interfaces.is_alive() == False:
            self.thread_monitor_interfaces = fwthread.FwRouterThread(self.monitor_interfaces_thread_func, 'Interface Monitor', self.log)
            self.thread_monitor_interfaces.start()

    def _stop_threads(self):
        """Stop all threads.
        """
        if self.thread_watchdog:
            self.thread_watchdog.stop()
            self.thread_watchdog = None

        if self.thread_tunnel_stats:
            self.thread_tunnel_stats.stop()
            self.thread_tunnel_stats = None

        if self.thread_monitor_interfaces:
            self.thread_monitor_interfaces.stop()
            self.thread_monitor_interfaces = None

    def _on_start_router_before(self):
        """Handles pre start VPP activities.
        :returns: None.
        """
        self.state_change(FwRouterState.STARTING)

        # Clean VPP API trace from previous invocation (if exists)
        #
        os.system('sudo rm -rf /tmp/*%s' % fwglobals.g.VPP_TRACE_FILE_EXT)

        fwutils.frr_clean_files()

        fwutils.reset_router_api_db(enforce=True)

        fwnetplan.load_netplan_filenames()

        fwglobals.g.pppoe.stop(reset_tun_if_params=True)

        self.multilink.db['links'] = {}

        self.pending_dev_ids = set()

        # Reset FlexiWAN QoS contexts on VPP start
        fwglobals.g.qos.reset()

    def _sync_after_start(self):
        """Resets signature once interface got IP during router starting.
        :returns: None.
        """
        do_sync = False
        for dev_id in self.pending_dev_ids:
            if_name = fwutils.dev_id_to_tap(dev_id)
            addr = fwutils.get_interface_address(if_name, log=False)
            if addr:
                fwglobals.log.debug(f'Pending interface {dev_id} got ip {addr}')
                do_sync = True
                break

        if do_sync:
            fwutils.reset_device_config_signature("pending_interfaces_got_ip")

    def _on_start_router_after(self):
        """Handles post start VPP activities.
        :returns: None.
        """
        self.state_change(FwRouterState.STARTED)
        self._start_threads()
        fwutils.clear_linux_interfaces_cache()
        err = fwutils.frr_flush_config_into_file()
        if err:
            # We don't want to fail router start due to failure to save frr configuration file,
            # so we just log the error and return. Hopefully frr will not crash,
            # so the configuration file will be not needed.
            fwglobals.log.error(f"_on_start_router_after: failed to flush frr configuration into file: {str(err)}")

        fwglobals.g.pppoe.start()

        self._sync_after_start()

        # Build cache of interfaces for address monitoring.
        # Note if address was changed before we reach this point,
        # the `_sync_after_start()` above should handle the change.
        # It forces the flexiManage to send `sync-device` to us.
        #
        self._get_monitor_interfaces(cached=False)

        self.log.info("router was started: vpp_pid=%s" % str(fw_os_utils.vpp_pid()))

        fwglobals.g.applications_api.call_hook('on_router_is_started')

    def _on_stop_router_before(self):
        """Handles pre-VPP stop activities.
        :returns: None.
        """
        self.state_change(FwRouterState.STOPPING)
        with FwIKEv2() as ike:
            ike.clean()
        self._stop_threads()
        fwglobals.g.pppoe.stop(reset_tun_if_params=True)
        fwglobals.g.cache.dev_id_to_vpp_tap_name.clear()
        self.log.info("router is being stopped: vpp_pid=%s" % str(fw_os_utils.vpp_pid()))

        fwglobals.g.applications_api.call_hook('on_router_is_stopping')

    def _on_stop_router_after(self):
        """Handles post-VPP stop activities.
        :returns: None.
        """
        self.router_stopping = False

        # keep LTE connectivity on linux interface
        fwglobals.g.system_api.restore_configuration(types=['add-lte'])

        self.state_change(FwRouterState.STOPPED)
        fwglobals.g.cache.dev_id_to_vpp_tap_name.clear()
        fwglobals.g.cache.dev_id_to_vpp_if_name.clear()
        fwutils.clear_linux_interfaces_cache()
        self._clear_monitor_interfaces()

        with FwFrr(fwglobals.g.FRR_DB_FILE) as db_frr:
            db_frr.clean()
        with FwMultilink(fwglobals.g.MULTILINK_DB_FILE) as db_multilink:
            db_multilink.clean()
        with FwPolicies(fwglobals.g.POLICY_REC_DB_FILE) as db_policies:
            db_policies.clean()

        fwglobals.g.applications_api.call_hook('on_router_is_stopped')
        fwglobals.g.pppoe.start()

    def _on_add_interface_after(self, type, sw_if_index, params):
        """add-interface postprocessing

        :param type:        "wan"/"lan"
        :param sw_if_index: vpp sw_if_index of the interface
        """
        self._update_cache_sw_if_index(sw_if_index, type, add=True, params=params)
        self.apply_features_on_interface(True, type, vpp_if_name=None, sw_if_index=sw_if_index)

    def apply_features_on_interface(self, add, if_type, vpp_if_name=None, sw_if_index=None, dev_id=None):
        if not vpp_if_name and not sw_if_index:
            err_msg = 'vpp_if_name and sw_if_index were not provided'
            self.log.error(f"apply_features_on_interface({add, if_type}): failed. {err_msg}")
            raise Exception(err_msg)

        if not vpp_if_name:
            vpp_if_name = fwutils.vpp_sw_if_index_to_name(sw_if_index)
        if not sw_if_index:
            sw_if_index = fwutils.vpp_if_name_to_sw_if_index(vpp_if_name)

        if not dev_id:
            dev_id = fwutils.vpp_if_name_to_dev_id(vpp_if_name)

        with FwCfgMultiOpsWithRevert() as handler:
            try:
                # apply firewall
                if if_type == 'lan':
                    ingress_acls = fwglobals.g.firewall_acl_cache.get(dev_id, 'ingress')
                    if not ingress_acls:
                        ingress_acls = fwglobals.g.firewall_acl_cache.get('global_lan', 'ingress')

                    egress_acls = fwglobals.g.firewall_acl_cache.get(dev_id, 'egress')
                    if not egress_acls:
                        egress_acls = fwglobals.g.firewall_acl_cache.get('global_lan', 'egress')

                    handler.exec(
                        func=fw_acl_command_helpers.vpp_add_acl_rules,
                        params={ 'is_add': add, 'sw_if_index': sw_if_index, 'ingress_acl_ids': ingress_acls, 'egress_acl_ids': egress_acls },
                        revert_func=fw_acl_command_helpers.vpp_add_acl_rules if add else None,
                        revert_params={ 'is_add': (not add), 'sw_if_index': sw_if_index, 'ingress_acl_ids': ingress_acls, 'egress_acl_ids': egress_acls } if add else None,
                    )

                if if_type == 'wan':
                    ingress_acls = fwglobals.g.firewall_acl_cache.get(dev_id, 'ingress')
                    if not ingress_acls:
                        ingress_acls = fwglobals.g.firewall_acl_cache.get('global_wan', 'ingress')

                    handler.exec(
                        func=fw_acl_command_helpers.vpp_add_acl_rules,
                        params={ 'is_add': add, 'sw_if_index': sw_if_index, 'ingress_acl_ids': ingress_acls, 'egress_acl_ids': [] },
                        revert_func=fw_acl_command_helpers.vpp_add_acl_rules if add else None,
                        revert_params={ 'is_add': (not add), 'sw_if_index': sw_if_index, 'ingress_acl_ids': ingress_acls, 'egress_acl_ids': [] } if add else None,
                    )

                    handler.exec(
                        func=fw_nat_command_helpers.add_nat_rules_interfaces,
                        params={ 'is_add': add, 'sw_if_index': sw_if_index },
                        revert_func=fw_nat_command_helpers.add_nat_rules_interfaces,
                        revert_params={ 'is_add': (not add), 'sw_if_index': sw_if_index },
                    )

                # apply qos classification on application interfaces
                if dev_id.startswith('app_'):
                    # Needed only for application interfaces as it is Not added via add-interface message
                    hqos_enabled, _ = fwglobals.g.qos.get_hqos_worker_state()
                    if hqos_enabled:
                        handler.exec(
                            func=fwqos.update_interface_qos_classification,
                            params={ 'vpp_if_name': vpp_if_name, 'add': add },
                            revert_func=fwqos.update_interface_qos_classification if add else None, # no need revert of revert
                            revert_params={ 'vpp_if_name': vpp_if_name, 'add': (not add) } if add else None, # no need revert of revert
                        )

                # apply multilink
                handler.exec(
                    func=fwglobals.g.policies.vpp_attach_detach_policies,
                    params={ 'attach': add, 'vpp_if_name': vpp_if_name, 'if_type': if_type },
                    revert_func=fwglobals.g.policies.vpp_attach_detach_policies if add else None, # no need revert of revert
                    revert_params={ 'attach': (not add), 'vpp_if_name': vpp_if_name, 'if_type': if_type } if add else None, # no need revert of revert
                )
            except Exception as e:
                self.log.error(f"apply_features_on_interface({add, if_type, vpp_if_name, sw_if_index}): failed. {str(e)}")
                handler.revert(e)

    def _on_remove_interface_before(self, type, sw_if_index, params):
        """remove-interface preprocessing

        :param type:        "wan"/"lan"
        :param sw_if_index: vpp sw_if_index of the interface
        """
        self.apply_features_on_interface(False, type, vpp_if_name=None, sw_if_index=sw_if_index)
        self._update_cache_sw_if_index(sw_if_index, type, add=False, params=params)

    def _on_add_tunnel_after(self, sw_if_index, params):
        """add-tunnel postprocessing

        :param sw_if_index: VPP sw_if_index of the tunnel interface
        :param params:      Parameters from Fleximanage.
        """
        vpp_if_name = fwutils.tunnel_to_vpp_if_name(params)
        fwutils.tunnel_change_postprocess(False, vpp_if_name)

    def _on_remove_tunnel_before(self, sw_if_index, params):
        """remove-tunnel preprocessing

        :param sw_if_index: VPP sw_if_index of the tunnel interface
        :param params:      Parameters from Fleximanage.
        """
        vpp_if_name = fwutils.tunnel_to_vpp_if_name(params)
        fwutils.tunnel_change_postprocess(True, vpp_if_name)

        if 'peer' in params:
            via = str(IPNetwork(params['peer']['addr']).ip)
        else:
            via = fwutils.build_tunnel_remote_loopback_ip(params['loopback-iface']['addr'])

        fwroutes.add_remove_static_routes(via, False)

    def _update_cache_sw_if_index(self, sw_if_index, type, add, params=None):
        """Updates persistent caches that store mapping of sw_if_index into
        name of vpp interface and via versa, and other caches.

        :param sw_if_index: vpp sw_if_index of the vpp software interface
        :param type:        "wan"/"lan"/"tunnel" - type of interface
        :param add:         True to add to cache, False to remove from cache
        :param params:      the 'params' section of 'add-interface'/'add-tunnel' request
        """
        router_api_db  = fwglobals.g.db['router_api']  # SqlDict can't handle in-memory modifications, so we have to replace whole top level dict
        cache_by_index = router_api_db['sw_if_index_to_vpp_if_name']
        cache_by_name  = router_api_db['vpp_if_name_to_sw_if_index'][type]
        cache_by_dev_id = router_api_db['dev_id_to_sw_if_index']
        cache_tap_by_vpp_if_name = router_api_db['vpp_if_name_to_tap_if_name']
        cache_tap_by_sw_if_index = router_api_db['sw_if_index_to_tap_if_name']

        dev_id = params.get('dev_id') if params else None
        if dev_id and (type == 'wan' or type == 'lan'):
            if add:
                cache_by_dev_id[dev_id] = sw_if_index
            else:
                del cache_by_dev_id[dev_id]

        if add:
            if type == 'tunnel':  # For tunnels use shortcut  - exploit vpp internals ;)
                vpp_if_name = fwutils.tunnel_to_vpp_if_name(params)
            elif type == 'peer-tunnel':
                vpp_if_name = fwutils.peer_tunnel_to_vpp_if_name(params)
            else:
                vpp_if_name = fwutils.vpp_sw_if_index_to_name(sw_if_index)
            cache_by_name[vpp_if_name]  = sw_if_index
            cache_by_index[sw_if_index] = vpp_if_name
            if type != 'peer-tunnel':  # ipipX tunnels are not exposed to Linux
                tap = fwutils.vpp_if_name_to_tap(vpp_if_name)
                if tap:
                    cache_tap_by_vpp_if_name[vpp_if_name] = tap
                    cache_tap_by_sw_if_index[sw_if_index] = tap
        else:
            vpp_if_name = cache_by_index[sw_if_index]
            del cache_by_name[vpp_if_name]
            del cache_by_index[sw_if_index]
            if vpp_if_name in cache_tap_by_vpp_if_name:
                del cache_tap_by_vpp_if_name[vpp_if_name]
            if sw_if_index in cache_tap_by_sw_if_index:
                del cache_tap_by_sw_if_index[sw_if_index]
        fwglobals.g.db['router_api'] = router_api_db

    def _on_apply_router_config(self):
        """Apply router configuration on successful VPP start.
        """
        # Before applying configuration move pending requests to the main request
        # database, hopefully their configuration will succeed this time.
        # Reset cache of interfaces, so it will be rebuilt during configuration
        # based on the current interface states.
        #
        for msg in self.pending_cfg_db.dump():
            self.cfg_db.update(msg)
        self.pending_cfg_db.clean()
        self.pending_interfaces = {}

        # Now fetch configuration items from database and configure them one by one.
        #
        types = [
            'add-ospf',
            'add-routing-filter',
            'add-routing-bgp',             # BGP should come after routing filter, as it might use them!
            'add-switch',
            'add-interface',
            'add-vxlan-config',            # After interfaces, before tunnels
            'add-tunnel',
            'add-application',
            'add-multilink-policy',
            'add-firewall-policy',
            'add-qos-traffic-map',
            'add-qos-policy',
            'add-route',            # Routes should come after tunnels and after BGP, as they might use them!
            'add-dhcp-config',
            'add-vrrp-group',
        ]
        last_msg = None
        messages = self.cfg_db.dump(types=types)
        for msg in messages:

            # reconnect as soon as interfaces are initialized
            #
            if last_msg == 'add-interface' and msg['message'] != 'add-interface':
                fwglobals.g.fwagent.reconnect()
            last_msg = msg['message']

            reply = fwglobals.g.router_api._call_simple(msg)
            if reply.get('ok', 1) == 0:  # Break and return error on failure of any request
                return reply

    def sync(self, incoming_requests, full_sync=False):
        self.pending_cfg_db.clean()
        FwCfgRequestHandler.sync(self, incoming_requests, full_sync=full_sync)

    def sync_full(self, incoming_requests):
        if len(incoming_requests) == 0:
            self.log.info("sync_full: incoming_requests is empty, no need to full sync")
            return True

        self.log.debug("sync_full: start router full sync")

        restart_router = False
        if self.state_is_started():
            self.log.debug("sync_full: : restart_router=True")
            restart_router = True
            fwglobals.g.handle_request({'message':'stop-router'})

        self.pending_cfg_db.clean()
        fwutils.reset_router_cfg()
        FwCfgRequestHandler.sync_full(self, incoming_requests)

        if restart_router:
            fwglobals.g.handle_request({'message': 'start-router'})

        self.log.debug("sync_full: router full sync succeeded")

def preprocess_reorder_sub_interfaces(requests):
    '''Implements part of the _preprocess_aggregated_request() logic.
    It rearranges 'add-interface'-s and 'remove-interface'-s requests
    in the aggregation to ensure that the sub-interfaces are added after
    the parent interface was added and are removed before the parent interface
    is removed. This is needed for VLAN interfaces.

    :param requests: The list of 'remove-X' and 'add-X' requests.
    :returns: reordered list of requests.
    '''
    # Firstly we build helper hash of indexes of parent and sub-interfaces
    # by 'dev_id'. Than we just swap the last sub-interface 'remove-interface'
    # in the list with the parent 'remove-interface', so the parent interface
    # will be removed at last. And we swap the first sub-interface
    # 'add-interface' in the list with the parent 'add-interface', so the parent
    # interface will be added after before any of it's sub-interfaces.
    #
    add_remove_interface_indexes = { 'add-interface': {}, 'remove-interface': {}}
    for index, _request in enumerate(requests):

        req_name, req_params = _request['message'], _request['params']
        if req_name == "add-interface":
            indexes = add_remove_interface_indexes['add-interface']
        elif req_name == "remove-interface":
            indexes = add_remove_interface_indexes['remove-interface']
        else:
            continue

        parent_dev_id, vlan_id = fwutils.dev_id_parse_vlan(req_params['dev_id'])
        if not parent_dev_id in indexes:
            indexes[parent_dev_id] = {}
        dev_indexes = indexes[parent_dev_id]

        # Store index of 'add-interface'/remove-interface' of parent interface.
        #
        if not vlan_id:
            dev_indexes.update({ 'parent_index': index })
            continue

        # Store index of 'add-interface'/'remove-interface' of VLAN sub-interface.
        # For 'add-interface' we store the smallest index (the first one),
        # so 'add-interface' of the parent interface will be swapped with
        # the first corresponding sub-interface. For 'remove-interface' we
        # store the largest index (the latest), so 'remove-interface'
        # of the parent interface will be swapped with the last corresponding
        # sub-interface.
        #
        if req_name == "remove-interface":
            dev_indexes.update({ 'sub_index': index })
        elif dev_indexes.get('sub_index') == None:  # and req_name == "add-interface"
            dev_indexes.update({ 'sub_index': index })

    # Now go over hash keys and modify the aggregation if needed.
    #
    for dev_indexes in add_remove_interface_indexes['add-interface'].values():
        sub_index    = dev_indexes.get('sub_index', -1)
        parent_index = dev_indexes.get('parent_index', -1)
        if parent_index > -1 and sub_index > -1 and parent_index > sub_index:
            requests[parent_index], requests[sub_index] = requests[sub_index], requests[parent_index]

    for dev_indexes in add_remove_interface_indexes['remove-interface'].values():
        sub_index    = dev_indexes.get('sub_index', -1)
        parent_index = dev_indexes.get('parent_index', -1)
        if parent_index > -1 and sub_index > -1 and parent_index < sub_index:
            requests[parent_index], requests[sub_index] = requests[sub_index], requests[parent_index]

    return requests
<|MERGE_RESOLUTION|>--- conflicted
+++ resolved
@@ -286,16 +286,9 @@
             if (fwutils.is_vlan_interface(dev_id=dev_id) or
                fwpppoe.is_pppoe_interface(dev_id=dev_id)):
                 continue
-<<<<<<< HEAD
-            tap_name    = fwutils.dev_id_to_tap(interface['dev_id'])
-            if fwlte.is_lte_interface_by_dev_id(dev_id=interface['dev_id']):
-                connected = fwglobals.g.modems.get(interface['dev_id']).is_connected()
-=======
-            tap_name    = fwutils.dev_id_to_tap(dev_id)
-
-            if fwlte.is_lte_interface_by_dev_id(dev_id=dev_id):
-                connected = fwlte.mbim_is_connected(dev_id)
->>>>>>> 335837a8
+            tap_name = fwutils.dev_id_to_tap(dev_id)
+            if fwlte.is_lte_interface_by_dev_id(dev_id):
+                connected = fwglobals.g.modems.get(dev_id).is_connected()
                 status_vpp = 'up' if connected else 'down'
             else:
                 status_vpp = fwutils.vpp_get_interface_status(dev_id=dev_id).get('link')
