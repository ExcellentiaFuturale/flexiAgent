#! /usr/bin/python

################################################################################
# flexiWAN SD-WAN software - flexiEdge, flexiManage.
# For more information go to https://flexiwan.com
#
# Copyright (C) 2019  flexiWAN Ltd.
#
# This program is free software: you can redistribute it and/or modify it under
# the terms of the GNU Affero General Public License as published by the Free
# Software Foundation, either version 3 of the License, or (at your option) any
# later version.
#
# This program is distributed in the hope that it will be useful,
# but WITHOUT ANY WARRANTY; without even the implied warranty of MERCHANTABILITY
# or FITNESS FOR A PARTICULAR PURPOSE.
# See the GNU Affero General Public License for more details.
#
# You should have received a copy of the GNU Affero General Public License
# along with this program. If not, see <https://www.gnu.org/licenses/>.
################################################################################

import copy
import os
import re
import time
import threading
import traceback
import yaml
import json
import subprocess

import fwagent
import fwglobals
import fwutils
import fwnetplan
import fwtranslate_add_tunnel

from fwapplications import FwApps
from fwmultilink import FwMultilink
from fwpolicies import FwPolicies
from vpp_api import VPP_API

import fwtunnel_stats

fwrouter_modules = {
    'fwtranslate_revert':          __import__('fwtranslate_revert') ,
    'fwtranslate_start_router':    __import__('fwtranslate_start_router'),
    'fwtranslate_add_interface':   __import__('fwtranslate_add_interface'),
    'fwtranslate_add_route':       __import__('fwtranslate_add_route'),
    'fwtranslate_add_tunnel':      __import__('fwtranslate_add_tunnel'),
    'fwtranslate_add_dhcp_config': __import__('fwtranslate_add_dhcp_config'),
    'fwtranslate_add_app':         __import__('fwtranslate_add_app'),
    'fwtranslate_add_policy':      __import__('fwtranslate_add_policy')
}

fwrouter_translators = {
    'start-router':             {'module':'fwtranslate_start_router',    'api':'start_router'},
    'stop-router':              {'module':'fwtranslate_revert',          'api':'revert'},
    'add-interface':            {'module':'fwtranslate_add_interface',   'api':'add_interface'},
    'remove-interface':         {'module':'fwtranslate_revert',          'api':'revert'},
    'modify-interface':         {'module':'fwtranslate_add_interface',   'api':'modify_interface'},
    'add-route':                {'module':'fwtranslate_add_route',       'api':'add_route'},
    'remove-route':             {'module':'fwtranslate_revert',          'api':'revert'},
    'add-tunnel':               {'module':'fwtranslate_add_tunnel',      'api':'add_tunnel'},
    'remove-tunnel':            {'module':'fwtranslate_revert',          'api':'revert'},
    'add-dhcp-config':          {'module':'fwtranslate_add_dhcp_config', 'api':'add_dhcp_config'},
    'remove-dhcp-config':       {'module':'fwtranslate_revert',          'api':'revert'},
    'add-application':          {'module':'fwtranslate_add_app',         'api':'add_app'},
    'remove-application':       {'module':'fwtranslate_revert',          'api':'revert'},
    'add-multilink-policy':     {'module':'fwtranslate_add_policy',      'api':'add_policy'},
    'remove-multilink-policy':  {'module':'fwtranslate_revert',          'api':'revert'},
}

class FWROUTER_API:
    """This is Router API class representation.
    The Router API class provides control over vpp.
    That includes:
    - start and stop vpp functionality
    - wrappers for vpp configuration APIs
    - collecting statistics about vpp activity
    - monitoring vpp and restart it on exceptions
    - restoring vpp configuration on vpp restart or on device reboot

    :param multilink_db_file: name of file that stores persistent multilink data
    """
    def __init__(self, multilink_db_file):
        """Constructor method
        """
        self.vpp_api         = VPP_API()
        self.multilink       = FwMultilink(multilink_db_file)
        self.router_started  = False
        self.router_starting = False
        self.router_stopping = False
        self.router_failure  = False
        self.thread_watchdog = None
        self.thread_tunnel_stats = None
        self.thread_dhcpc    = None

    def finalize(self):
        """Destructor method
        """
        self._stop_threads()  # IMPORTANT! Do that before rest of finalizations!
        self.vpp_api.finalize()

    def watchdog(self):
        """Watchdog thread.
        Its function is to monitor if VPP process is alive.
        Otherwise it will start VPP and restore configuration from DB.
        """
        while self.router_started:
            time.sleep(1)  # 1 sec
            try:           # Ensure thread doesn't exit on exception
                if not fwutils.vpp_does_run():      # This 'if' prevents debug print by restore_vpp_if_needed() every second
                    fwglobals.log.debug("watchdog: initiate restore")

                    self.vpp_api.disconnect_from_vpp()      # Reset connection to vpp to force connection renewal
                    self.router_started = False             # Reset state so configuration will applied correctly
                    self._restore_vpp()                     # Rerun VPP and apply configuration

                    fwglobals.log.debug("watchdog: restore finished")
            except Exception as e:
                fwglobals.log.error("%s: %s (%s)" %
                    (threading.current_thread().getName(), str(e), traceback.format_exc()))
                pass

    def tunnel_stats_thread(self):
        """Tunnel statistics thread.
        Its function is to monitor tunnel state and RTT.
        It is implemented by pinging the other end of the tunnel.
        """
        self._fill_tunnel_stats_dict()
        while self.router_started:
            time.sleep(1)  # 1 sec
            try:           # Ensure thread doesn't exit on exception
                fwtunnel_stats.tunnel_stats_test()
            except Exception as e:
                fwglobals.log.error("%s: %s (%s)" %
                    (threading.current_thread().getName(), str(e), traceback.format_exc()))
                pass

    def dhcpc_thread(self):
        """DHCP client thread.
        Its function is to monitor state of WAN interfaces with DHCP.
        """
        while self.router_started:
            time.sleep(1)  # 1 sec

            try:  # Ensure thread doesn't exit on exception
                apply_netplan = False
                wan_list = fwglobals.g.router_cfg.get_interfaces(type='wan')

<<<<<<< HEAD
                name = fwutils.dev_id_to_tap(wan['dev_id'])
                addr = fwutils.get_interface_address(name)
                if not addr:
                    fwglobals.log.debug("dhcpc_thread: %s has no ip address" % name)
                    apply_netplan = True
=======
                for wan in wan_list:
                    dhcp = wan.get('dhcp', 'no')
                    if dhcp == 'no':
                        continue
>>>>>>> dd65e52d

                    name = fwutils.pci_to_tap(wan['pci'])
                    addr = fwutils.get_interface_address(name)
                    if not addr:
                        fwglobals.log.debug("dhcpc_thread: %s has no ip address" % name)
                        apply_netplan = True

                if apply_netplan:
                    try:
                        fwutils.netplan_apply('dhcpc_thread')
                        fwglobals.g.fwagent.disconnect()
                        time.sleep(10)  # 10 sec
                    except Exception as e:
                        fwglobals.log.debug("dhcpc_thread: apply_netplan failed: %s " % (str(e)))

            except Exception as e:
                fwglobals.log.error("%s: %s (%s)" %
                    (threading.current_thread().getName(), str(e), traceback.format_exc()))
                pass

    def restore_vpp_if_needed(self):
        """Restore VPP.
        If vpp doesn't run because of crash or device reboot,
        and it was started by management, start vpp and restore it's configuration.
        We do that by simulating 'start-router' request.
        Restore router state always to support multiple instances of Fwagent.

        :returns: `False` if no restore was performed, `True` otherwise.
        """
        self._restore_router_failure()

        # If vpp runs already, or if management didn't request to start it, return.
        vpp_runs = fwutils.vpp_does_run()
        vpp_should_be_started = fwglobals.g.router_cfg.exists({'message': 'start-router'})
        if vpp_runs or not vpp_should_be_started:
            fwglobals.log.debug("restore_vpp_if_needed: no need to restore(vpp_runs=%s, vpp_should_be_started=%s)" %
                (str(vpp_runs), str(vpp_should_be_started)))
            self.router_started = vpp_runs
            fwnetplan.restore_linux_netplan_files()
            if self.router_started:
                fwglobals.log.debug("restore_vpp_if_needed: vpp_pid=%s" % str(fwutils.vpp_pid()))
                self._start_threads()
                netplan_files = fwnetplan.get_netplan_filenames()
                fwnetplan._set_netplan_filename(netplan_files)
            return False

        self._restore_vpp()
        return True

    def _restore_vpp(self):
        fwglobals.log.info("===restore vpp: started===")
        try:
            with FwApps(fwglobals.g.APP_REC_DB_FILE) as db_app_rec:
                db_app_rec.clean()
            with FwMultilink(fwglobals.g.MULTILINK_DB_FILE) as db_multilink:
                db_multilink.clean()
            with FwPolicies(fwglobals.g.POLICY_REC_DB_FILE) as db_policies:
                db_policies.clean()
            fwglobals.g.AGENT_CACHE['DEV_ID_TO_VPP_TAP_NAME_MAP'] = {}
            self.call({'message':'start-router'})
        except Exception as e:
            fwglobals.log.excep("restore_vpp_if_needed: %s" % str(e))
            self._set_router_failure("failed to restore vpp configuration")
        fwglobals.log.info("====restore vpp: finished===")

    def start_router(self):
        """Execute start router command.
        """
        fwglobals.log.info("FWROUTER_API: start_router")
        if self.router_started == False:
            self.call({'message':'start-router'})
        fwglobals.log.info("FWROUTER_API: start_router: started")

    def stop_router(self):
        """Execute stop router command.
        """
        fwglobals.log.info("FWROUTER_API: stop_router")
        if self.router_started == True:
            self.call({'message':'stop-router'})
        fwglobals.log.info("FWROUTER_API: stop_router: stopped")

    def is_starting_stopping(self):
        return (self.router_starting or self.router_stopping)

    def call(self, request):
        """Executes router configuration request: 'add-X','remove-X' or 'modify-X'.

        :param request: The request received from flexiManage.

        :returns: Status codes dictionary.
        """

        dont_revert_on_failure = request.get('internals', {}).get('dont_revert_on_failure', False)

        # First of all strip out requests that have no impact on configuration,
        # like 'remove-X' for not existing configuration items and 'add-X' for
        # existing configuration items.
        #
        new_request = self._strip_noop_request(request)
        if not new_request:
            fwglobals.log.debug("FWROUTER_API::call: ignore no-op request: %s" % json.dumps(request))
            return { 'ok': 1, 'message':'request has no impact' }
        request = new_request

        # Now find out if:
        # 1. VPP should be restarted as a result of request execution.
        #    It should be restarted on addition/removal interfaces in order
        #    to capture new interface /release old interface back to Linux.
        # 2. Agent should reconnect proactively to flexiManage.
        #    It should reconnect on add-/remove-/modify-interface, as they might
        #    impact on connection under the connection legs. So it might take
        #    a time for connection to detect the change, to report error and to
        #    reconnect again by the agent infinite connection loop with random
        #    sleep between retrials.
        # 3. Gateway of WAN interfaces are going to be modified.
        #    In this case we have to ping the GW-s after modification.
        #    See explanations on that workaround later in this function.
        #
        (restart_router, reconnect_agent, gateways) = self._analyze_request(request)

        # Some requests require preprocessing.
        # For example before handling 'add-application' the currently configured
        # applications should be removed. The simplest way to do that is just
        # to simulate 'remove-application' receiving. Hence need in preprocessing.
        # The preprocessing adds the simulated 'remove-application' request to the
        # the real received 'add-application' forming thus new aggregation request.
        #
        request = self._preprocess_request(request)

        # Stop vpp if it should be restarted.
        #
        if restart_router:
            fwglobals.g.router_api._call_simple({'message':'stop-router'})

        # Finally handle the request
        #
        if request['message'] == 'aggregated':
            reply = self._call_aggregated(request['params']['requests'], dont_revert_on_failure)
        else:
            reply = self._call_simple(request)

        # Start vpp if it should be restarted
        #
        if restart_router:
            fwglobals.g.router_api._call_simple({'message':'start-router'})

        # Notify Agent to reconnect if needed
        #
        fwglobals.g.fwagent.should_reconnect = reconnect_agent


        ########################################################################
        # Workaround for following problem:
        # Today 'modify-interface' request is replaced by pair of correspondent
        # 'remove-interface' and 'add-interface' requests. if 'modify-interface'
        # request changes IP or GW of WAN interface, the correspondent
        # 'remove-interface' removes GW from the Linux neighbor table, but the
        # consequent 'add-interface' does not add it back.
        # As a result the VPP FIB is stuck with DROP rule for that interface,
        # and traffic on that interface is dropped.
        # The workaround below enforces Linux to update the neighbor table with
        # the latest GW-s. That causes VPPSB to propagate the ARP information
        # into VPP FIB.
        # Note we do this even if 'modify-interface' failed, as before failure
        # it might succeed to remove few interfaces from Linux.
        ########################################################################
        if gateways:
            # Delay 5 seconds to make sure Linux interfaces were initialized
            time.sleep(5)
            for gw in gateways:
                try:
                    cmd = 'ping -c 3 %s' % gw
                    output = subprocess.check_output(cmd, shell=True)
                    fwglobals.log.debug("FWROUTER_API: call: %s: %s" % (cmd, output))
                except Exception as e:
                    fwglobals.log.debug("FWROUTER_API: call: %s: %s" % (cmd, str(e)))

        return reply


    def _call_aggregated(self, requests, dont_revert_on_failure=False):
        """Execute multiple requests.
        It do that as an atomic operation,
        i.e. if one of requests fails, all the previous are reverted.

        :param requests:    Request list.
        :param dont_revert_on_failure:  If True the succeeded requests in list
                            will not be reverted on failure of any request.
                            This bizare logic is used for device sync feature,
                            where there is no need to restore configuration,
                            as it is out of sync with the flexiManage.

        :returns: Status codes dictionary.
        """
        fwglobals.log.debug("FWROUTER_API: === start handling aggregated request ===")

        for (idx, request) in enumerate(requests):

            # Don't print too large requests, if needed check print on request receiving
            #
            if request['message'] == 'add-application' or request['message'] == 'remove-application':
                str_request = request['message'] + '...'
            else:
                str_request = json.dumps(request)

            try:
                fwglobals.log.debug("_call_aggregated: handle request %s" % str_request)
                self._call_simple(request)
            except Exception as e:
                if dont_revert_on_failure:
                    raise e
                # Revert previously succeeded simple requests
                fwglobals.log.error("_call_aggregated: failed to handle %s. reverting previous requests..." % str_request)
                for request in reversed(requests[0:idx]):
                    try:
                        op = request['message']
                        request['message'] = op.replace('add-','remove-') if re.match('add-', op) else op.replace('remove-','add-')
                        self._call_simple(request)
                    except Exception as e:
                        # on failure to revert move router into failed state
                        err_str = "_call_aggregated: failed to revert request %s while running rollback on aggregated request" % op
                        fwglobals.log.excep("%s: %s" % (err_str, format(e)))
                        self._set_router_failure(err_str)
                        pass
                raise e

        fwglobals.log.debug("FWROUTER_API: === end handling aggregated request ===")
        return {'ok':1}

    def _fill_tunnel_stats_dict(self):
        """Get tunnels their corresponding loopbacks ip addresses
        to be used by tunnel statistics thread.
        """
        fwtunnel_stats.tunnel_stats_clear()
        tunnels = fwglobals.g.router_cfg.get_tunnels()
        for params in tunnels:
            id   = params['tunnel-id']
            addr = params['loopback-iface']['addr']
            fwtunnel_stats.tunnel_stats_add(id, addr)

    def _call_simple(self, request):
        """Execute single request.

        :param request: The request received from flexiManage.

        :returns: Status codes dictionary.
        """
        try:
            req = request['message']

            router_was_started = fwutils.vpp_does_run()

            # The 'add-application' and 'add-multilink-policy' requests should
            # be translated and executed only if VPP runs, as the translations
            # depends on VPP API-s output. Therefore if VPP does not run,
            # just save the requests in database and return.
            #
            if router_was_started == False and \
               (req == 'add-application' or req == 'add-multilink-policy'):
               fwglobals.g.router_cfg.update(request)
               return {'ok':1}

            # Translate request to list of commands to be executed
            cmd_list = self._translate(request)

            # Execute list of commands. Do it only if vpp runs.
            # Some 'remove-XXX' requests must be executed
            # even if vpp doesn't run right now. This is to clean stuff in Linux
            # that was added by correspondent 'add-XXX' request if the last was
            # applied to running vpp.
            #
            if router_was_started or req == 'start-router':
                self._execute(request, cmd_list)
                executed = True
            elif re.match('remove-',  req):
                self._execute(request, cmd_list, filter='must')
                executed = True
            else:
                executed = False

            # Save successfully handled configuration request into database.
            # We need it and it's translation to execute future 'remove-X'
            # requests as they are generated by reverting of correspondent
            # 'add-X' translations from last to the first. As well they are
            # needed to restore VPP configuration on device reboot or start of
            # crashed VPP by watchdog.
            #
            try:
                fwglobals.g.router_cfg.update(request, cmd_list, executed)
            except Exception as e:
                self._revert(cmd_list)
                raise e

            if re.match('(add|remove)-tunnel',  req):
                self._fill_tunnel_stats_dict()

        except Exception as e:
            err_str = "FWROUTER_API::_call_simple: %s" % str(traceback.format_exc())
            fwglobals.log.error(err_str)
            if req == 'start-router':
                self._set_router_failure('failed to start router')
            raise e

        return {'ok':1}


    def _translate(self, request):
        """Translate request in a series of commands.

        :param request: The request received from flexiManage.

        :returns: list of commands.
        """
        req    = request['message']
        params = request.get('params')

        api_defs = fwrouter_translators.get(req)
        assert api_defs, 'FWROUTER_API: there is no api for request "%s"' % req

        module = fwrouter_modules.get(fwrouter_translators[req]['module'])
        assert module, 'FWROUTER_API: there is no module for request "%s"' % req

        func = getattr(module, fwrouter_translators[req]['api'])
        assert func, 'FWROUTER_API: there is no api function for request "%s"' % req

        if fwrouter_translators[req]['api'] == 'revert':
            cmd_list = func(request)
            return cmd_list

        cmd_list = func(params) if params else func()
        return cmd_list

    def _translate_modify(self, request):
        """Translate modify request in a series of commands.

        :param request: The request received from flexiManage.

        :returns: list of commands.
        """
        req         = request['message']
        params      = request.get('params')
        old_params  = fwglobals.g.router_cfg.get_params(request)

        # First of all check if the received parameters differs from the existing ones
        same = fwutils.compare_request_params(params, old_params)
        if same:
            return []

        api_defs = fwrouter_translators.get(req)
        if not api_defs:
            # This 'modify-X' is not supported (yet?)
            return []

        module = fwrouter_modules.get(fwrouter_translators[req]['module'])
        assert module, 'FWROUTER_API: there is no module for request "%s"' % req

        func = getattr(module, fwrouter_translators[req]['api'])
        assert func, 'FWROUTER_API: there is no api function for request "%s"' % req

        cmd_list = func(params, old_params)
        return cmd_list

    def _execute(self, request, cmd_list, filter=None):
        """Execute request.

        :param request:     The request received from flexiManage.
        :param cmd_list:    Commands list.
        :param filter:      Filter for commands to be executed.
                            If provided and if command has 'filter' field and
                            their values are same, the command will be executed.
                            If None, the check for filter is not applied.
        :returns: None.
        """
        cmd_cache = {}

        req = request['message']

        fwglobals.log.debug("FWROUTER_API: === start execution of %s ===" % (req))

        for idx, t in enumerate(cmd_list):      # 't' stands for command Tuple, though it is Python Dictionary :)
            cmd = t['cmd']

            # If filter was provided, execute only commands that have the provided filter
            if filter:
                if not 'filter' in cmd or cmd['filter'] != filter:
                    fwglobals.log.debug("FWROUTER_API:_execute: filter out command by filter=%s (req=%s, cmd=%s, cmd['filter']=%s, params=%s)" %
                                        (filter, req, cmd['name'], str(cmd.get('filter')), str(cmd.get('params'))))
                    continue

            try:
                # Firstly perform substitutions if needed.
                # The params might include 'substs' key with list of substitutions.
                self._substitute(cmd_cache, cmd.get('params'))

                if 'params' in cmd and type(cmd['params'])==dict:
                    params = fwutils.yaml_dump(cmd['params'])
                elif 'params' in cmd:
                    params = format(cmd['params'])
                else:
                    params = ''
                fwglobals.log.debug("FWROUTER_API:_execute: %s(%s)" % (cmd['name'], params))

                # Now execute command
                result = None if not 'cache_ret_val' in cmd else \
                    { 'result_attr' : cmd['cache_ret_val'][0] , 'cache' : cmd_cache , 'key' :  cmd['cache_ret_val'][1] }
                reply = fwglobals.g.handle_request({ 'message': cmd['name'], 'params':  cmd.get('params')}, result)
                if reply['ok'] == 0:        # On failure go back revert already executed commands
                    fwglobals.log.debug("FWROUTER_API: %s failed ('ok' is 0)" % cmd['name'])
                    raise Exception("API failed: %s" % reply['message'])

            except Exception as e:
                err_str = "_execute: %s(%s) failed: %s, %s" % (cmd['name'], format(cmd.get('params')), str(e), str(traceback.format_exc()))
                fwglobals.log.error(err_str)
                fwglobals.log.debug("FWROUTER_API: === failed execution of %s ===" % (req))
                # On failure go back to the begining of list and revert executed commands.
                self._revert(cmd_list, idx)
                fwglobals.log.debug("FWROUTER_API: === finished revert of %s ===" % (req))
                raise Exception('failed to ' + cmd['descr'])

            # At this point the execution succeeded.
            # Now substitute the revert command, as it will be needed for complement request, e.g. for remove-tunnel.
            if 'revert' in t and 'params' in t['revert']:
                try:
                    self._substitute(cmd_cache, t['revert'].get('params'))
                except Exception as e:
                    fwglobals.log.excep("_execute: failed to substitute revert command: %s\n%s, %s" % \
                                (str(t), str(e), str(traceback.format_exc())))
                    fwglobals.log.debug("FWROUTER_API: === failed execution of %s ===" % (req))
                    self._revert(cmd_list, idx)
                    raise e

        fwglobals.log.debug("FWROUTER_API: === end execution of %s ===" % (req))

    def _revert(self, cmd_list, idx_failed_cmd=-1):
        """Revert list commands that are previous to the failed command with
        index 'idx_failed_cmd'.
        :param cmd_list:        Commands list.
        :param idx_failed_cmd:  The index of command, execution of which
                                failed, so all commands in list before it
                                should be reverted.
        :returns: None.
        """
        idx_failed_cmd = idx_failed_cmd if idx_failed_cmd >= 0 else len(cmd_list)

        for t in reversed(cmd_list[0:idx_failed_cmd]):
            if 'revert' in t:
                rev_cmd = t['revert']
                try:
                    reply = fwglobals.g.handle_request(
                        { 'message': rev_cmd['name'], 'params': rev_cmd.get('params')})
                    if reply['ok'] == 0:
                        err_str = "handle_request(%s) failed" % rev_cmd['name']
                        fwglobals.log.error(err_str)
                        raise Exception(err_str)
                except Exception as e:
                    err_str = "_revert: exception while '%s': %s(%s): %s" % \
                                (t['cmd']['descr'], rev_cmd['name'], format(rev_cmd['params']), str(e))
                    fwglobals.log.excep(err_str)
                    self._set_router_failure("_revert: failed to revert '%s'" % t['cmd']['descr'])

    def _strip_noop_request(self, request):
        """Checks if the request has no impact on configuration.
        For example, the 'remove-X'/'modify-X' for not existing configuration
        item or 'add-X' request for existing configuration item.

        :param request: The request received from flexiManage.

        :returns: request after stripping out no impact requests.
        """
        def _should_be_stripped(__request, aggregated_requests=None):
            req    = __request['message']
            params = __request.get('params', {})
            if re.match('(modify-|remove-)', req) and not fwglobals.g.router_cfg.exists(__request):
                # Ensure that the aggregated request does not include correspondent 'add-X' before.
                noop = True
                if aggregated_requests:
                    complement_req     = re.sub('(modify-|remove-)','add-', req)
                    complement_request = { 'message': complement_req, 'params': params }
                    if _exist(complement_request, aggregated_requests):
                        noop = False
                if noop:
                    return True
            elif re.match('add-', req) and fwglobals.g.router_cfg.exists(__request):
                # Ensure this is actually not modification request :)
                existing_params = fwglobals.g.router_cfg.get_request_params(__request)
                if fwutils.compare_request_params(existing_params, __request.get('params')):
                    # Ensure that the aggregated request does not include correspondent 'remove-X' before.
                    noop = True
                    if aggregated_requests:
                        complement_req     = re.sub('add-','remove-', req)
                        complement_request = { 'message': complement_req, 'params': params }
                        if _exist(complement_request, aggregated_requests):
                            noop = False
                    if noop:
                        return True
            elif re.match('start-router', req) and fwutils.vpp_does_run():
                return True
            elif re.match('modify-', req):
                # For modification request ensure that it goes to modify indeed:
                # translate request into commands to execute in order to modify
                # configuration item in Linux/VPP. If this list is empty,
                # the request can be stripped out.
                #
                cmd_list = self._translate_modify(__request)
                if not cmd_list:
                    # Save modify request into database, as it might contain parameters
                    # that don't impact on interface configuration in Linux or in VPP,
                    # like PublicPort, PublicIP, useStun, etc.
                    #
                    # !!!!!!!!!!!!!!!!!!!!!!! IMPORTANT !!!!!!!!!!!!!!!!!!!!!!!!
                    # We assume the 'modify-X' request includes full set of
                    # parameters and not only modified ones!
                    # !!!!!!!!!!!!!!!!!!!!!!!!!!!!!!!!!!!!!!!!!!!!!!!!!!!!!!!!!!
                    #
                    fwglobals.g.router_cfg.update(__request)
                    return True
            return False

        def _exist(__request, requests):
            """Checks if the list of requests has request for the same
            configuration item as the one denoted by the provided __request.
            """
            for r in requests:
                if (__request['message'] == r['message'] and
                    fwglobals.g.router_cfg.is_same_cfg_item(__request, r)):
                    return True
            return False


        if request['message'] != 'aggregated':
            if _should_be_stripped(request):
                fwglobals.log.debug("_strip_noop_request: request has no impact: %s" % json.dumps(request))
                return None
        else:  # aggregated request
            out_requests = []
            inp_requests = request['params']['requests']
            for _request in inp_requests:
                if _should_be_stripped(_request, inp_requests):
                    fwglobals.log.debug("_strip_noop_request: embedded request has no impact: %s" % json.dumps(request))
                else:
                    out_requests.append(_request)
            if not out_requests:
                fwglobals.log.debug("_strip_noop_request: request has no impact: %s" % json.dumps(out_requests))
                return None
            if len(out_requests) < len(inp_requests):
                fwglobals.log.debug("_strip_noop_request: aggregation after strip: %s" % json.dumps(out_requests))
            request['params']['requests'] = out_requests
        return request

    def _analyze_request(self, request):
        """Analyzes received request either simple or aggregated in order to
        deduce if some special actions, like router restart, are needed as a
        result or request handling. The collected information is returned back
        to caller in form of booleans. See more details in description of return
        value.

        :param request: The request received from flexiManage.

        :returns: tuple of flags as follows:
            restart_router - VPP should be restarted as 'add-interface' or
                        'remove-interface' was detected in request.
                        These operations require vpp restart as vpp should
                        capture or should release interfaces back to Linux.
            reconnect_agent - Agent should reconnect proactively to flexiManage
                        as add-/remove-/modify-interface was detected in request.
                        These operations might cause connection failure on TCP
                        timeout, which might take up to few minutes to detect!
                        As well the connection retrials are performed with some
                        interval. To short no connectivity periods we close and
                        retries the connection proactively.
            gateways - List of gateways to be pinged after request handling
                        in order to solve following problem:
                        today 'modify-interface' request is replaced by pair of
                        correspondent 'remove-interface' and 'add-interface'
                        requests. The 'remove-interface' removes GW from the
                        Linux neighbor table, but the consequent 'add-interface'
                        request does not add it back. As a result the VPP FIB is
                        stuck with DROP rule for that interface, and traffic
                        which is outgoing on that interface is dropped.
                        So we ping the gateways to enforces Linux to update the
                        neighbor table. That causes VPPSB to propagate the ARP
                        information into VPP FIB.
        """

        def _should_reconnect_agent_on_modify_interface(new_params):
            old_params = fwglobals.g.router_cfg.get_interfaces(dev_id=new_params['dev_id'])[0]
            if new_params.get('addr') and new_params.get('addr') != old_params.get('addr'):
                return True
            if new_params.get('gateway') and new_params.get('gateway') != old_params.get('gateway'):
                return True
            if new_params.get('metric') and new_params.get('metric') != old_params.get('metric'):
                return True
            return False


        (restart_router, reconnect_agent, gateways) = \
        (False,          False,           [])

        if self.router_started:
            if re.match('(add|remove)-interface', request['message']):
                restart_router  = True
                reconnect_agent = True
            elif request['message'] == 'modify-interface':
                reconnect_agent = _should_reconnect_agent_on_modify_interface(request['params'])
            elif request['message'] == 'aggregated':
                for _request in request['params']['requests']:
                    if re.match('(add|remove)-interface', _request['message']):
                        restart_router = True
                        reconnect_agent = True
                    elif _request['message'] == 'modify-interface':
                        if _should_reconnect_agent_on_modify_interface(_request['params']):
                            reconnect_agent = True

        if re.match('(start|stop)-router', request['message']):
            reconnect_agent = True
        elif re.match('modify-interface', request['message']):
            gw = request['params'].get('gateway')
            if gw:
                gateways.append(gw)
        elif request['message'] == 'aggregated':
            for _request in request['params']['requests']:
                if re.match('(start|stop)-router', _request['message']):
                    reconnect_agent = True
                elif re.match('modify-interface', _request['message']):
                    gw = _request['params'].get('gateway')
                    if gw:
                        gateways.append(gw)

        return (restart_router, reconnect_agent, gateways)

    def _preprocess_request(self, request):
        """Some requests require preprocessing. For example before handling
        'add-application' the currently configured applications should be removed.
        The simplest way to do that is just to simulate 'remove-application'
        receiving: before the 'add-application' is processed we have
        to process the simulated 'remove-application' request.
        To do that we just create the new aggregated request and put the simulated
        'remove-application' request and the original 'add-application' request
        into it.
            Note the main benefit of this approach is automatic revert of
        the simulated requests if the original request fails.

        :param request: The original request received from flexiManage

        :returns: request - The new aggregated request and it's parameters.
                        Note the parameters are list of requests that might be
                        a mix of simulated requests and original requests.
                        This mix should include one original request and one or
                        more simulated requests.
        """

        def _preprocess_modify_X(request):
            _req    = request['message']
            _params = request['params']
            remove_req = _req.replace("modify-", "remove-")
            old_params = fwglobals.g.router_cfg.get_request_params(request)
            add_req    = _req.replace("modify-", "add-")
            new_params = copy.deepcopy(old_params)
            new_params.update(_params.items())
            return [
                { 'message': remove_req, 'params' : old_params },
                { 'message': add_req,    'params' : new_params }
            ]


        req     = request['message']
        params  = request.get('params')
        updated = False

        # 'modify-X' preprocessing:
        #  1. Replace 'modify-X' with 'remove-X' and 'add-X' pair.
        #     Implement real modification on demand :)
        #
        if re.match('modify-', req):
            req     = 'aggregated'
            params  = { 'requests' : _preprocess_modify_X(request) }
            request = {'message': req, 'params': params}
            updated = True
            # DON'T RETURN HERE !!! FURTHER PREPROCESSING IS NEEDED !!!
        elif req == 'aggregated':
            new_requests = []
            for _request in params['requests']:
                if re.match('modify-', _request['message']):
                    new_requests += _preprocess_modify_X(_request)
                else:
                    new_requests.append(_request)
            params['requests'] = new_requests

        # For aggregated request go over all remove-X requests and replace their
        # parameters with current configuration for X stored in database.
        # The remove-* request might have partial set of parameters only.
        # For example, 'remove-interface' has 'dev_id' parameter only and
        # has no IP, LAN/WAN type, etc.
        # That makes it impossible to revert these partial remove-X requests
        # on aggregated message rollback that might happen due to failure in
        # in one of the subsequent  requests in the aggregation list.
        #
        if req == 'aggregated':
            for _request in params['requests']:
                if re.match('remove-', _request['message']):
                    _request['params'] = fwglobals.g.router_cfg.get_request_params(_request)

        ########################################################################
        # The code below preprocesses 'add-application' and 'add-multilink-policy'
        # requests. This preprocessing just adds 'remove-application' and
        # 'remove-multilink-policy' requests to clean vpp before original
        # request. This should happen only if vpp was started and
        # initial configuration was applied to it during start. If that is not
        # the case, there is nothing to remove yet, so removal will fail.
        ########################################################################
        if not self.router_started:
            if updated:
                fwglobals.log.debug("_preprocess_request: request was replaced with %s" % json.dumps(request))
            return request

        multilink_policy_params = fwglobals.g.router_cfg.get_multilink_policy()

        # 'add-application' preprocessing:
        # 1. The currently configured applications should be removed firstly.
        #    We do that by adding simulated 'remove-application' request in
        #    front of the original 'add-application' request.
        # 2. The multilink policy should be re-installed: if exists, the policy
        #    should be removed before application removal/adding and should be
        #    added again after it.
        #
        application_params = fwglobals.g.router_cfg.get_applications()
        if application_params:
            if req == 'add-application':
                updated_requests = [
                    { 'message': 'remove-application', 'params' : application_params },
                    { 'message': 'add-application',    'params' : params }
                ]
                params = { 'requests' : updated_requests }

                if multilink_policy_params:
                    params['requests'][0:0]   = [ { 'message': 'remove-multilink-policy', 'params' : multilink_policy_params }]
                    params['requests'][-1:-1] = [ { 'message': 'add-multilink-policy',    'params' : multilink_policy_params }]

                request = {'message': 'aggregated', 'params': params}
                fwglobals.log.debug("_preprocess_request: request was replaced with %s" % json.dumps(request))
                return request

        # 'add-multilink-policy' preprocessing:
        # 1. The currently configured policy should be removed firstly.
        #    We do that by adding simulated 'remove-multilink-policy' request in
        #    front of the original 'add-multilink-policy' request.
        #
        if multilink_policy_params:
            if req == 'add-multilink-policy':
                updated_requests = [
                    { 'message': 'remove-multilink-policy', 'params' : multilink_policy_params },
                    { 'message': 'add-multilink-policy',    'params' : params }
                ]
                request = {'message': 'aggregated', 'params': { 'requests' : updated_requests }}
                fwglobals.log.debug("_preprocess_request: request was replaced with %s" % json.dumps(request))
                return request

        # 'add/remove-application' preprocessing:
        # 1. The multilink policy should be re-installed: if exists, the policy
        #    should be removed before application removal/adding and should be
        #    added again after it.
        #
        if multilink_policy_params:
            if re.match('(add|remove)-(application)', req):
                params  = { 'requests' : [
                    { 'message': 'remove-multilink-policy', 'params' : multilink_policy_params },
                    { 'message': req, 'params' : params },
                    { 'message': 'add-multilink-policy',    'params' : multilink_policy_params }
                ] }
                request = {'message': 'aggregated', 'params': params}
                fwglobals.log.debug("_preprocess_request: request was replaced with %s" % json.dumps(request))
                return request

        # No preprocessing is needed for rest of simple requests, return.
        if req != 'aggregated':
            return request


        ########################################################################
        # Handle 'aggregated' request.
        # Perform same preprocessing for aggregated requests, either
        # original or created above.
        ########################################################################

        # Go over all requests and rearrange them, as order of requests is
        # important for proper configuration of VPP!
        # The list should start with the 'remove-X' requests in following order:
        #   [ 'add-multilink-policy', 'add-application', 'add-dhcp-config', 'add-route', 'add-tunnel', 'add-interface' ]
        # Than the 'add-X' requests should follow in opposite order:
        #   [ 'add-interface', 'add-tunnel', 'add-route', 'add-dhcp-config', 'add-application', 'add-multilink-policy' ]
        #
        add_order    = [ 'add-interface', 'add-tunnel', 'add-route', 'add-dhcp-config', 'add-application', 'add-multilink-policy', 'start-router' ]
        remove_order = [ re.sub('add-','remove-', name) for name in add_order if name != 'start-router' ]
        remove_order.append('stop-router')
        remove_order.reverse()
        requests     = []
        for req_name in remove_order:
            for _request in params['requests']:
                if re.match(req_name, _request['message']):
                    requests.append(_request)
        for req_name in add_order:
            for _request in params['requests']:
                if re.match(req_name, _request['message']):
                    requests.append(_request)
        if requests != params['requests']:
            fwglobals.log.debug("_preprocess_request: rearranged aggregation: %s" % json.dumps(requests))
            params['requests'] = requests
        requests = params['requests']


        # We do few passes on requests to find insertion points if needed.
        # It is based on the first appearance of the preprocessor requests.
        #
        indexes = {
            'remove-interface'        : -1,
            'add-interface'           : -1,
            'remove-application'      : -1,
            'add-application'         : -1,
            'remove-multilink-policy' : -1,
            'add-multilink-policy'    : -1
        }

        reinstall_multilink_policy = True

        for (idx , _request) in enumerate(requests):
            for req_name in indexes:
                if req_name == _request['message']:
                    if indexes[req_name] == -1:
                        indexes[req_name] = idx
                    if req_name == 'remove-multilink-policy':
                        reinstall_multilink_policy = False
                    break

        def _insert_request(requests, idx, req_name, params, updated):
            requests.insert(idx, { 'message': req_name, 'params': params })
            # Update indexes
            indexes[req_name] = idx
            for name in indexes:
                if name != req_name and indexes[name] >= idx:
                    indexes[name] += 1
            updated = True

        # Now preprocess 'add-application': insert 'remove-application' if:
        # - there are applications to be removed
        # - the 'add-application' was found in requests
        #
        if application_params and indexes['add-application'] > -1:
            if indexes['remove-application'] == -1:
                # If list has no 'remove-application' at all just add it before 'add-applications'.
                idx = indexes['add-application']
                _insert_request(requests, idx, 'remove-application', application_params, updated)
            elif indexes['remove-application'] > indexes['add-application']:
                # If list has 'remove-application' after the 'add-applications',
                # it is not supported yet ;) Implement on demand
                raise Exception("_preprocess_request: 'remove-application' was found after 'add-application': NOT SUPPORTED")

        # Now preprocess 'add-multilink-policy': insert 'remove-multilink-policy' if:
        # - there are policies to be removed
        # - there are interfaces to be removed or to be added
        # - the 'add-multilink-policy' was found in requests
        #
        if multilink_policy_params and indexes['add-multilink-policy'] > -1:
            if indexes['remove-multilink-policy'] == -1:
                # If list has no 'remove-multilink-policy' at all just add it before 'add-multilink-policy'.
                idx = indexes['add-multilink-policy']
                _insert_request(requests, idx, 'remove-multilink-policy', multilink_policy_params, updated)
            elif indexes['remove-multilink-policy'] > indexes['add-multilink-policy']:
                # If list has 'remove-multilink-policy' after the 'add-multilink-policy',
                # it is not supported yet ;) Implement on demand
                raise Exception("_preprocess_request: 'remove-multilink-policy' was found after 'add-multilink-policy': NOT SUPPORTED")

        # Now preprocess 'add/remove-application' and 'add/remove-interface':
        # reinstall multilink policy if:
        # - any of 'add/remove-application', 'add/remove-interface' appears in request
        # - the original request does not have 'remove-multilink-policy'
        #
        if multilink_policy_params:
            # Firstly find the right place to insert the 'remove-multilink-policy'.
            # It should be the first appearance of one of the preprocessing requests.
            #
            idx = 10000
            idx_last = -1
            for req_name in indexes:
                if indexes[req_name] > -1:
                    if indexes[req_name] < idx:
                        idx = indexes[req_name]
                    idx_last = indexes[req_name]
            if idx == 10000:
                # No requests to preprocess were found, return
                return request

            # Now add policy reinstallation if needed.
            #
            if indexes['remove-multilink-policy'] > idx:
                # Move 'remove-multilink-policy' to the idx position:
                # insert it as the idx position and delete the original 'remove-multilink-policy'.
                idx_policy = indexes['remove-multilink-policy']
                _insert_request(requests, idx, 'remove-multilink-policy', multilink_policy_params, updated)
                del requests[idx_policy + 1]
            if indexes['add-multilink-policy'] > -1 and indexes['add-multilink-policy'] < idx_last:  # We exploit the fact that only one 'add-multilink-policy' is possible
                # Move 'add-multilink-policy' to the idx_last+1 position to be after all other 'add-X':
                # insert it at the idx_last position and delete the original 'add-multilink-policy'.
                idx_policy = indexes['add-multilink-policy']
                _insert_request(requests, idx_last+1, 'add-multilink-policy', multilink_policy_params, updated)
                del requests[idx_policy]
            if indexes['remove-multilink-policy'] == -1:
                _insert_request(requests, idx, 'remove-multilink-policy', multilink_policy_params, updated)
            if indexes['add-multilink-policy'] == -1 and reinstall_multilink_policy:
                _insert_request(requests, idx_last+1, 'add-multilink-policy', multilink_policy_params, updated)

        if updated:
            fwglobals.log.debug("_preprocess_request: request was replaced with %s" % json.dumps(request))
        return request

    def _start_threads(self):
        """Start all threads.
        """
        if self.thread_watchdog is None:
            self.thread_watchdog = threading.Thread(target=self.watchdog, name='Watchdog Thread')
            self.thread_watchdog.start()
        if self.thread_tunnel_stats is None:
            self.thread_tunnel_stats = threading.Thread(target=self.tunnel_stats_thread, name='Tunnel Stats Thread')
            self.thread_tunnel_stats.start()
        if self.thread_dhcpc is None:
            self.thread_dhcpc = threading.Thread(target=self.dhcpc_thread, name='DHCP Client Thread')
            self.thread_dhcpc.start()

    def _stop_threads(self):
        """Stop all threads.
        """
        if self.router_started: # Ensure thread loops will break
            self.router_started = False

        if self.thread_watchdog:
            self.thread_watchdog.join()
            self.thread_watchdog = None

        if self.thread_tunnel_stats:
            self.thread_tunnel_stats.join()
            self.thread_tunnel_stats = None

        if self.thread_dhcpc:
            self.thread_dhcpc.join()
            self.thread_dhcpc = None

    def _on_start_router_before(self):
        """Handles pre start VPP activities.
        :returns: None.
        """
        self.router_starting = True

        # Reset failure state - hopefully we will succeed.
        # On no luck the failure will be recorded again.
        #
        self._unset_router_failure()

        fwtranslate_add_tunnel.init_tunnels()

    def _on_start_router_after(self):
        """Handles post start VPP activities.
        :returns: None.
        """
        self.router_starting = False
        self.router_started = True
        self._start_threads()
        fwglobals.log.info("router was started: vpp_pid=%s" % str(fwutils.vpp_pid()))

    def _on_stop_router_before(self):
        """Handles pre-VPP stop activities.
        :returns: None.
        """
        self.router_stopping = True
        self.router_started = False
        self._stop_threads()
        fwutils.reset_dhcpd()
        fwglobals.g.AGENT_CACHE['DEV_ID_TO_VPP_TAP_NAME_MAP'] = {}
        fwglobals.log.info("router is being stopped: vpp_pid=%s" % str(fwutils.vpp_pid()))

    def _on_stop_router_after(self):
        """Handles post-VPP stop activities.
        :returns: None.
        """
        self.router_stopping = False

    def _set_router_failure(self, err_str):
        """Set router failure state.

        :param err_str:          Error string.

        :returns: None.
        """
        fwglobals.log.debug("_set_router_failure(current=%s): '%s'" % \
            (str(self.router_failure), err_str))
        if not self.router_failure:
            self.router_failure = True
            if not os.path.exists(fwglobals.g.ROUTER_STATE_FILE):
                with open(fwglobals.g.ROUTER_STATE_FILE, 'w') as f:
                    if fwutils.valid_message_string(err_str):
                        fwutils.file_write_and_flush(f, err_str + '\n')
                    else:
                        fwglobals.log.excep("Not valid router failure reason string: '%s'" % err_str)
            fwutils.stop_vpp()

    def _unset_router_failure(self):
        """Unset router failure state.

        :returns: None.
        """
        fwglobals.log.debug("_unset_router_failure")
        self.router_failure = False
        if os.path.exists(fwglobals.g.ROUTER_STATE_FILE):
            os.remove(fwglobals.g.ROUTER_STATE_FILE)

    def _test_router_failure(self):
        """Get router failure state.

        :returns: 'True' if router is in failed state and 'False' otherwise.
        """
        return self.router_failure

    def _restore_router_failure(self):
        """Restore router failure state.

        :returns: None.
        """
        self.router_failure = True if os.path.exists(fwglobals.g.ROUTER_STATE_FILE) else False
        if self.router_failure:
            fwglobals.log.excep("router is in failed state, use 'fwagent reset [--soft]' to recover if needed")

    def _on_apply_router_config(self):
        """Apply router configuration on successful VPP start.
        """
        types = [
            'add-interface',
            'add-tunnel',
            'add-application',
            'add-multilink-policy',
            'add-route',            # Routes should come after tunnels, as they might use them!
            'add-dhcp-config'
        ]
        messages = fwglobals.g.router_cfg.dump(types=types)
        for msg in messages:
            reply = fwglobals.g.router_api._call_simple(msg)
            if reply.get('ok', 1) == 0:  # Break and return error on failure of any request
                return reply


    # 'substitute' takes parameters in form of list or dictionary and
    # performs substitutions found in params.
    # Substitutions are kept in special element which is part of parameter list/dictionary.
    # When this function finishes to perform substitutions, it removes this element from params.
    # The substitution element is a dictionary with one key only - 'substs' and list
    # of substitutions as the value of this key: 
    #   { 'substs': [ {<subst1>} , {<subst2>} ... {<substN>} ] }
    # There are few types of substitutions:
    #   - substitution by function (see 'val_by_func' below)
    #   - substitution by value fetched from cache (see 'val_by_key' below)
    # As well 'substitute' function can
    #   - add new parameter to the original 'params' list/dictionary (see 'add_param' below)
    #   - go over all parameters found in 'params' and replace old value with new (see 'replace' below)
    # If function is used, the function argument can be
    #   - explicit value (see 'arg' below)
    #   - value fetched from cache (see 'arg_by_key' and 'val_by_key' below)
    #
    # That results in following format of single substitution element: 
    #   {
    #       'add_param'    : <name of keyword parameter to be added. Used for dict parameters only>
    #       'val_by_func'  : <function that maps argument into value of new 'add_param' parameter. It should sit in fwutils module>
    #       'arg'          : <input argument for 'val_by_func' function> 
    #   }
    #   {
    #       'add_param'    : <name of keyword parameter to be added. Used for dict parameters only>
    #       'val_by_func'  : <function that maps argument into value of new 'add_param' parameter. It should sit in fwutils module>
    #       'arg_by_key'   : <key to get the input argument for 'val_by_func' function from cache> 
    #   }
    #   {
    #       'add_param'    : <name of keyword parameter to be added. Used for dict parameters only>
    #       'val_by_key'   : <key to get the value of new parameter> 
    #   }
    #   {
    #       'replace'      : <substring to be replaced>
    #       'val_by_func'  : <function that maps argument into value of new 'add_param' parameter. It should sit in fwutils module>
    #       'arg'          : <input argument for 'val_by_func' function> 
    #   }
    #   {
    #       'replace'      : <substring to be replaced>
    #       'val_by_func'  : <function that maps argument into value of new 'add_param' parameter. It should sit in fwutils module>
    #       'arg_by_key'   : <key to get the input argument for 'val_by_func' function from cache> 
    #   }
    #   {
    #       'replace'      : <substring to be replaced>
    #       'val_by_key'   : <key to get the value of new parameter> 
    #   }
    #
    # Once function finishes to handle all substitutions found in the 'substs' element,
    # it removes 'substs' element from the 'params' list/dictionary.
    #
    def _substitute(self, cache, params):
        """It takes parameters in form of list or dictionary and
        performs substitutions found in params.
        Once function finishes to handle all substitutions found in the 'substs' element,
        it removes 'substs' element from the 'params' list/dictionary.

        :param cache:          Cache.
        :param params:         Parameters.

        :returns: None.
        """
        if params is None:
            return

        # Fetch list of substitutions
        substs = None
        if type(params)==dict and 'substs' in params:
            substs = params['substs']
        elif type(params)==list:
            for p in params:
                if type(p)==dict and 'substs' in p:
                    substs = p['substs']
                    substs_element = p
                    break
        if substs is None:
            return

        # Go over list of substitutions and perform each of them
        for s in substs:

            # Find the new value to be added to params
            if 'val_by_func' in s:
                func_name = s['val_by_func']
                func = getattr(fwutils, func_name)
                old  = s['arg'] if 'arg' in s else cache[s['arg_by_key']]
                new  = func(old)
                if new is None:
                    raise Exception("fwutils.py:substitute: %s failed to map %s in '%s'" % (func, old, format(params)))
            elif 'val_by_key' in s:
                new = cache[s['val_by_key']]
            else:
                raise Exception("fwutils.py:substitute: not supported type of substitution source in '%s'" % format(params))

            # Add new param/replace old value with new one
            if 'add_param' in s:
                if type(params) is dict:
                    if 'args' in params:        # Take care of cmd['cmd']['name'] = "python" commands
                        params['args'][s['add_param']] = new
                    else:                       # Take care of rest commands
                        params[s['add_param']] = new
                else:  # list
                    params.insert({s['add_param'], new})
            elif 'replace' in s:
                old = s['replace']
                if type(params) is dict:
                    raise Exception("fwutils.py:substitute: 'replace' is not supported for dictionary in '%s'" % format(params))
                else:  # list
                    for (idx, p) in enumerate(params):
                        if fwutils.is_str(p):
                            params.insert(idx, p.replace(old, new))
                            params.remove(p)
            else:
                raise Exception("fwutils.py.substitute: not supported type of substitution in '%s'" % format(params))

        # Once all substitutions are made, remove substitution list from params
        if type(params) is dict:
            del params['substs']
        else:  # list
            params.remove(substs_element)
<|MERGE_RESOLUTION|>--- conflicted
+++ resolved
@@ -150,20 +150,12 @@
                 apply_netplan = False
                 wan_list = fwglobals.g.router_cfg.get_interfaces(type='wan')
 
-<<<<<<< HEAD
-                name = fwutils.dev_id_to_tap(wan['dev_id'])
-                addr = fwutils.get_interface_address(name)
-                if not addr:
-                    fwglobals.log.debug("dhcpc_thread: %s has no ip address" % name)
-                    apply_netplan = True
-=======
                 for wan in wan_list:
                     dhcp = wan.get('dhcp', 'no')
                     if dhcp == 'no':
                         continue
->>>>>>> dd65e52d
-
-                    name = fwutils.pci_to_tap(wan['pci'])
+
+                    name = fwutils.dev_id_to_tap(wan['dev_id'])
                     addr = fwutils.get_interface_address(name)
                     if not addr:
                         fwglobals.log.debug("dhcpc_thread: %s has no ip address" % name)
