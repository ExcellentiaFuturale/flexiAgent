--- conflicted
+++ resolved
@@ -163,14 +163,10 @@
                     if dhcp == 'no':
                         continue
 
-<<<<<<< HEAD
                     name = fwutils.dev_id_to_tap(wan['dev_id'])
-=======
-                    name = fwutils.pci_to_tap(wan['pci'])
-                    set_name   = fwglobals.g.NETPLAN_FILES[wan['pci']].get('set-name', '')
+                    set_name   = fwglobals.g.NETPLAN_FILES[wan['dev_id']].get('set-name', '')
                     if set_name:
                         name = set_name
->>>>>>> 31b516d0
                     addr = fwutils.get_interface_address(name, log=False)
                     if not addr:
                         fwglobals.log.debug("dhcpc_thread: %s has no ip address" % name)
