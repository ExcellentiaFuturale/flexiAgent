--- conflicted
+++ resolved
@@ -1417,7 +1417,6 @@
         """
         self._update_cache_sw_if_index(sw_if_index, type, True)
 
-<<<<<<< HEAD
         if type == 'lan':
             vpp_if_name = fwutils.vpp_sw_if_index_to_name(sw_if_index)
             fwutils.tunnel_change_postprocess(False, vpp_if_name)
@@ -1427,7 +1426,7 @@
 
         if type == 'wan':
             fw_nat_command_helpers.add_nat_rules_intf(True, sw_if_index)
-=======
+
     def apply_features_on_interface(self, add, vpp_if_name, if_type=None):
         with FwCfgMultiOpsWithRevert() as handler:
             try:
@@ -1453,7 +1452,6 @@
             except Exception as e:
                 self.log.error(f"apply_features_on_interface({add, vpp_if_name, if_type}): failed. {str(e)}")
                 handler.revert(e)
->>>>>>> 9f841e71
 
     def _on_remove_interface_before(self, type, sw_if_index):
         """remove-interface preprocessing
