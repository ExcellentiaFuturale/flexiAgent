--- conflicted
+++ resolved
@@ -1050,13 +1050,8 @@
         with FwPolicies(fwglobals.g.POLICY_REC_DB_FILE) as db_policies:
             db_policies.clean()
 
-<<<<<<< HEAD
         fwglobals.g.applications_api.call_hook('router_is_stopped')
 
-        fwglobals.g.pppoe.reset_interfaces()
-
-=======
->>>>>>> b459ba0b
     def _on_add_interface_after(self, type, sw_if_index):
         """add-interface postprocessing
 
