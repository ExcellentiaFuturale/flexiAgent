--- conflicted
+++ resolved
@@ -495,32 +495,14 @@
                                 should be reverted.
         :returns: None.
         """
-<<<<<<< HEAD
-        if idx_failed_cmd != 0:
-            last_element = idx_failed_cmd if idx_failed_cmd > 0 else len(cmd_list)
-            for t in reversed(cmd_list[0:last_element]):
-                if 'revert' in t:
-                    rev_cmd = t['revert']
-                    try:
-                        reply = fwglobals.g.handle_request(
-                            { 'message': rev_cmd['name'], 'params': rev_cmd.get('params')})
-                        if reply['ok'] == 0:
-                            err_str = "handle_request(%s) failed" % rev_cmd['name']
-                            fwglobals.log.error(err_str)
-                            raise Exception(err_str)
-                    except Exception as e:
-                        err_str = "_revert: exception while '%s': %s(%s): %s" % \
-                                    (t['cmd']['descr'], rev_cmd['name'], format(rev_cmd['params']), str(e))
-                        fwglobals.log.excep(err_str)
-                        self._set_router_failure("_revert: failed to revert '%s'" % t['cmd']['descr'])
-=======
         idx_failed_cmd = idx_failed_cmd if idx_failed_cmd >= 0 else len(cmd_list)
 
         for t in reversed(cmd_list[0:idx_failed_cmd]):
             if 'revert' in t:
                 rev_cmd = t['revert']
                 try:
-                    reply = fwglobals.g.handle_request(rev_cmd['name'], rev_cmd.get('params'))
+                    reply = fwglobals.g.handle_request(
+                        { 'message': rev_cmd['name'], 'params': rev_cmd.get('params')})
                     if reply['ok'] == 0:
                         err_str = "handle_request(%s) failed" % rev_cmd['name']
                         fwglobals.log.error(err_str)
@@ -530,7 +512,6 @@
                                 (t['cmd']['descr'], rev_cmd['name'], format(rev_cmd['params']), str(e))
                     fwglobals.log.excep(err_str)
                     self._set_router_failure("_revert: failed to revert '%s'" % t['cmd']['descr'])
->>>>>>> 7c180b55
 
     def _preprocess_request(self, request):
         """Some requests require preprocessing. For example before handling
