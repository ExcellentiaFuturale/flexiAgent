#! /usr/bin/python

################################################################################
# flexiWAN SD-WAN software - flexiEdge, flexiManage.
# For more information go to https://flexiwan.com
#
# Copyright (C) 2019  flexiWAN Ltd.
#
# This program is free software: you can redistribute it and/or modify it under
# the terms of the GNU Affero General Public License as published by the Free
# Software Foundation, either version 3 of the License, or (at your option) any
# later version.
#
# This program is distributed in the hope that it will be useful,
# but WITHOUT ANY WARRANTY; without even the implied warranty of MERCHANTABILITY
# or FITNESS FOR A PARTICULAR PURPOSE.
# See the GNU Affero General Public License for more details.
#
# You should have received a copy of the GNU Affero General Public License
# along with this program. If not, see <https://www.gnu.org/licenses/>.
################################################################################

import os
import re
import time
import threading
import traceback
import yaml
import json
import subprocess

import fwagent
import fwglobals
import fwutils
import fwnetplan

from fwapplications import FwApps
from fwmultilink import FwMultilink
from vpp_api import VPP_API

import fwtunnel_stats

import fwtranslate_add_tunnel
import fwtranslate_add_interface

fwrouter_modules = {
    'fwtranslate_revert':          __import__('fwtranslate_revert') ,
    'fwtranslate_start_router':    __import__('fwtranslate_start_router'),
    'fwtranslate_add_interface':   __import__('fwtranslate_add_interface'),
    'fwtranslate_add_route':       __import__('fwtranslate_add_route'),
    'fwtranslate_add_tunnel':      __import__('fwtranslate_add_tunnel'),
    'fwtranslate_add_dhcp_config': __import__('fwtranslate_add_dhcp_config'),
    'fwtranslate_add_app':         __import__('fwtranslate_add_app'),
    'fwtranslate_add_policy':      __import__('fwtranslate_add_policy')
}

fwrouter_translators = {
    'start-router':               {'module':'fwtranslate_start_router',    'api':'start_router',      'key_func':'get_request_key'},
    'stop-router':                {'module':'fwtranslate_revert',          'api':'revert',            'src':'start-router'},
    'add-interface':              {'module':'fwtranslate_add_interface',   'api':'add_interface',     'key_func':'get_request_key'},
    'remove-interface':           {'module':'fwtranslate_revert',          'api':'revert',            'src':'add-interface'},
    'add-route':                  {'module':'fwtranslate_add_route',       'api':'add_route',         'key_func':'get_request_key'},
    'remove-route':               {'module':'fwtranslate_revert',          'api':'revert',            'src':'add-route'},
    'add-tunnel':                 {'module':'fwtranslate_add_tunnel',      'api':'add_tunnel',        'key_func':'get_request_key'},
    'remove-tunnel':              {'module':'fwtranslate_revert',          'api':'revert',            'src':'add-tunnel'},
    'add-dhcp-config':            {'module':'fwtranslate_add_dhcp_config', 'api':'add_dhcp_config',   'key_func':'get_request_key'},
    'remove-dhcp-config':         {'module':'fwtranslate_revert',          'api':'revert',            'src': 'add-dhcp-config'},
    'add-application':            {'module':'fwtranslate_add_app',         'api':'add_app',           'key_func':'get_request_key'},
    'remove-application':         {'module':'fwtranslate_revert',          'api': 'revert',           'src': 'add-application'},
    'add-multilink-policy':      {'module':'fwtranslate_add_policy',      'api': 'add_policy',       'key_func':'get_request_key'},
    'remove-multilink-policy':   {'module':'fwtranslate_revert',          'api': 'revert',           'src': 'add-multilink-policy'},
}

class FWROUTER_API:
    """This is Router API class representation.
    The Router API class provides control over vpp.
    That includes:
    - start and stop vpp functionality
    - wrappers for vpp configuration APIs
    - collecting statistics about vpp activity
    - monitoring vpp and restart it on exceptions
    - restoring vpp configuration on vpp restart or on device reboot

    :param multilink_db_file: name of file that stores persistent multilink data
    """
    def __init__(self, multilink_db_file):
        """Constructor method
        """
        self.vpp_api         = VPP_API()
        self.multilink       = FwMultilink(multilink_db_file)
        self.router_started  = False
        self.router_failure  = False
        self.thread_watchdog = None
        self.thread_tunnel_stats = None
        self.thread_dhcpc = None

    def finalize(self):
        """Destructor method
        """
        self.router_started = False
        self._stop_threads()   # IMPORTANT! Stop threads before other components finalization.
        self.vpp_api.finalize()
<<<<<<< HEAD
        self.router_started = False
        self._stop_threads()
=======
        self.db_requests.finalize()
>>>>>>> 35d37afc

    def watchdog(self):
        """Watchdog thread.
        Its function is to monitor if VPP process is alive.
        Otherwise it will start VPP and restore configuration from DB.
        """
        while self.router_started:
            time.sleep(1)  # 1 sec
            try:           # Ensure watchdog thread doesn't exit on exception
                if not fwutils.vpp_does_run():      # This 'if' prevents debug print by restore_vpp_if_needed() every second
                    fwglobals.log.debug("watchdog: initiate restore")

                    self.vpp_api.disconnect()       # Reset connection to vpp to force connection renewal
                    restored = self.restore_vpp_if_needed()  # Rerun VPP and apply configuration

                    if not restored:                # If some magic happened and vpp is alive without restore, connect back to VPP
                        if fwutils.vpp_does_run():
                            fwglobals.log.debug("watchdog: vpp is alive with no restore!!! (pid=%s)" % str(fwutils.vpp_pid))
                            self.vpp_api.connect()
                        fwglobals.log.debug("watchdog: no need to restore")
                    else:
                        fwglobals.log.debug("watchdog: restore finished")
            except Exception as e:
                fwglobals.log.error("watchdog: exception: %s" % str(e))
                pass

    def tunnel_stats_thread(self):
        """Tunnel statistics thread.
        Its function is to monitor tunnel state and RTT.
        It is implemented by pinging the other end of the tunnel.
        """
        self._fill_tunnel_stats_dict()
        while self.router_started:
            time.sleep(1)  # 1 sec
            fwtunnel_stats.tunnel_stats_test()

    def dhcpc_thread(self):
        """DHCP client thread.
        Its function is to monitor state of WAN interfaces with DHCP.
        """
        while self.router_started:
            time.sleep(1)  # 1 sec
            apply_netplan = False
            wan_list = fwglobals.g.router_cfg.get_interfaces(type='wan')

            for wan in wan_list:
                dhcp = wan.get('dhcp', 'no')
                if dhcp == 'no':
                    continue

                name = fwutils.pci_to_tap(wan['pci'])
                addr = fwutils.get_interface_address(name)
                if not addr:
                    fwglobals.log.debug("dhcpc_thread: %s has no ip address" % name)
                    apply_netplan = True

            if apply_netplan:
                try:
                    cmd = 'netplan apply'
                    fwglobals.log.debug(cmd)
                    subprocess.check_output(cmd, shell=True)
                    fwglobals.g.fwagent.disconnect()
                    time.sleep(10)  # 10 sec

                except Exception as e:
                    fwglobals.log.debug("dhcpc_thread: %s failed: %s " % (cmd, str(e)))

    def restore_vpp_if_needed(self):
        """Restore VPP.
        If vpp doesn't run because of crash or device reboot,
        and it was started by management, start vpp and restore it's configuration.
        We do that by simulating 'start-router' request.
        Restore router state always to support multiple instances of Fwagent.

        :returns: `False` if no restore was performed, `True` otherwise.
        """
        self._restore_router_failure()

        # If vpp runs already, or if management didn't request to start it, return.
        vpp_runs = fwutils.vpp_does_run()
        vpp_should_be_started = fwglobals.g.router_cfg.exists('start-router')
        if vpp_runs or not vpp_should_be_started:
            fwglobals.log.debug("restore_vpp_if_needed: no need to restore(vpp_runs=%s, vpp_should_be_started=%s)" %
                (str(vpp_runs), str(vpp_should_be_started)))
            self.router_started = vpp_runs
            if self.router_started:
                fwglobals.log.debug("restore_vpp_if_needed: vpp_pid=%s" % str(fwutils.vpp_pid()))
                self._start_threads()
                netplan_files = fwnetplan.get_netplan_filenames()
                fwnetplan._set_netplan_filename(netplan_files)
            return False

        # Now start router.
        fwglobals.log.info("===restore vpp: started===")
        try:
            with FwApps(fwglobals.g.APP_REC_DB_FILE) as db_app_rec:
                db_app_rec.clean()
            with FwMultilink(fwglobals.g.MULTILINK_DB_FILE) as db_multilink:
                db_multilink.clean()
            self.call('start-router')
        except Exception as e:
            fwglobals.log.excep("restore_vpp_if_needed: %s" % str(e))
            self._set_router_failure("failed to restore vpp configuration")
        fwglobals.log.info("====restore vpp: finished===")
        return True

    def start_router(self):
        """Execute start router command.
        """
        fwglobals.log.info("FWROUTER_API: start_router")
        if self.router_started == False:
            self.call('start-router')
        fwglobals.log.info("FWROUTER_API: start_router: started")

    def stop_router(self):
        """Execute stop router command.
        """
        fwglobals.log.info("FWROUTER_API: stop_router")
        if self.router_started == True:
            self.call('stop-router')
        fwglobals.log.info("FWROUTER_API: stop_router: stopped")

    def call(self, request):
        """Executes router configuration request: 'add-X' or 'remove-X'.

        :param req: The request received from flexiManage.

        :returns: Status codes dictionary.
        """
        # Some requests require preprocessing.
        # For example before handling 'add-application' the currently configured
        # applications should be removed. The simplest way to do that is just
        # to simulate 'remove-application' receiving. To do that the preprocessing
        # is need. It adds the simulated 'remove-application' request to the
        # the real received 'add-application' forming thus new aggregation request.
        #
        request = self._preprocess_request(request)

        if request['message'] == 'aggregated-router-api':
            return self._call_aggregated(request['params']['requests'])
        else:
            return self._call_simple(request)

    def _call_aggregated(self, requests):
        """Execute multiple requests.
        It do that as an atomic operation,
        i.e. if one of requests fails, all the previous are reverted.

        :param requests:         Request list.

        :returns: Status codes dictionary.
        """
        # Go over all remove-* requests and replace their parameters
        # with parameters of the corresponding add-* requests that are stored in request database.
        # Usually the remove-* request has only partial set of parameters
        # received with correspondent add-* request. That makes it impossible
        # to revert remove-* request if one of the subsequent requests
        # in the aggregated request fails and as a result of this whole aggregated request is rollback-ed.
        # For example, 'remove-interface' has 'pci' parameter only, and has no IP, LAN/WAN type, etc.
        fwglobals.log.debug("FWROUTER_API: === start handling aggregated request ===")
        for request in requests:
            try:
                if re.match('remove-', request['message']):
                    request['params'] = fwglobals.g.router_cfg.get_request_params(request)
            except Exception as e:
                fwglobals.log.excep("_call_aggregated: failed to fetch params for %s: %s " % (json.dumps(request), str(e)))
                raise e


        for (idx, request) in enumerate(requests):
            try:
                fwglobals.log.debug("_call_aggregated: executing request %s" % (json.dumps(request)))
                self.call(request)
            except Exception as e:
                # Revert previously succeeded simple requests
                fwglobals.log.error("_call_aggregated: failed to execute %s. reverting previous requests..." % json.dumps(request))
                for request in reversed(requests[0:idx]):
                    try:
                        op = request['message']
                        request['message'] = op.replace('add-','remove-') if re.match('add-', op) else op.replace('remove-','add-')
                        self._call_simple(request)
                    except Exception as e:
                        # on failure to revert move router into failed state
                        err_str = "_call_aggregated: failed to revert request %s while running rollback on aggregated request" % op
                        fwglobals.log.excep("%s: %s" % (err_str, format(e)))
                        self._set_router_failure(err_str)
                        pass
                raise

        fwglobals.log.debug("FWROUTER_API: === end handling aggregated request ===")
        return {'ok':1}

    def _fill_tunnel_stats_dict(self):
        """Get tunnels their corresponding loopbacks ip addresses
        to be used by tunnel statistics thread.
        """
        fwtunnel_stats.tunnel_stats_clear()
        tunnels = fwglobals.g.router_cfg.get_tunnels()
        for params in tunnels:
            id   = params['tunnel-id']
            addr = params['loopback-iface']['addr']
            fwtunnel_stats.tunnel_stats_add(id, addr)

    def _call_simple(self, request):
        """Execute single request.

        :param request: The request received from flexiManage.

        :returns: Status codes dictionary.
        """
        try:
            req = request['message']

            # If device failed, which means it is in not well defined state,
            # reject request immediately as it can't be fulfilled.
            # Permit 'start-router' to try to get out of failed state.
            # Permit configuration requests only ('add-XXX' & 'remove-XXX')
            # in order to enable management to fix configuration.
            #
            if self._test_router_failure() and not ( \
                req == 'start-router' or re.match('add-|remove-',  req)):
                raise Exception("device failed, can't fulfill requests")

            router_was_started = fwutils.vpp_does_run()

            # The 'add-application' and 'add-multilink-policy' requests should
            # be translated and executed only if VPP runs, as the translations
            # depends on VPP API-s output. Therefore if VPP does not run,
            # just save the requests in database and return.
            #
            if router_was_started == False and \
               (req == 'add-application' or req == 'add-multilink-policy'):
               fwglobals.g.router_cfg.update(request)
               return {'ok':1}

            # Translate request to list of commands to be executed
            cmd_list = self._translate(request)

            # Execute list of commands. Do it only if vpp runs.
            # Some 'remove-XXX' requests must be executed
            # even if vpp doesn't run right now. This is to clean stuff in Linux
            # that was added by correspondent 'add-XXX' request if the last was
            # applied to running vpp.
            #
            if router_was_started or req == 'start-router':
                self._execute(request, cmd_list)
                executed = True
            elif re.match('remove-',  req):
                self._execute(request, cmd_list, filter='must')
                executed = True
            else:
                executed = False

            # Save successfully handled configuration request into database.
            # We need it and it's translation to execute future 'remove-X'
            # requests as they are generated by reverting of correspondent
            # 'add-X' translations from last to the first. As well they are
            # needed to restore VPP configuration on device reboot or start of
            # crashed VPP by watchdog.
            #
            try:
                fwglobals.g.router_cfg.update(request, cmd_list, executed)
            except Exception as e:
                self._revert(cmd_list)
                raise e

            if re.match('(add|remove)-tunnel',  req):
                self._fill_tunnel_stats_dict()

        except Exception as e:
            err_str = "FWROUTER_API::_call_simple: %s" % str(traceback.format_exc())
            fwglobals.log.error(err_str)
            if req == 'start-router' or req == 'stop-router':
                self._set_router_failure("failed to " + req)
            raise e

        return {'ok':1}


    def _translate(self, request):
        """Translate request in a series of commands.

        :param request: The request received from flexiManage.

        :returns: Status codes dictionary.
        """
        req    = request['message']
        params = request.get('params')

        api_defs = fwrouter_translators.get(req)
        assert api_defs, 'FWROUTER_API: there is no api for request "%s"' % req

        module = fwrouter_modules.get(fwrouter_translators[req]['module'])
        assert module, 'FWROUTER_API: there is no module for request "%s"' % req

        func = getattr(module, fwrouter_translators[req]['api'])
        assert func, 'FWROUTER_API: there is no api function for request "%s"' % req

        if fwrouter_translators[req]['api'] == 'revert':
            cmd_list = func(request)
            return cmd_list

        cmd_list = func(params) if params else func()
        return cmd_list

    def _execute(self, request, cmd_list, filter=None):
        """Execute request.

        :param request:     The request received from flexiManage.
        :param cmd_list:    Commands list.
        :param filter:      Filter for commands to be executed.
                            If provided and if command has 'filter' field and
                            their values are same, the command will be executed.
                            If None, the check for filter is not applied.
        :returns: None.
        """
        cmd_cache = {}

        req = request['message']

        fwglobals.log.debug("FWROUTER_API: === start execution of %s ===" % (req))

        for idx, t in enumerate(cmd_list):      # 't' stands for command Tuple, though it is Python Dictionary :)
            cmd = t['cmd']

            # If precondition exists, ensure that it is OK
            if 'precondition' in t:
                precondition = t['precondition']
                reply = fwglobals.g.handle_request(
                    { 'message': precondition['name'], 'params':  precondition.get('params') },
                    result)
                if reply['ok'] == 0:
                    fwglobals.log.debug("FWROUTER_API:_execute: %s: escape as precondition is not met: %s" % (cmd['descr'], precondition['descr']))
                    continue

            # If filter was provided, execute only commands that have the provided filter
            if filter:
                if not 'filter' in cmd or cmd['filter'] != filter:
                    fwglobals.log.debug("FWROUTER_API:_execute: filter out command by filter=%s (req=%s, cmd=%s, cmd['filter']=%s, params=%s)" %
                                        (filter, req, cmd['name'], str(cmd.get('filter')), str(cmd.get('params'))))
                    continue

            try:
                # Firstly perform substitutions if needed.
                # The params might include 'substs' key with list of substitutions.
                self._substitute(cmd_cache, cmd.get('params'))

                if 'params' in cmd and type(cmd['params'])==dict:
                    params = fwutils.yaml_dump(cmd['params'])
                elif 'params' in cmd:
                    params = format(cmd['params'])
                else:
                    params = ''
                fwglobals.log.debug("FWROUTER_API:_execute: %s(%s)" % (cmd['name'], params))

                # Now execute command
                result = None if not 'cache_ret_val' in cmd else \
                    { 'result_attr' : cmd['cache_ret_val'][0] , 'cache' : cmd_cache , 'key' :  cmd['cache_ret_val'][1] }
                reply = fwglobals.g.handle_request({ 'message': cmd['name'], 'params':  cmd.get('params')}, result)
                if reply['ok'] == 0:        # On failure go back revert already executed commands
                    fwglobals.log.debug("FWROUTER_API: %s failed ('ok' is 0)" % cmd['name'])
                    raise Exception("API failed: %s" % reply['message'])

            except Exception as e:
                err_str = "_execute: %s(%s) failed: %s, %s" % (cmd['name'], format(cmd.get('params')), str(e), str(traceback.format_exc()))
                fwglobals.log.error(err_str)
                fwglobals.log.debug("FWROUTER_API: === failed execution of %s ===" % (req))
                # On failure go back to the begining of list and revert executed commands.
                self._revert(cmd_list, idx)
                fwglobals.log.debug("FWROUTER_API: === finished revert of %s ===" % (req))
                raise Exception('failed to ' + cmd['descr'])

            # At this point the execution succeeded.
            # Now substitute the revert command, as it will be needed for complement request, e.g. for remove-tunnel.
            if 'revert' in t and 'params' in t['revert']:
                try:
                    self._substitute(cmd_cache, t['revert'].get('params'))
                except Exception as e:
                    fwglobals.log.excep("_execute: failed to substitute revert command: %s\n%s, %s" % \
                                (str(t), str(e), str(traceback.format_exc())))
                    fwglobals.log.debug("FWROUTER_API: === failed execution of %s ===" % (req))
                    self._revert(cmd_list, idx)
                    raise e

        fwglobals.log.debug("FWROUTER_API: === end execution of %s ===" % (req))

    def _revert(self, cmd_list, idx_failed_cmd=-1):
        """Revert list commands that are previous to the failed command with
        index 'idx_failed_cmd'.
        :param cmd_list:        Commands list.
        :param idx_failed_cmd:  The index of command, execution of which
                                failed, so all commands in list before it
                                should be reverted.
        :returns: None.
        """
        idx_failed_cmd = idx_failed_cmd if idx_failed_cmd >= 0 else len(cmd_list)

        for t in reversed(cmd_list[0:idx_failed_cmd]):
            if 'revert' in t:
                rev_cmd = t['revert']
                try:
                    reply = fwglobals.g.handle_request(
                        { 'message': rev_cmd['name'], 'params': rev_cmd.get('params')})
                    if reply['ok'] == 0:
                        err_str = "handle_request(%s) failed" % rev_cmd['name']
                        fwglobals.log.error(err_str)
                        raise Exception(err_str)
                except Exception as e:
                    err_str = "_revert: exception while '%s': %s(%s): %s" % \
                                (t['cmd']['descr'], rev_cmd['name'], format(rev_cmd['params']), str(e))
                    fwglobals.log.excep(err_str)
                    self._set_router_failure("_revert: failed to revert '%s'" % t['cmd']['descr'])

    def _preprocess_request(self, request):
        """Some requests require preprocessing. For example before handling
        'add-application' the currently configured applications should be removed.
        The simplest way to do that is just to simulate 'remove-application'
        receiving: before the 'add-application' is processed we have
        to process the simulated 'remove-application' request.
        To do that we just create the new aggregated request and put the simulated
        'remove-application' request and the original 'add-application' request
        into it.
            Note the main benefit of this approach is automatic revert of
        the simulated requests if the original request fails.

        :param request: The original request received from flexiManage

        :returns: request - The new aggregated request and it's parameters.
                        Note the parameters are list of requests that might be
                        a mix of simulated requests and original requests.
                        This mix should include one original request and one or
                        more simulated requests.
        """
        req    = request['message']
        params = request.get('params')

        multilink_policy_params = fwglobals.g.router_cfg.get_multilink_policy()

        # 'add-application' preprocessing:
        # 1. The currently configured applications should be removed firstly.
        #    We do that by adding simulated 'remove-application' request in
        #    front of the original 'add-application' request.
        # 2. The multilink policy should be re-installed: if exists, the policy
        #    should be removed before application removal/adding and should be
        #    added again after it.
        #
        application_params = fwglobals.g.router_cfg.get_applications()
        if application_params:
            if req == 'add-application':
                updated_requests = [
                    { 'message': 'remove-application', 'params' : application_params },
                    { 'message': 'add-application',    'params' : params }
                ]
                params = { 'requests' : updated_requests }

                if multilink_policy_params:
                    params['requests'][0:0]   = [ { 'message': 'remove-multilink-policy', 'params' : multilink_policy_params }]
                    params['requests'][-1:-1] = [ { 'message': 'add-multilink-policy',    'params' : multilink_policy_params }]

                request = {'message': 'aggregated-router-api', 'params': params}
                fwglobals.log.debug("_preprocess_request: request was replaced with %s" % json.dumps(request))
                return request

        # 'add-multilink-policy' preprocessing:
        # 1. The currently configured policy should be removed firstly.
        #    We do that by adding simulated 'remove-multilink-policy' request in
        #    front of the original 'add-multilink-policy' request.
        #
        if multilink_policy_params:
            if req == 'add-multilink-policy':
                updated_requests = [
                    { 'message': 'remove-multilink-policy', 'params' : multilink_policy_params },
                    { 'message': 'add-multilink-policy',    'params' : params }
                ]
                request = {'message': 'aggregated-router-api', 'params': { 'requests' : updated_requests }}
                fwglobals.log.debug("_preprocess_request: request was replaced with %s" % json.dumps(request))
                return request

        # 'add/remove-tunnel' and 'add/remove-application' preprocessing:
        # 1. The multilink policy should be re-installed: if exists, the policy
        #    should be removed before tunnel/application removal/adding and should be
        #    added again after it.
        #
        if multilink_policy_params:
            if re.match('(add|remove)-(application|tunnel)', req):
                params  = { 'requests' : [
                    { 'message': 'remove-multilink-policy', 'params' : multilink_policy_params },
                    { 'message': req, 'params' : params },
                    { 'message': 'add-multilink-policy',    'params' : multilink_policy_params }
                ] }
                request = {'message': 'aggregated-router-api', 'params': params}
                fwglobals.log.debug("_preprocess_request: request was replaced with %s" % json.dumps(request))
                return request

        # No preprocessing is needed for rest of simple requests, return.
        if req != 'aggregated-router-api':
            return request

        # Now perform same preprocessing for aggregated requests, either
        # original or created above.
        # We do few passes on requests to find insertion points if needed.
        # It is based on the first appearance of the preprocessor requests.
        #
        updated = False

        indexes = {
            'remove-application'      : -1,
            'add-application'         : -1,
            'remove-tunnel'           : -1,
            'add-tunnel'              : -1,
            'remove-multilink-policy' : -1,
            'add-multilink-policy'    : -1
        }

        requests = params['requests']
        for (idx , _request) in enumerate(requests):
            for req_name in indexes:
                if req_name == _request['message']:
                    if indexes[req_name] == -1:
                        indexes[req_name] = idx

        def _insert_request(requests, idx, req_name, params, updated):
            requests.insert(idx, { 'message': req_name, 'params': params })
            # Update indexes
            indexes[req_name] = idx
            for name in indexes:
                if name != req_name and indexes[name] >= idx:
                    indexes[name] += 1
            updated = True

        # Now preprocess 'add-application': insert 'remove-application' if:
        # - there are applications to be removed
        # - the 'add-application' was found in requests
        #
        if application_params and indexes['add-application'] > -1:
            if indexes['remove-application'] == -1:
                # If list has no 'remove-application' at all just add it before 'add-applications'.
                idx = indexes['add-application']
                _insert_request(requests, idx, 'remove-application', application_params, updated)
            elif indexes['remove-application'] > indexes['add-application']:
                # If list has 'remove-application' after the 'add-applications',
                # it is not supported yet ;) Implement on demand
                raise Exception("_preprocess_request: 'remove-application' was found after 'add-application': NOT SUPPORTED")

        # Now preprocess 'add-multilink-policy': insert 'remove-multilink-policy' if:
        # - there are policies to be removed
        # - the 'add-multilink-policy' was found in requests
        #
        if multilink_policy_params and indexes['add-multilink-policy'] > -1:
            if indexes['remove-multilink-policy'] == -1:
                # If list has no 'remove-multilink-policy' at all just add it before 'add-multilink-policy'.
                idx = indexes['add-multilink-policy']
                _insert_request(requests, idx, 'remove-multilink-policy', multilink_policy_params, updated)
            elif indexes['remove-multilink-policy'] > indexes['add-multilink-policy']:
                # If list has 'remove-multilink-policy' after the 'add-multilink-policy',
                # it is not supported yet ;) Implement on demand
                raise Exception("_preprocess_request: 'remove-multilink-policy' was found after 'add-multilink-policy': NOT SUPPORTED")

        # Now preprocess 'add/remove-application' and 'add/remove-tunnel':
        # reinstall multilink policy if exists:
        # - remove policy before the first appearance of one of preprocessing requests
        # - add policy at the end of request list (this is to save find the exact location)
        #
        if multilink_policy_params:
            # Firstly find the right place to insert the 'remove-multilink-policy'.
            # It should be the first appearance of one of the preprocessing requests.
            #
            idx = 10000
            idx_last = -1
            for req_name in indexes:
                if indexes[req_name] > -1:
                    if indexes[req_name] < idx:
                        idx = indexes[req_name]
                    idx_last = indexes[req_name]
            if idx == 10000:
                # No requests to preprocess were found, return
                return request

            # Now add policy reinstallation if needed.
            # Before that filter out all not supported cases.
            #
            if indexes['remove-multilink-policy'] > idx:
                raise Exception(\
                    "_preprocess_request: 'remove-multilink-policy' was found in not supported place: %d, should be before %d" % \
                    (indexes['remove-multilink-policy'], idx))
            if indexes['add-multilink-policy'] < idx_last:  # We exploit the fact that only one 'add-multilink-policy' is possible
                raise Exception(\
                    "_preprocess_request: 'add-multilink-policy' was found in not supported place: %d, should be not before %d" % \
                    (indexes['add-multilink-policy'], idx_last))
            if indexes['remove-multilink-policy'] == -1:
                _insert_request(requests, idx, 'remove-multilink-policy', multilink_policy_params, updated)
            if indexes['add-multilink-policy'] == -1:
                _insert_request(requests, idx_last+1, 'add-multilink-policy', multilink_policy_params, updated)

        if updated:
            fwglobals.log.debug("_preprocess_request: request was replaced with %s" % json.dumps(request))
        return request

    def _start_threads(self):
        """Start all threads.
        """
        if self.thread_watchdog is None:
            self.thread_watchdog = threading.Thread(target=self.watchdog, name='Watchdog Thread')
            self.thread_watchdog.start()
        if self.thread_tunnel_stats is None:
            self.thread_tunnel_stats = threading.Thread(target=self.tunnel_stats_thread, name='Tunnel Stats Thread')
            self.thread_tunnel_stats.start()
        if self.thread_dhcpc is None:
            self.thread_dhcpc = threading.Thread(target=self.dhcpc_thread, name='DHCP Client Thread')
            self.thread_dhcpc.start()

    def _stop_threads(self):
        """Stop all threads.
        """
        if self.thread_watchdog:
            self.thread_watchdog.join()
            self.thread_watchdog = None

        if self.thread_tunnel_stats:
            self.thread_tunnel_stats.join()
            self.thread_tunnel_stats = None

        if self.thread_dhcpc:
            self.thread_dhcpc.join()
            self.thread_dhcpc = None

    def _on_start_router(self):
        """Handles post start VPP activities.
        :returns: None.
        """

        # Reset failure state before start- hopefully we will succeed.
        # On no luck the start will set failure again
        #
        self._unset_router_failure()

        self.router_started = True
        self._start_threads()
        fwglobals.log.info("router was started: vpp_pid=%s" % str(fwutils.vpp_pid()))

    def _on_stop_router(self):
        """Handles pre-VPP stop activities.
        :returns: None.
        """
        self.router_started = False 
        self._stop_threads()
        fwutils.reset_dhcpd()
        fwglobals.log.info("router is being stopped: vpp_pid=%s" % str(fwutils.vpp_pid()))

    def _set_router_failure(self, err_str):
        """Set router failure state.

        :param err_str:          Error string.

        :returns: None.
        """
        fwglobals.log.debug("_set_router_failure(current=%s): '%s'" % \
            (str(self.router_failure), err_str))
        if not self.router_failure:
            self.router_failure = True
            if not os.path.exists(fwglobals.g.ROUTER_STATE_FILE):
                with open(fwglobals.g.ROUTER_STATE_FILE, 'w') as f:
                    if fwutils.valid_message_string(err_str):
                        f.write(err_str + '\n')
                    else:
                        fwglobals.log.excep("Not valid router failure reason string: '%s'" % err_str)
            fwutils.stop_router()

    def _unset_router_failure(self):
        """Unset router failure state.

        :returns: None.
        """
        if self.router_failure:
            self.router_failure = False
            if os.path.exists(fwglobals.g.ROUTER_STATE_FILE):
                os.remove(fwglobals.g.ROUTER_STATE_FILE)

    def _test_router_failure(self):
        """Get router failure state.

        :returns: 'True' if router is in failed state and 'False' otherwise.
        """
        return self.router_failure

    def _restore_router_failure(self):
        """Restore router failure state.

        :returns: None.
        """
        self.router_failure = True if os.path.exists(fwglobals.g.ROUTER_STATE_FILE) else False
        if self.router_failure:
            fwglobals.log.excep("router is in failed state, use 'fwagent reset [--soft]' to recover if needed")

    def _on_apply_router_config(self):
        """Apply router configuration on successful VPP start.
        """
        types = [
            'add-interface',
            'add-tunnel',
            'add-application',
            'add-multilink-policy',
            'add-route',            # Routes should come after tunnels, as they might use them!
            'add-dhcp-config'
        ]
        messages = fwglobals.g.router_cfg.dump(types=types)
        for msg in messages:
            reply = fwglobals.g.handle_request(msg)
            if reply.get('ok', 1) == 0:  # Break and return error on failure of any request
                return reply


    # 'substitute' takes parameters in form of list or dictionary and
    # performs substitutions found in params.
    # Substitutions are kept in special element which is part of parameter list/dictionary.
    # When this function finishes to perform substitutions, it removes this element from params.
    # The substitution element is a dictionary with one key only - 'substs' and list
    # of substitutions as the value of this key: 
    #   { 'substs': [ {<subst1>} , {<subst2>} ... {<substN>} ] }
    # There are few types of substitutions:
    #   - substitution by function (see 'val_by_func' below)
    #   - substitution by value fetched from cache (see 'val_by_key' below)
    # As well 'substitute' function can
    #   - add new parameter to the original 'params' list/dictionary (see 'add_param' below)
    #   - go over all parameters found in 'params' and replace old value with new (see 'replace' below)
    # If function is used, the function argument can be
    #   - explicit value (see 'arg' below)
    #   - value fetched from cache (see 'arg_by_key' and 'val_by_key' below)
    #
    # That results in following format of single substitution element: 
    #   {
    #       'add_param'    : <name of keyword parameter to be added. Used for dict parameters only>
    #       'val_by_func'  : <function that maps argument into value of new 'add_param' parameter. It should sit in fwutils module>
    #       'arg'          : <input argument for 'val_by_func' function> 
    #   }
    #   {
    #       'add_param'    : <name of keyword parameter to be added. Used for dict parameters only>
    #       'val_by_func'  : <function that maps argument into value of new 'add_param' parameter. It should sit in fwutils module>
    #       'arg_by_key'   : <key to get the input argument for 'val_by_func' function from cache> 
    #   }
    #   {
    #       'add_param'    : <name of keyword parameter to be added. Used for dict parameters only>
    #       'val_by_key'   : <key to get the value of new parameter> 
    #   }
    #   {
    #       'replace'      : <substring to be replaced>
    #       'val_by_func'  : <function that maps argument into value of new 'add_param' parameter. It should sit in fwutils module>
    #       'arg'          : <input argument for 'val_by_func' function> 
    #   }
    #   {
    #       'replace'      : <substring to be replaced>
    #       'val_by_func'  : <function that maps argument into value of new 'add_param' parameter. It should sit in fwutils module>
    #       'arg_by_key'   : <key to get the input argument for 'val_by_func' function from cache> 
    #   }
    #   {
    #       'replace'      : <substring to be replaced>
    #       'val_by_key'   : <key to get the value of new parameter> 
    #   }
    #
    # Once function finishes to handle all substitutions found in the 'substs' element,
    # it removes 'substs' element from the 'params' list/dictionary.
    #
    def _substitute(self, cache, params):
        """It takes parameters in form of list or dictionary and
        performs substitutions found in params.
        Once function finishes to handle all substitutions found in the 'substs' element,
        it removes 'substs' element from the 'params' list/dictionary.

        :param cache:          Cache.
        :param params:         Parameters.

        :returns: None.
        """
        if params is None:
            return

        # Fetch list of substitutions
        substs = None
        if type(params)==dict and 'substs' in params:
            substs = params['substs']
        elif type(params)==list:
            for p in params:
                if type(p)==dict and 'substs' in p:
                    substs = p['substs']
                    substs_element = p
                    break
        if substs is None:
            return

        # Go over list of substitutions and perform each of them
        for s in substs:

            # Find the new value to be added to params
            if 'val_by_func' in s:
                func_name = s['val_by_func']
                func = getattr(fwutils, func_name)
                old  = s['arg'] if 'arg' in s else cache[s['arg_by_key']]
                new  = func(old)
                if new is None:
                    raise Exception("fwutils.py:substitute: %s failed to map %s in '%s'" % (func, old, format(params)))
            elif 'val_by_key' in s:
                new = cache[s['val_by_key']]
            else:
                raise Exception("fwutils.py:substitute: not supported type of substitution source in '%s'" % format(params))

            # Add new param/replace old value with new one
            if 'add_param' in s:
                if type(params) is dict:
                    if 'args' in params:        # Take care of cmd['cmd']['name'] = "python" commands
                        params['args'][s['add_param']] = new
                    else:                       # Take care of rest commands
                        params[s['add_param']] = new
                else:  # list
                    params.insert({s['add_param'], new})
            elif 'replace' in s:
                old = s['replace']
                if type(params) is dict:
                    raise Exception("fwutils.py:substitute: 'replace' is not supported for dictionary in '%s'" % format(params))
                else:  # list
                    for (idx, p) in enumerate(params):
                        if fwutils.is_str(p):
                            params.insert(idx, p.replace(old, new))
                            params.remove(p)
            else:
                raise Exception("fwutils.py.substitute: not supported type of substitution in '%s'" % format(params))

        # Once all substitutions are made, remove substitution list from params
        if type(params) is dict:
            del params['substs']
        else:  # list
            params.remove(substs_element)
<|MERGE_RESOLUTION|>--- conflicted
+++ resolved
@@ -100,12 +100,6 @@
         self.router_started = False
         self._stop_threads()   # IMPORTANT! Stop threads before other components finalization.
         self.vpp_api.finalize()
-<<<<<<< HEAD
-        self.router_started = False
-        self._stop_threads()
-=======
-        self.db_requests.finalize()
->>>>>>> 35d37afc
 
     def watchdog(self):
         """Watchdog thread.
