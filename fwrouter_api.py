#! /usr/bin/python

################################################################################
# flexiWAN SD-WAN software - flexiEdge, flexiManage.
# For more information go to https://flexiwan.com
#
# Copyright (C) 2019  flexiWAN Ltd.
#
# This program is free software: you can redistribute it and/or modify it under
# the terms of the GNU Affero General Public License as published by the Free
# Software Foundation, either version 3 of the License, or (at your option) any
# later version.
#
# This program is distributed in the hope that it will be useful,
# but WITHOUT ANY WARRANTY; without even the implied warranty of MERCHANTABILITY
# or FITNESS FOR A PARTICULAR PURPOSE.
# See the GNU Affero General Public License for more details.
#
# You should have received a copy of the GNU Affero General Public License
# along with this program. If not, see <https://www.gnu.org/licenses/>.
################################################################################

import copy
import os
import re
import time
import threading
import traceback
import yaml
import json
import subprocess

import fwagent
import fwglobals
import fwutils
import fwnetplan

from fwapplications import FwApps
from fwmultilink import FwMultilink
from vpp_api import VPP_API

import fwtunnel_stats

import fwtranslate_add_tunnel
import fwtranslate_add_interface

fwrouter_modules = {
    'fwtranslate_revert':          __import__('fwtranslate_revert') ,
    'fwtranslate_start_router':    __import__('fwtranslate_start_router'),
    'fwtranslate_add_interface':   __import__('fwtranslate_add_interface'),
    'fwtranslate_add_route':       __import__('fwtranslate_add_route'),
    'fwtranslate_add_tunnel':      __import__('fwtranslate_add_tunnel'),
    'fwtranslate_add_dhcp_config': __import__('fwtranslate_add_dhcp_config'),
    'fwtranslate_add_app':         __import__('fwtranslate_add_app'),
    'fwtranslate_add_policy':      __import__('fwtranslate_add_policy')
}

fwrouter_translators = {
    'start-router':             {'module':'fwtranslate_start_router',    'api':'start_router'},
    'stop-router':              {'module':'fwtranslate_revert',          'api':'revert'},
    'add-interface':            {'module':'fwtranslate_add_interface',   'api':'add_interface'},
    'remove-interface':         {'module':'fwtranslate_revert',          'api':'revert'},
    'add-route':                {'module':'fwtranslate_add_route',       'api':'add_route'},
    'remove-route':             {'module':'fwtranslate_revert',          'api':'revert'},
    'add-tunnel':               {'module':'fwtranslate_add_tunnel',      'api':'add_tunnel'},
    'remove-tunnel':            {'module':'fwtranslate_revert',          'api':'revert'},
    'add-dhcp-config':          {'module':'fwtranslate_add_dhcp_config', 'api':'add_dhcp_config'},
    'remove-dhcp-config':       {'module':'fwtranslate_revert',          'api':'revert'},
    'add-application':          {'module':'fwtranslate_add_app',         'api':'add_app'},
    'remove-application':       {'module':'fwtranslate_revert',          'api':'revert'},
    'add-multilink-policy':     {'module':'fwtranslate_add_policy',      'api':'add_policy'},
    'remove-multilink-policy':  {'module':'fwtranslate_revert',          'api':'revert'},
}

class FWROUTER_API:
    """This is Router API class representation.
    The Router API class provides control over vpp.
    That includes:
    - start and stop vpp functionality
    - wrappers for vpp configuration APIs
    - collecting statistics about vpp activity
    - monitoring vpp and restart it on exceptions
    - restoring vpp configuration on vpp restart or on device reboot

    :param multilink_db_file: name of file that stores persistent multilink data
    """
    def __init__(self, multilink_db_file):
        """Constructor method
        """
        self.vpp_api         = VPP_API()
        self.multilink       = FwMultilink(multilink_db_file)
        self.router_started  = False
        self.router_failure  = False
        self.thread_watchdog = None
        self.thread_tunnel_stats = None
        self.thread_dhcpc    = None

    def finalize(self):
        """Destructor method
        """
        self._stop_threads()  # IMPORTANT! Do that before rest of finalizations!
        self.vpp_api.finalize()

    def watchdog(self):
        """Watchdog thread.
        Its function is to monitor if VPP process is alive.
        Otherwise it will start VPP and restore configuration from DB.
        """
        while self.router_started:
            time.sleep(1)  # 1 sec
            try:           # Ensure watchdog thread doesn't exit on exception
                if not fwutils.vpp_does_run():      # This 'if' prevents debug print by restore_vpp_if_needed() every second
                    fwglobals.log.debug("watchdog: initiate restore")

                    self.vpp_api.disconnect()       # Reset connection to vpp to force connection renewal
                    restored = self.restore_vpp_if_needed()  # Rerun VPP and apply configuration

                    if not restored:                # If some magic happened and vpp is alive without restore, connect back to VPP
                        if fwutils.vpp_does_run():
                            fwglobals.log.debug("watchdog: vpp is alive with no restore!!! (pid=%s)" % str(fwutils.vpp_pid))
                            self.vpp_api.connect()
                        fwglobals.log.debug("watchdog: no need to restore")
                    else:
                        fwglobals.log.debug("watchdog: restore finished")
            except Exception as e:
                fwglobals.log.error("watchdog: exception: %s" % str(e))
                pass

    def tunnel_stats_thread(self):
        """Tunnel statistics thread.
        Its function is to monitor tunnel state and RTT.
        It is implemented by pinging the other end of the tunnel.
        """
        self._fill_tunnel_stats_dict()
        while self.router_started:
            time.sleep(1)  # 1 sec
            fwtunnel_stats.tunnel_stats_test()

    def dhcpc_thread(self):
        """DHCP client thread.
        Its function is to monitor state of WAN interfaces with DHCP.
        """
        while self.router_started:
            time.sleep(1)  # 1 sec
            apply_netplan = False
            wan_list = fwglobals.g.router_cfg.get_interfaces(type='wan')

            for wan in wan_list:
                dhcp = wan.get('dhcp', 'no')
                if dhcp == 'no':
                    continue

                name = fwutils.pci_to_tap(wan['pci'])
                addr = fwutils.get_interface_address(name)
                if not addr:
                    fwglobals.log.debug("dhcpc_thread: %s has no ip address" % name)
                    apply_netplan = True

            if apply_netplan:
                try:
                    cmd = 'netplan apply'
                    fwglobals.log.debug(cmd)
                    subprocess.check_output(cmd, shell=True)
                    fwglobals.g.fwagent.disconnect()
                    time.sleep(10)  # 10 sec

                except Exception as e:
                    fwglobals.log.debug("dhcpc_thread: %s failed: %s " % (cmd, str(e)))

    def restore_vpp_if_needed(self):
        """Restore VPP.
        If vpp doesn't run because of crash or device reboot,
        and it was started by management, start vpp and restore it's configuration.
        We do that by simulating 'start-router' request.
        Restore router state always to support multiple instances of Fwagent.

        :returns: `False` if no restore was performed, `True` otherwise.
        """
        self._restore_router_failure()

        # If vpp runs already, or if management didn't request to start it, return.
        vpp_runs = fwutils.vpp_does_run()
        vpp_should_be_started = fwglobals.g.router_cfg.exists({'message': 'start-router'})
        if vpp_runs or not vpp_should_be_started:
            fwglobals.log.debug("restore_vpp_if_needed: no need to restore(vpp_runs=%s, vpp_should_be_started=%s)" %
                (str(vpp_runs), str(vpp_should_be_started)))
            self.router_started = vpp_runs
            if self.router_started:
                fwglobals.log.debug("restore_vpp_if_needed: vpp_pid=%s" % str(fwutils.vpp_pid()))
                self._start_threads()
                netplan_files = fwnetplan.get_netplan_filenames()
                fwnetplan._set_netplan_filename(netplan_files)
            return False

        # Now start router.
        fwglobals.log.info("===restore vpp: started===")
        try:
            with FwApps(fwglobals.g.APP_REC_DB_FILE) as db_app_rec:
                db_app_rec.clean()
            with FwMultilink(fwglobals.g.MULTILINK_DB_FILE) as db_multilink:
                db_multilink.clean()
<<<<<<< HEAD
            self.call('start-router')
=======
            self.call({'message':'start-router'})
>>>>>>> 5166f016
        except Exception as e:
            fwglobals.log.excep("restore_vpp_if_needed: %s" % str(e))
            self._set_router_failure("failed to restore vpp configuration")
        fwglobals.log.info("====restore vpp: finished===")
        return True

    def start_router(self):
        """Execute start router command.
        """
        fwglobals.log.info("FWROUTER_API: start_router")
        if self.router_started == False:
            self.call({'message':'start-router'})
        fwglobals.log.info("FWROUTER_API: start_router: started")

    def stop_router(self):
        """Execute stop router command.
        """
        fwglobals.log.info("FWROUTER_API: stop_router")
        if self.router_started == True:
            self.call({'message':'stop-router'})
        fwglobals.log.info("FWROUTER_API: stop_router: stopped")

    def call(self, request):
        """Executes router configuration request: 'add-X','remove-X' or 'modify-X'.

        :param request: The request received from flexiManage.

        :returns: Status codes dictionary.
        """
        fwglobals.log.debug("FWROUTER_API::call: %s" % json.dumps(request))

        # First of all find out if:
        # 1. VPP should be restarted as a result of request execution.
        #    It should be restarted on addition/removal interfaces in order
        #    to capture new interface /release old interface back to Linux.
        # 2. Agent should reconnect proactively to flexiManage.
        #    It should reconnect on add-/remove-/modify-interface, as they might
        #    impact on connection under the connection legs. So it might take
        #    a time for connection to detect the change, to report error and to
        #    reconnect again by the agent infinite connection loop with random
        #    sleep between retrials.
        # 3. Gateway of WAN interfaces are going to be modified.
        #    In this case we have to ping the GW-s after modification.
        #    See explanations on that workaround later in this function.
        #
        (restart_router, reconnect_agent, gateways) = self._analyze_request(request)

        # Some requests require preprocessing.
        # For example before handling 'add-application' the currently configured
        # applications should be removed. The simplest way to do that is just
        # to simulate 'remove-application' receiving. Hence need in preprocessing.
        # The preprocessing adds the simulated 'remove-application' request to the
        # the real received 'add-application' forming thus new aggregation request.
        #
        new_request = self._preprocess_request(request)
        if not new_request:
            fwglobals.log.debug("FWROUTER_API::call: ignore no-op request %s" % json.dumps(request))
            return { 'ok': 1, 'message':'request has no impact' }
        request = new_request

        # Stop vpp if it should be restarted.
        #
        if restart_router:
            fwglobals.g.router_api._call_simple({'message':'stop-router'})

        # Finally handle the request
        #
        if request['message'] == 'aggregated':
            reply = self._call_aggregated(request['params']['requests'])
        else:
            reply = self._call_simple(request)

        # Start vpp if it should be restarted
        #
        if restart_router:
            fwglobals.g.router_api._call_simple({'message':'start-router'})

        # Notify Agent to reconnect if needed
        #
        fwglobals.g.fwagent.should_reconnect = reconnect_agent


        ########################################################################
        # Workaround for following problem:
        # Today 'modify-interface' request is replaced by pair of correspondent
        # 'remove-interface' and 'add-interface' requests. if 'modify-interface'
        # request changes IP or GW of WAN interface, the correspondent
        # 'remove-interface' removes GW from the Linux neighbor table, but the
        # consequent 'add-interface' does not add it back.
        # As a result the VPP FIB is stuck with DROP rule for that interface,
        # and traffic on that interface is dropped.
        # The workaround below enforces Linux to update the neighbor table with
        # the latest GW-s. That causes VPPSB to propagate the ARP information
        # into VPP FIB.
        # Note we do this even if 'modify-interface' failed, as before failure
        # it might succeed to remove few interfaces fro Linux.
        ########################################################################
        if gateways:
            # Delay 5 seconds to make sure Linux interfaces were initialized
            time.sleep(5)
            for gw in gateways:
                try:
                    cmd = 'ping -c 3 %s' % gw
                    output = subprocess.check_output(cmd, shell=True)
                    fwglobals.log.debug("FWROUTER_API: call: %s: %s" % (cmd, output))
                except Exception as e:
                    fwglobals.log.debug("FWROUTER_API: call: %s: %s" % (cmd, str(e)))

        return reply


    def _call_aggregated(self, requests):
        """Execute multiple requests.
        It do that as an atomic operation,
        i.e. if one of requests fails, all the previous are reverted.

        :param requests:         Request list.

        :returns: Status codes dictionary.
        """
        fwglobals.log.debug("FWROUTER_API: === start handling aggregated request ===")

        for (idx, request) in enumerate(requests):
            try:
                fwglobals.log.debug("_call_aggregated: executing request %s" % (json.dumps(request)))
                self._call_simple(request)
            except Exception as e:
                # Revert previously succeeded simple requests
                fwglobals.log.error("_call_aggregated: failed to execute %s. reverting previous requests..." % json.dumps(request))
                for request in reversed(requests[0:idx]):
                    try:
                        op = request['message']
                        request['message'] = op.replace('add-','remove-') if re.match('add-', op) else op.replace('remove-','add-')
                        self._call_simple(request)
                    except Exception as e:
                        # on failure to revert move router into failed state
                        err_str = "_call_aggregated: failed to revert request %s while running rollback on aggregated request" % op
                        fwglobals.log.excep("%s: %s" % (err_str, format(e)))
                        self._set_router_failure(err_str)
                        pass
                raise

        fwglobals.log.debug("FWROUTER_API: === end handling aggregated request ===")
        return {'ok':1}

    def _fill_tunnel_stats_dict(self):
        """Get tunnels their corresponding loopbacks ip addresses
        to be used by tunnel statistics thread.
        """
        fwtunnel_stats.tunnel_stats_clear()
        tunnels = fwglobals.g.router_cfg.get_tunnels()
        for params in tunnels:
            id   = params['tunnel-id']
            addr = params['loopback-iface']['addr']
            fwtunnel_stats.tunnel_stats_add(id, addr)

    def _call_simple(self, request):
        """Execute single request.

        :param request: The request received from flexiManage.

        :returns: Status codes dictionary.
        """
        try:
            req = request['message']

            router_was_started = fwutils.vpp_does_run()

            # The 'add-application' and 'add-multilink-policy' requests should
            # be translated and executed only if VPP runs, as the translations
            # depends on VPP API-s output. Therefore if VPP does not run,
            # just save the requests in database and return.
            #
            if router_was_started == False and \
               (req == 'add-application' or req == 'add-multilink-policy'):
               fwglobals.g.router_cfg.update(request)
               return {'ok':1}

            # Translate request to list of commands to be executed
            cmd_list = self._translate(request)

            # Execute list of commands. Do it only if vpp runs.
            # Some 'remove-XXX' requests must be executed
            # even if vpp doesn't run right now. This is to clean stuff in Linux
            # that was added by correspondent 'add-XXX' request if the last was
            # applied to running vpp.
            #
            if router_was_started or req == 'start-router':
                self._execute(request, cmd_list)
                executed = True
            elif re.match('remove-',  req):
                self._execute(request, cmd_list, filter='must')
                executed = True
            else:
                executed = False

            # Save successfully handled configuration request into database.
            # We need it and it's translation to execute future 'remove-X'
            # requests as they are generated by reverting of correspondent
            # 'add-X' translations from last to the first. As well they are
            # needed to restore VPP configuration on device reboot or start of
            # crashed VPP by watchdog.
            #
            try:
                fwglobals.g.router_cfg.update(request, cmd_list, executed)
            except Exception as e:
                self._revert(cmd_list)
                raise e

            if re.match('(add|remove)-tunnel',  req):
                self._fill_tunnel_stats_dict()

        except Exception as e:
            err_str = "FWROUTER_API::_call_simple: %s" % str(traceback.format_exc())
            fwglobals.log.error(err_str)
            if req == 'start-router' or req == 'stop-router':
                self._set_router_failure("failed to " + req)
            raise e

        return {'ok':1}


    def _translate(self, request):
        """Translate request in a series of commands.

        :param request: The request received from flexiManage.

        :returns: Status codes dictionary.
        """
        req    = request['message']
        params = request.get('params')

        api_defs = fwrouter_translators.get(req)
        assert api_defs, 'FWROUTER_API: there is no api for request "%s"' % req

        module = fwrouter_modules.get(fwrouter_translators[req]['module'])
        assert module, 'FWROUTER_API: there is no module for request "%s"' % req

        func = getattr(module, fwrouter_translators[req]['api'])
        assert func, 'FWROUTER_API: there is no api function for request "%s"' % req

        if fwrouter_translators[req]['api'] == 'revert':
            cmd_list = func(request)
            return cmd_list

        cmd_list = func(params) if params else func()
        return cmd_list

    def _execute(self, request, cmd_list, filter=None):
        """Execute request.

        :param request:     The request received from flexiManage.
        :param cmd_list:    Commands list.
        :param filter:      Filter for commands to be executed.
                            If provided and if command has 'filter' field and
                            their values are same, the command will be executed.
                            If None, the check for filter is not applied.
        :returns: None.
        """
        cmd_cache = {}

        req = request['message']

        fwglobals.log.debug("FWROUTER_API: === start execution of %s ===" % (req))

        for idx, t in enumerate(cmd_list):      # 't' stands for command Tuple, though it is Python Dictionary :)
            cmd = t['cmd']

            # If precondition exists, ensure that it is OK
            if 'precondition' in t:
                precondition = t['precondition']
                reply = fwglobals.g.handle_request(
                    { 'message': precondition['name'], 'params':  precondition.get('params') },
                    result)
                if reply['ok'] == 0:
                    fwglobals.log.debug("FWROUTER_API:_execute: %s: escape as precondition is not met: %s" % (cmd['descr'], precondition['descr']))
                    continue

            # If filter was provided, execute only commands that have the provided filter
            if filter:
                if not 'filter' in cmd or cmd['filter'] != filter:
                    fwglobals.log.debug("FWROUTER_API:_execute: filter out command by filter=%s (req=%s, cmd=%s, cmd['filter']=%s, params=%s)" %
                                        (filter, req, cmd['name'], str(cmd.get('filter')), str(cmd.get('params'))))
                    continue

            try:
                # Firstly perform substitutions if needed.
                # The params might include 'substs' key with list of substitutions.
                self._substitute(cmd_cache, cmd.get('params'))

                if 'params' in cmd and type(cmd['params'])==dict:
                    params = fwutils.yaml_dump(cmd['params'])
                elif 'params' in cmd:
                    params = format(cmd['params'])
                else:
                    params = ''
                fwglobals.log.debug("FWROUTER_API:_execute: %s(%s)" % (cmd['name'], params))

                # Now execute command
                result = None if not 'cache_ret_val' in cmd else \
                    { 'result_attr' : cmd['cache_ret_val'][0] , 'cache' : cmd_cache , 'key' :  cmd['cache_ret_val'][1] }
                reply = fwglobals.g.handle_request({ 'message': cmd['name'], 'params':  cmd.get('params')}, result)
                if reply['ok'] == 0:        # On failure go back revert already executed commands
                    fwglobals.log.debug("FWROUTER_API: %s failed ('ok' is 0)" % cmd['name'])
                    raise Exception("API failed: %s" % reply['message'])

            except Exception as e:
                err_str = "_execute: %s(%s) failed: %s, %s" % (cmd['name'], format(cmd.get('params')), str(e), str(traceback.format_exc()))
                fwglobals.log.error(err_str)
                fwglobals.log.debug("FWROUTER_API: === failed execution of %s ===" % (req))
                # On failure go back to the begining of list and revert executed commands.
                self._revert(cmd_list, idx)
                fwglobals.log.debug("FWROUTER_API: === finished revert of %s ===" % (req))
                raise Exception('failed to ' + cmd['descr'])

            # At this point the execution succeeded.
            # Now substitute the revert command, as it will be needed for complement request, e.g. for remove-tunnel.
            if 'revert' in t and 'params' in t['revert']:
                try:
                    self._substitute(cmd_cache, t['revert'].get('params'))
                except Exception as e:
                    fwglobals.log.excep("_execute: failed to substitute revert command: %s\n%s, %s" % \
                                (str(t), str(e), str(traceback.format_exc())))
                    fwglobals.log.debug("FWROUTER_API: === failed execution of %s ===" % (req))
                    self._revert(cmd_list, idx)
                    raise e

        fwglobals.log.debug("FWROUTER_API: === end execution of %s ===" % (req))

    def _revert(self, cmd_list, idx_failed_cmd=-1):
        """Revert list commands that are previous to the failed command with
        index 'idx_failed_cmd'.
        :param cmd_list:        Commands list.
        :param idx_failed_cmd:  The index of command, execution of which
                                failed, so all commands in list before it
                                should be reverted.
        :returns: None.
        """
        idx_failed_cmd = idx_failed_cmd if idx_failed_cmd >= 0 else len(cmd_list)

        for t in reversed(cmd_list[0:idx_failed_cmd]):
            if 'revert' in t:
                rev_cmd = t['revert']
                try:
                    reply = fwglobals.g.handle_request(
                        { 'message': rev_cmd['name'], 'params': rev_cmd.get('params')})
                    if reply['ok'] == 0:
                        err_str = "handle_request(%s) failed" % rev_cmd['name']
                        fwglobals.log.error(err_str)
                        raise Exception(err_str)
                except Exception as e:
                    err_str = "_revert: exception while '%s': %s(%s): %s" % \
                                (t['cmd']['descr'], rev_cmd['name'], format(rev_cmd['params']), str(e))
                    fwglobals.log.excep(err_str)
                    self._set_router_failure("_revert: failed to revert '%s'" % t['cmd']['descr'])

    def _analyze_request(self, request):
        """Analyzes received request either simple or aggregated in order to
        deduce if some special actions, like router restart, are needed as a
        result or request handling. The collected information is returned back
        to caller in form of booleans. See more details in description of return
        value.

        :param request: The request received from flexiManage.

        :returns: tuple of flags as follows:
            restart_router - VPP should be restarted as 'add-interface' or
                        'remove-interface' was detected in request.
                        These operations require vpp restart as vpp should
                        capture or should release interfaces back to Linux.
            reconnect_agent - Agent should reconnect proactively to flexiManage
                        as add-/remove-/modify-interface was detected in request.
                        These operations might cause connection failure on TCP
                        timeout, which might take up to few minutes to detect!
                        As well the connection retrials are performed with some
                        interval. To short no connectivity periods we close and
                        retries the connection proactively.
            gateways - List of gateways to be pinged after request handling
                        in order to solve following problem:
                        today 'modify-interface' request is replaced by pair of
                        correspondent 'remove-interface' and 'add-interface'
                        requests. The 'remove-interface' removes GW from the
                        Linux neighbor table, but the consequent 'add-interface'
                        request does not add it back. As a result the VPP FIB is
                        stuck with DROP rule for that interface, and traffic
                        which is outgoing on that interface is dropped.
                        So we ping the gateways to enforces Linux to update the
                        neighbor table. That causes VPPSB to propagate the ARP
                        information into VPP FIB.
        """

        (restart_router, reconnect_agent, gateways) = \
        (False,          False,           [])

        if self.router_started:
            if re.match('(add|remove)-interface', request['message']):
                restart_router  = True
                reconnect_agent = True
            elif request['message'] == 'modify-interface':
                reconnect_agent = True
            elif request['message'] == 'aggregated':
                for _request in request['params']['requests']:
                    if re.match('(add|remove)-interface', _request['message']):
                        restart_router = True
                        reconnect_agent = True
                    elif _request['message'] == 'modify-interface':
                        reconnect_agent = True

        if re.match('modify-interface', request['message']):
            gw = request['params'].get('gateway')
            if gw:
                gateways.append(gw)
        elif request['message'] == 'aggregated':
            for _request in request['params']['requests']:
                if re.match('modify-interface', _request['message']):
                    gw = _request['params'].get('gateway')
                    if gw:
                        gateways.append(gw)

        return (restart_router, reconnect_agent, gateways)

    def _preprocess_request(self, request):
        """Some requests require preprocessing. For example before handling
        'add-application' the currently configured applications should be removed.
        The simplest way to do that is just to simulate 'remove-application'
        receiving: before the 'add-application' is processed we have
        to process the simulated 'remove-application' request.
        To do that we just create the new aggregated request and put the simulated
        'remove-application' request and the original 'add-application' request
        into it.
            Note the main benefit of this approach is automatic revert of
        the simulated requests if the original request fails.

        :param request: The original request received from flexiManage

        :returns: request - The new aggregated request and it's parameters.
                        Note the parameters are list of requests that might be
                        a mix of simulated requests and original requests.
                        This mix should include one original request and one or
                        more simulated requests.
        """

        def _preprocess_modify_X(request):
            _req    = request['message']
            _params = request['params']
            remove_req = _req.replace("modify-", "remove-")
            old_params = fwglobals.g.router_cfg.get_request_params(request)
            add_req    = _req.replace("modify-", "add-")
            new_params = copy.deepcopy(old_params)
            new_params.update(_params.items())
            return [
                { 'message': remove_req, 'params' : old_params },
                { 'message': add_req,    'params' : new_params }
            ]


        req     = request['message']
        params  = request.get('params')
        updated = False

        # First of all ensure that received 'remove-X' and 'modify-X' 
        # stand for existing configuration item.
        # 
        if re.match('(modify-|remove-)', req) and not fwglobals.g.router_cfg.exists(request):
            fwglobals.log.debug("_preprocess_request: no configuration was found for %s" % json.dumps(request))
            return None
        elif req == 'aggregated':
            requests = [ r for r in params['requests'] if \
                            not re.match('(remove-|modify-)', r['message']) or \
                            (re.match('(remove-|modify-)', r['message']) and fwglobals.g.router_cfg.exists(r)) ]
            if not requests:
                fwglobals.log.debug("_preprocess_request: no configuration was found for %s" % json.dumps(request))
                return None
            if len(requests) < len(params['requests']):
                fwglobals.log.debug("_preprocess_request: stripped no-op remove-X/modify-X-s: %s" % json.dumps(request))
            params['requests'] = requests

        # For aggregated request go over all remove-X requests and replace their
        # parameters with current configuration for X stored in database.
        # The remove-* request might have partial set of parameters only.
        # For example, 'remove-interface' has 'pci' parameter only and
        # has no IP, LAN/WAN type, etc.
        # That makes it impossible to revert these partial remove-X requests
        # on aggregated message rollback that might happen due to failure in
        # in one of the subsequent  requests in the aggregation list.
        #
        if req == 'aggregated':
            for _request in params['requests']:
                if re.match('remove-', _request['message']):
                    _request['params'] = fwglobals.g.router_cfg.get_request_params(_request)


        # 'modify-X' preprocessing:
        #  1. Replace 'modify-X' with 'remove-X' and 'add-X' pair.
        #     Implement real modification on demand :)
        #
        if re.match('modify-', req):
            req     = 'aggregated'
            params  = { 'requests' : _preprocess_modify_X(request) }
            request = {'message': req, 'params': params}
            updated = True
            # DON'T RETURN HERE !!! FURTHER PREPROCESSING IS NEEDED !!!


        ########################################################################
        # The code below preprocesses 'add-application' and 'add-multilink-policy'
        # requests. This preprocessing just adds 'remove-application' and
        # 'remove-multilink-policy' requests to clean vpp before original
        # request. This should happen only if vpp was started and
        # initial configuration was applied to it during start. If that is not
        # the case, there is nothing to remove yet, so removal will fail.
        ########################################################################
        if not self.router_started:
            if updated:
                fwglobals.log.debug("_preprocess_request: request was replaced with %s" % json.dumps(request))
            return request

        multilink_policy_params = fwglobals.g.router_cfg.get_multilink_policy()

        # 'add-application' preprocessing:
        # 1. The currently configured applications should be removed firstly.
        #    We do that by adding simulated 'remove-application' request in
        #    front of the original 'add-application' request.
        # 2. The multilink policy should be re-installed: if exists, the policy
        #    should be removed before application removal/adding and should be
        #    added again after it.
        #
        application_params = fwglobals.g.router_cfg.get_applications()
        if application_params:
            if req == 'add-application':
                updated_requests = [
                    { 'message': 'remove-application', 'params' : application_params },
                    { 'message': 'add-application',    'params' : params }
                ]
                params = { 'requests' : updated_requests }

                if multilink_policy_params:
                    params['requests'][0:0]   = [ { 'message': 'remove-multilink-policy', 'params' : multilink_policy_params }]
                    params['requests'][-1:-1] = [ { 'message': 'add-multilink-policy',    'params' : multilink_policy_params }]

                request = {'message': 'aggregated', 'params': params}
                fwglobals.log.debug("_preprocess_request: request was replaced with %s" % json.dumps(request))
                return request

        # 'add-multilink-policy' preprocessing:
        # 1. The currently configured policy should be removed firstly.
        #    We do that by adding simulated 'remove-multilink-policy' request in
        #    front of the original 'add-multilink-policy' request.
        #
        if multilink_policy_params:
            if req == 'add-multilink-policy':
                updated_requests = [
                    { 'message': 'remove-multilink-policy', 'params' : multilink_policy_params },
                    { 'message': 'add-multilink-policy',    'params' : params }
                ]
                request = {'message': 'aggregated', 'params': { 'requests' : updated_requests }}
                fwglobals.log.debug("_preprocess_request: request was replaced with %s" % json.dumps(request))
                return request

        # 'add/remove-application' preprocessing:
        # 1. The multilink policy should be re-installed: if exists, the policy
        #    should be removed before application removal/adding and should be
        #    added again after it.
        #
        if multilink_policy_params:
            if re.match('(add|remove)-(application)', req):
                params  = { 'requests' : [
                    { 'message': 'remove-multilink-policy', 'params' : multilink_policy_params },
                    { 'message': req, 'params' : params },
                    { 'message': 'add-multilink-policy',    'params' : multilink_policy_params }
                ] }
                request = {'message': 'aggregated', 'params': params}
                fwglobals.log.debug("_preprocess_request: request was replaced with %s" % json.dumps(request))
                return request

        # No preprocessing is needed for rest of simple requests, return.
        if req != 'aggregated':
            return request

        # Now perform same preprocessing for aggregated requests, either
        # original or created above.
        # We do few passes on requests to find insertion points if needed.
        # It is based on the first appearance of the preprocessor requests.
        #
        requests = params['requests']

        # Preprocess 'modify-X':
        #  1. Replace 'modify-X' with 'remove-X' and 'add-X' pair.
        #     Implement real modification on demand :)
        #
        new_requests = []
        for _request in requests:
            if re.match('modify-', _request['message']):
                new_requests += _preprocess_modify_X(_request)
            else:
                new_requests.append(_request)
        params['requests'] = new_requests
        requests = params['requests']

        indexes = {
            'remove-interface'        : -1,
            'add-interface'           : -1,
            'remove-application'      : -1,
            'add-application'         : -1,
            'remove-multilink-policy' : -1,
            'add-multilink-policy'    : -1
        }

        for (idx , _request) in enumerate(requests):
            for req_name in indexes:
                if req_name == _request['message']:
                    if indexes[req_name] == -1:
                        indexes[req_name] = idx
                    break

        def _insert_request(requests, idx, req_name, params, updated):
            requests.insert(idx, { 'message': req_name, 'params': params })
            # Update indexes
            indexes[req_name] = idx
            for name in indexes:
                if name != req_name and indexes[name] >= idx:
                    indexes[name] += 1
            updated = True

        # Now preprocess 'add-application': insert 'remove-application' if:
        # - there are applications to be removed
        # - the 'add-application' was found in requests
        #
        if application_params and indexes['add-application'] > -1:
            if indexes['remove-application'] == -1:
                # If list has no 'remove-application' at all just add it before 'add-applications'.
                idx = indexes['add-application']
                _insert_request(requests, idx, 'remove-application', application_params, updated)
            elif indexes['remove-application'] > indexes['add-application']:
                # If list has 'remove-application' after the 'add-applications',
                # it is not supported yet ;) Implement on demand
                raise Exception("_preprocess_request: 'remove-application' was found after 'add-application': NOT SUPPORTED")

        # Now preprocess 'add-multilink-policy': insert 'remove-multilink-policy' if:
        # - there are policies to be removed
        # - there are interfaces to be removed or to be added
        # - the 'add-multilink-policy' was found in requests
        #
        if multilink_policy_params and indexes['add-multilink-policy'] > -1:
            if indexes['remove-multilink-policy'] == -1:
                # If list has no 'remove-multilink-policy' at all just add it before 'add-multilink-policy'.
                idx = indexes['add-multilink-policy']
                _insert_request(requests, idx, 'remove-multilink-policy', multilink_policy_params, updated)
            elif indexes['remove-multilink-policy'] > indexes['add-multilink-policy']:
                # If list has 'remove-multilink-policy' after the 'add-multilink-policy',
                # it is not supported yet ;) Implement on demand
                raise Exception("_preprocess_request: 'remove-multilink-policy' was found after 'add-multilink-policy': NOT SUPPORTED")

        # Now preprocess 'add/remove-application':
        # reinstall multilink policy if exists:
        # - remove policy before the first appearance of one of preprocessing requests
        # - add policy at the end of request list
        #
        if multilink_policy_params:
            # Firstly find the right place to insert the 'remove-multilink-policy'.
            # It should be the first appearance of one of the preprocessing requests.
            #
            idx = 10000
            idx_last = -1
            for req_name in indexes:
                if indexes[req_name] > -1:
                    if indexes[req_name] < idx:
                        idx = indexes[req_name]
                    idx_last = indexes[req_name]
            if idx == 10000:
                # No requests to preprocess were found, return
                return request

            # Now add policy reinstallation if needed.
            #
            if indexes['remove-multilink-policy'] > idx:
                # Move 'remove-multilink-policy' to the idx position:
                # insert it as the idx position and delete the original 'remove-multilink-policy'.
                idx_policy = indexes['remove-multilink-policy']
                _insert_request(requests, idx, 'remove-multilink-policy', multilink_policy_params, updated)
                del requests[idx_policy + 1]
            if indexes['add-multilink-policy'] < idx_last and indexes['add-multilink-policy'] >= 0:  # We exploit the fact that only one 'add-multilink-policy' is possible
                # Move 'add-multilink-policy' to the idx_last+1 position:
                # insert it as the idx_last position and delete the original 'add-multilink-policy'.
                idx_policy = indexes['add-multilink-policy']
                _insert_request(requests, idx_last+1, 'add-multilink-policy', multilink_policy_params, updated)
                del requests[idx_policy]
            if indexes['remove-multilink-policy'] == -1:
                _insert_request(requests, idx, 'remove-multilink-policy', multilink_policy_params, updated)
            if indexes['add-multilink-policy'] == -1:
                _insert_request(requests, idx_last+1, 'add-multilink-policy', multilink_policy_params, updated)

        if updated:
            fwglobals.log.debug("_preprocess_request: request was replaced with %s" % json.dumps(request))
        return request

    def _start_threads(self):
        """Start all threads.
        """
        if self.thread_watchdog is None:
            self.thread_watchdog = threading.Thread(target=self.watchdog, name='Watchdog Thread')
            self.thread_watchdog.start()
        if self.thread_tunnel_stats is None:
            self.thread_tunnel_stats = threading.Thread(target=self.tunnel_stats_thread, name='Tunnel Stats Thread')
            self.thread_tunnel_stats.start()
        if self.thread_dhcpc is None:
            self.thread_dhcpc = threading.Thread(target=self.dhcpc_thread, name='DHCP Client Thread')
            self.thread_dhcpc.start()

    def _stop_threads(self):
        """Stop all threads.
        """
        if self.router_started: # Ensure thread loops will break
            self.router_started = False

        if self.thread_watchdog:
            self.thread_watchdog.join()
            self.thread_watchdog = None

        if self.thread_tunnel_stats:
            self.thread_tunnel_stats.join()
            self.thread_tunnel_stats = None

        if self.thread_dhcpc:
            self.thread_dhcpc.join()
            self.thread_dhcpc = None

    def _on_start_router(self):
        """Handles post start VPP activities.
        :returns: None.
        """

        # Reset failure state before start- hopefully we will succeed.
        # On no luck the start will set failure again
        #
        self._unset_router_failure()

        self.router_started = True
        self._start_threads()
        fwglobals.log.info("router was started: vpp_pid=%s" % str(fwutils.vpp_pid()))

    def _on_stop_router(self):
        """Handles pre-VPP stop activities.
        :returns: None.
        """
        self.router_started = False
        self._stop_threads()
        fwutils.reset_dhcpd()
        fwglobals.log.info("router is being stopped: vpp_pid=%s" % str(fwutils.vpp_pid()))

    def _set_router_failure(self, err_str):
        """Set router failure state.

        :param err_str:          Error string.

        :returns: None.
        """
        fwglobals.log.debug("_set_router_failure(current=%s): '%s'" % \
            (str(self.router_failure), err_str))
        if not self.router_failure:
            self.router_failure = True
            if not os.path.exists(fwglobals.g.ROUTER_STATE_FILE):
                with open(fwglobals.g.ROUTER_STATE_FILE, 'w') as f:
                    if fwutils.valid_message_string(err_str):
                        f.write(err_str + '\n')
                    else:
                        fwglobals.log.excep("Not valid router failure reason string: '%s'" % err_str)
            fwutils.stop_vpp()

    def _unset_router_failure(self):
        """Unset router failure state.

        :returns: None.
        """
        if self.router_failure:
            self.router_failure = False
            if os.path.exists(fwglobals.g.ROUTER_STATE_FILE):
                os.remove(fwglobals.g.ROUTER_STATE_FILE)

    def _test_router_failure(self):
        """Get router failure state.

        :returns: 'True' if router is in failed state and 'False' otherwise.
        """
        return self.router_failure

    def _restore_router_failure(self):
        """Restore router failure state.

        :returns: None.
        """
        self.router_failure = True if os.path.exists(fwglobals.g.ROUTER_STATE_FILE) else False
        if self.router_failure:
            fwglobals.log.excep("router is in failed state, use 'fwagent reset [--soft]' to recover if needed")

    def _on_apply_router_config(self):
        """Apply router configuration on successful VPP start.
        """
        types = [
            'add-interface',
            'add-tunnel',
            'add-application',
            'add-multilink-policy',
            'add-route',            # Routes should come after tunnels, as they might use them!
            'add-dhcp-config'
        ]
        messages = fwglobals.g.router_cfg.dump(types=types)
        for msg in messages:
            reply = fwglobals.g.handle_request(msg)
            if reply.get('ok', 1) == 0:  # Break and return error on failure of any request
                return reply


    # 'substitute' takes parameters in form of list or dictionary and
    # performs substitutions found in params.
    # Substitutions are kept in special element which is part of parameter list/dictionary.
    # When this function finishes to perform substitutions, it removes this element from params.
    # The substitution element is a dictionary with one key only - 'substs' and list
    # of substitutions as the value of this key: 
    #   { 'substs': [ {<subst1>} , {<subst2>} ... {<substN>} ] }
    # There are few types of substitutions:
    #   - substitution by function (see 'val_by_func' below)
    #   - substitution by value fetched from cache (see 'val_by_key' below)
    # As well 'substitute' function can
    #   - add new parameter to the original 'params' list/dictionary (see 'add_param' below)
    #   - go over all parameters found in 'params' and replace old value with new (see 'replace' below)
    # If function is used, the function argument can be
    #   - explicit value (see 'arg' below)
    #   - value fetched from cache (see 'arg_by_key' and 'val_by_key' below)
    #
    # That results in following format of single substitution element: 
    #   {
    #       'add_param'    : <name of keyword parameter to be added. Used for dict parameters only>
    #       'val_by_func'  : <function that maps argument into value of new 'add_param' parameter. It should sit in fwutils module>
    #       'arg'          : <input argument for 'val_by_func' function> 
    #   }
    #   {
    #       'add_param'    : <name of keyword parameter to be added. Used for dict parameters only>
    #       'val_by_func'  : <function that maps argument into value of new 'add_param' parameter. It should sit in fwutils module>
    #       'arg_by_key'   : <key to get the input argument for 'val_by_func' function from cache> 
    #   }
    #   {
    #       'add_param'    : <name of keyword parameter to be added. Used for dict parameters only>
    #       'val_by_key'   : <key to get the value of new parameter> 
    #   }
    #   {
    #       'replace'      : <substring to be replaced>
    #       'val_by_func'  : <function that maps argument into value of new 'add_param' parameter. It should sit in fwutils module>
    #       'arg'          : <input argument for 'val_by_func' function> 
    #   }
    #   {
    #       'replace'      : <substring to be replaced>
    #       'val_by_func'  : <function that maps argument into value of new 'add_param' parameter. It should sit in fwutils module>
    #       'arg_by_key'   : <key to get the input argument for 'val_by_func' function from cache> 
    #   }
    #   {
    #       'replace'      : <substring to be replaced>
    #       'val_by_key'   : <key to get the value of new parameter> 
    #   }
    #
    # Once function finishes to handle all substitutions found in the 'substs' element,
    # it removes 'substs' element from the 'params' list/dictionary.
    #
    def _substitute(self, cache, params):
        """It takes parameters in form of list or dictionary and
        performs substitutions found in params.
        Once function finishes to handle all substitutions found in the 'substs' element,
        it removes 'substs' element from the 'params' list/dictionary.

        :param cache:          Cache.
        :param params:         Parameters.

        :returns: None.
        """
        if params is None:
            return

        # Fetch list of substitutions
        substs = None
        if type(params)==dict and 'substs' in params:
            substs = params['substs']
        elif type(params)==list:
            for p in params:
                if type(p)==dict and 'substs' in p:
                    substs = p['substs']
                    substs_element = p
                    break
        if substs is None:
            return

        # Go over list of substitutions and perform each of them
        for s in substs:

            # Find the new value to be added to params
            if 'val_by_func' in s:
                func_name = s['val_by_func']
                func = getattr(fwutils, func_name)
                old  = s['arg'] if 'arg' in s else cache[s['arg_by_key']]
                new  = func(old)
                if new is None:
                    raise Exception("fwutils.py:substitute: %s failed to map %s in '%s'" % (func, old, format(params)))
            elif 'val_by_key' in s:
                new = cache[s['val_by_key']]
            else:
                raise Exception("fwutils.py:substitute: not supported type of substitution source in '%s'" % format(params))

            # Add new param/replace old value with new one
            if 'add_param' in s:
                if type(params) is dict:
                    if 'args' in params:        # Take care of cmd['cmd']['name'] = "python" commands
                        params['args'][s['add_param']] = new
                    else:                       # Take care of rest commands
                        params[s['add_param']] = new
                else:  # list
                    params.insert({s['add_param'], new})
            elif 'replace' in s:
                old = s['replace']
                if type(params) is dict:
                    raise Exception("fwutils.py:substitute: 'replace' is not supported for dictionary in '%s'" % format(params))
                else:  # list
                    for (idx, p) in enumerate(params):
                        if fwutils.is_str(p):
                            params.insert(idx, p.replace(old, new))
                            params.remove(p)
            else:
                raise Exception("fwutils.py.substitute: not supported type of substitution in '%s'" % format(params))

        # Once all substitutions are made, remove substitution list from params
        if type(params) is dict:
            del params['substs']
        else:  # list
            params.remove(substs_element)
<|MERGE_RESOLUTION|>--- conflicted
+++ resolved
@@ -199,11 +199,7 @@
                 db_app_rec.clean()
             with FwMultilink(fwglobals.g.MULTILINK_DB_FILE) as db_multilink:
                 db_multilink.clean()
-<<<<<<< HEAD
-            self.call('start-router')
-=======
             self.call({'message':'start-router'})
->>>>>>> 5166f016
         except Exception as e:
             fwglobals.log.excep("restore_vpp_if_needed: %s" % str(e))
             self._set_router_failure("failed to restore vpp configuration")
