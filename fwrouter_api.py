--- conflicted
+++ resolved
@@ -1047,11 +1047,8 @@
         with FwPolicies(fwglobals.g.POLICY_REC_DB_FILE) as db_policies:
             db_policies.clean()
 
-<<<<<<< HEAD
         fwglobals.g.applications_api.call_hook('on_router_is_stopped')
-=======
         fwglobals.g.pppoe.start()
->>>>>>> 98d8dbfc
 
     def _on_add_interface_after(self, type, sw_if_index):
         """add-interface postprocessing
