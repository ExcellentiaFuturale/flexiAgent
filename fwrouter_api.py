#! /usr/bin/python3

################################################################################
# flexiWAN SD-WAN software - flexiEdge, flexiManage.
# For more information go to https://flexiwan.com
#
# Copyright (C) 2019  flexiWAN Ltd.
#
# This program is free software: you can redistribute it and/or modify it under
# the terms of the GNU Affero General Public License as published by the Free
# Software Foundation, either version 3 of the License, or (at your option) any
# later version.
#
# This program is distributed in the hope that it will be useful,
# but WITHOUT ANY WARRANTY; without even the implied warranty of MERCHANTABILITY
# or FITNESS FOR A PARTICULAR PURPOSE.
# See the GNU Affero General Public License for more details.
#
# You should have received a copy of the GNU Affero General Public License
# along with this program. If not, see <https://www.gnu.org/licenses/>.
################################################################################

import enum
import json
import os
import re
import subprocess
import threading
import time
import traceback

from netaddr import IPAddress, IPNetwork

import fw_vpp_coredump_utils
import fwglobals
import fwlte
import fwnetplan
import fwpppoe
import fwrouter_cfg
import fwroutes
import fwthread
import fwtunnel_stats
import fwutils
import fwwifi
from fwcfg_request_handler import FwCfgRequestHandler
from fwikev2 import FwIKEv2
from fwmultilink import FwMultilink
from fwpolicies import FwPolicies
from vpp_api import VPP_API

fwrouter_translators = {
    'start-router':             {'module': __import__('fwtranslate_start_router'),    'api':'start_router'},
    'stop-router':              {'module': __import__('fwtranslate_revert') ,         'api':'revert'},
    'add-interface':            {'module': __import__('fwtranslate_add_interface'),   'api':'add_interface'},
    'remove-interface':         {'module': __import__('fwtranslate_revert') ,         'api':'revert'},
    'modify-interface':         {'module': __import__('fwtranslate_add_interface'),   'api':None,                'ignored_params': 'modify_interface_ignored_params'},
    'add-route':                {'module': __import__('fwtranslate_add_route'),       'api':'add_route'},
    'remove-route':             {'module': __import__('fwtranslate_revert') ,         'api':'revert'},
    'add-tunnel':               {'module': __import__('fwtranslate_add_tunnel'),      'api':'add_tunnel'},
    'remove-tunnel':            {'module': __import__('fwtranslate_revert') ,         'api':'revert'},
    'modify-tunnel':            {'module': __import__('fwtranslate_add_tunnel'),      'api':'modify_tunnel',     'supported_params':'modify_tunnel_supported_params'},
    'add-dhcp-config':          {'module': __import__('fwtranslate_add_dhcp_config'), 'api':'add_dhcp_config'},
    'remove-dhcp-config':       {'module': __import__('fwtranslate_revert') ,         'api':'revert'},
    'add-application':          {'module': __import__('fwtranslate_add_application'), 'api':'add_application'},
    'remove-application':       {'module': __import__('fwtranslate_revert') ,         'api':'revert'},
    'add-multilink-policy':     {'module': __import__('fwtranslate_add_multilink_policy'), 'api':'add_multilink_policy'},
    'remove-multilink-policy':  {'module': __import__('fwtranslate_revert'),          'api':'revert'},
    'add-switch':               {'module': __import__('fwtranslate_add_switch'),      'api':'add_switch'},
    'remove-switch':            {'module': __import__('fwtranslate_revert') ,         'api':'revert'},
    'add-firewall-policy':      {'module': __import__('fwtranslate_add_firewall_policy'), 'api':'add_firewall_policy'},
    'remove-firewall-policy':   {'module': __import__('fwtranslate_revert'),          'api':'revert'},
    'add-ospf':                 {'module': __import__('fwtranslate_add_ospf'),        'api':'add_ospf'},
    'remove-ospf':              {'module': __import__('fwtranslate_revert'),          'api':'revert'},
    'add-routing-bgp':          {'module': __import__('fwtranslate_add_routing_bgp'),  'api':'add_routing_bgp'},
    'remove-routing-bgp':       {'module': __import__('fwtranslate_revert'),          'api':'revert'},
    'modify-routing-bgp':       {'module': __import__('fwtranslate_add_routing_bgp'),  'api':'modify_routing_bgp',     'supported_params':'modify_routing_bgp_supported_params'},
    'add-routing-filter':       {'module': __import__('fwtranslate_add_routing_filter'), 'api':'add_routing_filter'},
    'remove-routing-filter':    {'module': __import__('fwtranslate_revert'),           'api':'revert'},
}

class FwRouterState(enum.Enum):
    STARTING  = 1
    STARTED   = 2
    STOPPING  = 3
    STOPPED   = 4
    FAILED    = 666

class FWROUTER_API(FwCfgRequestHandler):
    """This is Router API class representation.
    The Router API class provides control over vpp.
    That includes:
    - start and stop vpp functionality
    - wrappers for vpp configuration APIs
    - collecting statistics about vpp activity
    - monitoring vpp and restart it on exceptions
    - restoring vpp configuration on vpp restart or on device reboot

    :param cfg: instance of the FwRouterCfg object that hold router configuration items,
                like interfaces, tunnels, routes, etc.
    :param pending_cfg_file:  name of file that stores pending configuration items.
                Pending items are configuration items, that were requested by user,
                and that can't be configured at the moment. E.g., tunnel that uses
                WAN interface without IP.
    :param multilink_db_file: name of file that stores persistent multilink data
    """
    def __init__(self, cfg, pending_cfg_file, multilink_db_file):
        """Constructor method
        """
        self.vpp_api         = VPP_API()
        self.multilink       = FwMultilink(multilink_db_file)
        self.router_state    = FwRouterState.STOPPED
        self.thread_watchdog     = None
        self.thread_tunnel_stats = None
        self.thread_monitor_interfaces = None
        self.vpp_coredump_in_progress = False
<<<<<<< HEAD
        self.monitor_interfaces  = {}  # Interfaces that are monitored for IP changes
=======
        self.pending_interfaces  = {}  # Cached Interfaces
        self.pending_dev_ids     = set()  # Set of pending interfaces dev_id-s
>>>>>>> 42a4fca3

        pending_cfg_db = fwrouter_cfg.FwRouterCfg(pending_cfg_file)
        FwCfgRequestHandler.__init__(self, fwrouter_translators, cfg, pending_cfg_db, self._on_revert_failed)

        fwutils.reset_router_api_db() # Initialize cache that persists device reboot / daemon restart


    def finalize(self):
        """Destructor method
        """
        self._stop_threads()  # IMPORTANT! Do that before rest of finalizations!
        self.vpp_api.finalize()

    def vpp_watchdog_thread_func(self, ticks):
        """Watchdog thread function.
        Its function is to monitor if VPP process is alive.
        Otherwise it will start VPP and restore configuration from DB.
        """
        if not self.state_is_started():
            return
        if not fwutils.vpp_does_run():      # This 'if' prevents debug print by restore_vpp_if_needed() every second
            self.log.debug("watchdog: initiate restore")

            self.vpp_api.disconnect_from_vpp()          # Reset connection to vpp to force connection renewal
            fwutils.stop_vpp()                          # Release interfaces to Linux

            fwutils.reset_traffic_control()             # Release LTE operations.
            fwutils.remove_linux_bridges()              # Release bridges for wifi.
            fwwifi.stop_hostapd()                      # Stop access point service

            self.state_change(FwRouterState.STOPPED)    # Reset state so configuration will applied correctly
            self._restore_vpp()                         # Rerun VPP and apply configuration

            self.log.debug("watchdog: restore finished")
            # Process if any VPP coredump
            self.vpp_coredump_in_progress = fw_vpp_coredump_utils.vpp_coredump_process()
        elif self.vpp_coredump_in_progress:
            self.vpp_coredump_in_progress = fw_vpp_coredump_utils.vpp_coredump_process()

    def tunnel_stats_thread_func(self, ticks):
        """Tunnel statistics thread function.
        Its function is to monitor tunnel state and RTT.
        It is implemented by pinging the other end of the tunnel.
        """
        if self.state_is_started():
            fwtunnel_stats.tunnel_stats_test()

    def monitor_interfaces_thread_func(self, ticks):
        """Monitors VPP interfaces for various dynamic data like DHCP IP addresses,
        link status (carrier-on/no-carrier) and other and adjust system with
        the change. See more details in the specific _sync_X() function.
        """
        if not self.state_is_started():
            return
        try:
            self._sync_link_status()
        except Exception as e:
            self.thread_monitor_interfaces.log_error(
                f"_sync_link_status: {str(e)} ({traceback.format_exc()})")
        try:
            old = self.monitor_interfaces
            new = self._get_monitor_interfaces(cached=False)
            self._sync_dhcp_address(old, new)
        except Exception as e:
            self.thread_monitor_interfaces.log_error(
                f"_sync_interfaces: {str(e)} ({traceback.format_exc()})")


    def _sync_link_status(self):
        '''Monitors link status (CARRIER-UP / NO-CARRIER or CABLE PLUGGED / CABLE UNPLUGGED)
        of the VPP physical interfaces and updates the correspondent tap inject
        interfaces in Linux using the "echo 0/1 > /sys/class/net/vppX/carrier" command,
            We need this logic, as Linux vppX interfaces are not physical interfaces,
        so it is not possible to set the NO-CARRIER link status flag for them.
        As a result, the Linux might continue to use unplugged interface, thus loosing traffic.
        Note, VPP does detects the NO-CARRIER and removes interface from FIB:

            root@vbox-test-171 ~ # ip r
            default via 10.72.100.1 dev vpp2 proto dhcp src 10.72.100.172 metric 50
            default via 192.168.1.1 dev vpp0 proto dhcp src 192.168.1.171 metric 100
            10.10.10.0/24 dev vpp1 proto kernel scope link src 10.10.10.10

            0@0.0.0.0/0
            unicast-ip4-chain
            [@0]: dpo-load-balance: [proto:ip4 index:1 buckets:1 uRPF:16 to:[0:0]]
                [0] [@5]: ipv4 via 192.168.1.1 GigabitEthernet0/3/0: mtu:1500 next:3 00b8c2
            8a6baa08002730db130800

            GigabitEthernet0/9/0               3     up   GigabitEthernet0/9/0
            Link speed: 1 Gbps
            Ethernet address 08:00:27:eb:00:63
            Intel 82540EM (e1000)
                no-carrier full duplex mtu 9206
        '''
        interfaces = fwglobals.g.router_cfg.get_interfaces()
        for interface in interfaces:
            tap_name    = fwutils.dev_id_to_tap(interface['dev_id'])
            if fwpppoe.is_pppoe_interface(dev_id=interface['dev_id']):
                status_vpp  = fwutils.get_interface_link_state(tap_name, interface['dev_id'])
            else:
                sw_if_index = fwutils.dev_id_to_vpp_sw_if_index(interface['dev_id'], verbose=False)
                status_vpp  = fwutils.vpp_get_interface_status(sw_if_index)['link']
            (ok, status_linux) = fwutils.exec(f"cat /sys/class/net/{tap_name}/carrier")
            if status_vpp == 'down' and ok and status_linux and int(status_linux)==1:
                self.log.debug(f"detected NO-CARRIER for {tap_name}")
                fwutils.os_system(f"echo 0 > /sys/class/net/{tap_name}/carrier")
            elif status_vpp == 'up' and ok and status_linux and int(status_linux)==0:
                self.log.debug(f"detected CARRIER UP for {tap_name}")
                fwutils.os_system(f"echo 1 > /sys/class/net/{tap_name}/carrier")

    def _sync_dhcp_address(self, old_interfaces, new_interfaces):
        """Monitors VPP interfaces for IP/GW change and updates system as follows:

        - on IP/GW change on WAN interface:
            1. update multi-link policy DIA links with proper GW, so the link
               reachability could be detected properly
            2. reconstruct pending tunnels and static routes if IP was acquired

        - on IP/GW change on LAN interface:
            1. update FRR with new local network

        :param old_interfaces: the last interface snap
        :param new_interfaces: the current interface snap
        """
        for dev_id, new in new_interfaces.items():
            old = old_interfaces.get(dev_id)
            if not old:
                continue   # escape newly added interface, take care of it on next sync
            if old['dhcp'] != 'yes' and new['dhcp'] != 'yes':
                continue   # escape non dhcp interfaces
            if old['gw'] != new['gw']:
                if new['type'] == 'wan':
                    # Update FWABF link with new GW, it is used for multilink policies
                    #
                    link = self.multilink.get_link(dev_id)
                    if link:
                        self.multilink.vpp_update_labels(
                            remove=False, labels=link.labels, next_hop=new['gw'], dev_id=dev_id)
                    # Update ARP entry of LTE interface
                    #
                    if new['deviceType'] == 'lte':
                        fwlte.set_arp_entry(is_add=False, dev_id=dev_id, gw=old['gw'])
                        fwlte.set_arp_entry(is_add=True,  dev_id=dev_id, gw=new['gw'])
                    # 
            if old['addr'] != new['addr']:
                if new['type'] == 'wan':
                    # Reconstruct pending tunnels and static routes
                    _restore_pending_requests(dev_id, new)
                elif new['type'] == 'lan':
                    # Update OSPF configuration with new network
                    nnoww - take bride_addr in account!!!!!!!!!!!!


    def _get_monitor_interfaces(self, cached=True):
        '''Retrieves interfaces from the configuration database, fetches their
        current IP, GW and other data from Linux and returns this information
        back to the caller in form of dictionary by dev-id.

        :param cached: if True, the cached data is returned, otherwise the cache
                       is rebuilt and the result is returned.

        :return: dictionary <dev-id> -> <interface name, IP/mask, GW, LAN/WAN, DPDK/LTE/WIFI, etc>
        '''
        if not cached:
            self.monitor_interfaces = {}
        if not self.monitor_interfaces:
            for interface in fwglobals.g.router_cfg.get_interfaces():
                dev_id  = interface['dev_id']
                if_name = fwutils.dev_id_to_tap(dev_id)
                cached_interface = {}
                cached_interface['if_name'] = if_name
                cached_interface['addr']        = fwutils.get_interface_address(if_name, log=False)
                cached_interface['gw']          = fwutils.get_interface_gateway(if_name)
                cached_interface['dhcp']        = interface['dhcp'].lower()         # yes/no
                cached_interface['type']        = interface['type'].lower()         # LAN/WAN
                cached_interface['deviceType']  = interface['deviceType'].lower()   # DPDK/WIFI/LTE
                self.monitor_interfaces[dev_id] = cached_interface
        return self.monitor_interfaces

    def restore_vpp_if_needed(self):
        """Restore VPP.
        If vpp doesn't run because of crash or device reboot,
        and it was started by management, start vpp and restore it's configuration.
        We do that by simulating 'start-router' request.
        Restore router state always to support multiple instances of Fwagent.

        :returns: `False` if no restore was performed, `True` otherwise.
        """

        # Restore failure state if recorded on disk:
        if os.path.exists(fwglobals.g.ROUTER_STATE_FILE):
            self.state_change(FwRouterState.FAILED, 'recorded failure was restored')
            self.log.excep("router is in failed state, try to start it from flexiManage \
                or use 'fwagent reset [--soft]' to recover")

        # If vpp runs already, or if management didn't request to start it, return.
        vpp_runs = fwutils.vpp_does_run()
        vpp_should_be_started = self.cfg_db.exists({'message': 'start-router'})
        if vpp_runs or not vpp_should_be_started:
            self.log.debug("restore_vpp_if_needed: no need to restore(vpp_runs=%s, vpp_should_be_started=%s)" %
                (str(vpp_runs), str(vpp_should_be_started)))
            if vpp_runs:
                self.state_change(FwRouterState.STARTED)
            if self.state_is_started():
                self.log.debug("restore_vpp_if_needed: vpp_pid=%s" % str(fwutils.vpp_pid()))
                self._start_threads()
                # We use here read_from_disk because we can't fill the netplan cache from scratch when vpp is running.
                # We use the original interface names in this cache,
                # but they don't exist when they are under dpdk control and replaced by vppsb interfaces.
                # Hence, we fill the cache with the backup in the disk
                fwnetplan.load_netplan_filenames(read_from_disk=vpp_runs)
            else:
                fwnetplan.restore_linux_netplan_files()
            return False

        self._restore_vpp()
        return True

    def _restore_vpp(self):
        self.log.info("===restore vpp: started===")
        try:
            with FwMultilink(fwglobals.g.MULTILINK_DB_FILE) as db_multilink:
                db_multilink.clean()
            with FwPolicies(fwglobals.g.POLICY_REC_DB_FILE) as db_policies:
                db_policies.clean()
            fwglobals.g.cache.dev_id_to_vpp_tap_name.clear()

            # Reboot might cause change of lte modem wan address,
            # so it will not match the netplan file that was before reboot.
            # That might cause contamination of vpp fib with wrong routes
            # during start-router execution. To avoid that we restore original
            # Linux netplan files to remove any lte related information.
            #
            fwnetplan.restore_linux_netplan_files()

            fwglobals.g.handle_request({'message': 'start-router'})
        except Exception as e:
            self.log.excep("restore_vpp_if_needed: %s" % str(e))
            self.state_change(FwRouterState.FAILED, "failed to restore vpp configuration")
        self.log.info("====restore vpp: finished===")

    def _restore_pending_requests(dev_id, monitor_interface):
        '''
        '''
        nnoww

    def start_router(self):
        """Execute start router command.
        """
        self.log.info("start_router")
        if self.router_state == FwRouterState.STOPPED or self.router_state == FwRouterState.STOPPING:
            fwglobals.g.handle_request({'message': 'start-router'})
        self.log.info("start_router: started")

    def stop_router(self):
        """Execute stop router command.
        """
        self.log.info("stop_router")
        if self.router_state == FwRouterState.STARTED or self.router_state == FwRouterState.STARTING:
            fwglobals.g.handle_request({'message':'stop-router'})
        self.log.info("stop_router: stopped")

    def state_change(self, new_state, reason=''):
        log_reason = '' if not reason else ' (%s)' % reason
        self.log.debug("%s -> %s%s" % (str(self.router_state), str(new_state), log_reason))
        if self.router_state == new_state:
            return
        old_state = self.router_state
        self.router_state = new_state

        # On failure record the failure reason into file and kill vpp.
        # The file is used to persist reboot and to update flexiManage of
        # the router state.
        # On un-failure delete the file.
        #
        if new_state == FwRouterState.FAILED:
            if not os.path.exists(fwglobals.g.ROUTER_STATE_FILE):
                with open(fwglobals.g.ROUTER_STATE_FILE, 'w') as f:
                    if fwutils.valid_message_string(reason):
                        fwutils.file_write_and_flush(f, reason + '\n')
                    else:
                        self.log.excep("Not valid router failure reason string: '%s'" % reason)
            fwutils.stop_vpp()
        elif old_state == FwRouterState.FAILED:
            if os.path.exists(fwglobals.g.ROUTER_STATE_FILE):
                os.remove(fwglobals.g.ROUTER_STATE_FILE)

    def state_is_started(self):
        return (self.router_state == FwRouterState.STARTED)

    def state_is_stopped(self):
        return (self.router_state == FwRouterState.STOPPED)

    def state_is_starting_stopping(self):
        return (self.router_state == FwRouterState.STARTING or \
                self.router_state == FwRouterState.STOPPING)

    def call(self, request, dont_revert_on_failure=False):
        """Executes router configuration request: 'add-X','remove-X' or 'modify-X'.

        :param request: The request received from flexiManage.

        :returns: dictionary with status code and optional error message.
        """
        prev_logger = self.set_request_logger(request)   # Use request specific logger (this is to offload heavy 'add-application' logging)
        try:

            # First of all strip out requests that have no impact on configuration,
            # like 'remove-X' for not existing configuration items and 'add-X' for
            # existing configuration items.
            #
            new_request = self._strip_noop_request(request)
            if not new_request:
                self.log.debug("call: ignore no-op request: %s" % json.dumps(request))
                self.set_logger(prev_logger)  # Restore logger if was changed
                return { 'ok': 1, 'message':'request has no impact' }
            request = new_request

            # Now find out if:
            # 1. VPP should be restarted as a result of request execution.
            #    It should be restarted on addition/removal interfaces in order
            #    to capture new interface /release old interface back to Linux.
            # 2. Agent should reconnect proactively to flexiManage.
            #    It should reconnect on add-/remove-/modify-interface, as they might
            #    impact on connection under the connection legs. So it might take
            #    a time for connection to detect the change, to report error and to
            #    reconnect again by the agent infinite connection loop with random
            #    sleep between retrials.
            # 3. Gateway of WAN interfaces are going to be modified.
            #    In this case we have to ping the GW-s after modification.
            #    See explanations on that workaround later in this function.
            #
            (restart_router, reconnect_agent, gateways, restart_dhcp_service) = self._analyze_request(request)

            # Some requests require preprocessing.
            # For example before handling 'add-application' the currently configured
            # applications should be removed. The simplest way to do that is just
            # to simulate 'remove-application' receiving. Hence need in preprocessing.
            # The preprocessing adds the simulated 'remove-application' request to the
            # the real received 'add-application' forming thus new aggregation request.
            #
            request = self._preprocess_request(request)

            # Stop vpp if it should be restarted.
            #
            if restart_router:
                fwglobals.g.router_api._call_simple({'message':'stop-router'})

            # Finally handle the request
            #

            reply = FwCfgRequestHandler.call(self, request, dont_revert_on_failure)

            # Start vpp if it should be restarted
            #
            if restart_router:
                fwglobals.g.router_api._call_simple({'message':'start-router'})

            # Restart DHCP service if needed
            #
            if restart_dhcp_service:
                if not restart_router: # on router restart DHCP service is restarted as well
                    fwutils.restart_service(service='isc-dhcp-server', timeout=5)

            # Reconnect agent if needed
            #
            if reconnect_agent:
                fwglobals.g.fwagent.reconnect()


            ########################################################################
            # Workaround for following problem:
            # Today 'modify-interface' request is replaced by pair of correspondent
            # 'remove-interface' and 'add-interface' requests. if 'modify-interface'
            # request changes IP or GW of WAN interface, the correspondent
            # 'remove-interface' removes GW from the Linux neighbor table, but the
            # consequent 'add-interface' does not add it back.
            # As a result the VPP FIB is stuck with DROP rule for that interface,
            # and traffic on that interface is dropped.
            # The workaround below enforces Linux to update the neighbor table with
            # the latest GW-s. That causes VPPSB to propagate the ARP information
            # into VPP FIB.
            # Note we do this even if 'modify-interface' failed, as before failure
            # it might succeed to remove few interfaces from Linux.
            ########################################################################
            if gateways:
                # Delay 5 seconds to make sure Linux interfaces were initialized
                time.sleep(5)
                for gw in gateways:
                    try:
                        cmd = 'ping -c 3 %s' % gw
                        output = subprocess.check_output(cmd, shell=True).decode()
                        self.log.debug("call: %s: %s" % (cmd, output))
                    except Exception as e:
                        self.log.debug("call: %s: %s" % (cmd, str(e)))

        except Exception as e:
            self.set_logger(prev_logger)  # Restore logger if was changed
            raise e

        self.set_logger(prev_logger)  # Restore logger if was changed
        return reply

    def _call_simple(self, request, execute=False, filter=None):
        """Execute single request.

        :param request: The request received from flexiManage.

        :returns: dictionary with status code and optional error message.
        """
        try:
            req = request['message']

            router_was_started = fwutils.vpp_does_run()

            # The 'add-application' and 'add-multilink-policy' requests should
            # be translated and executed only if VPP runs, as the translations
            # depends on VPP API-s output. Therefore if VPP does not run,
            # just save the requests in database and return.
            #
            if router_was_started == False and \
                (req == 'add-application' or
                req == 'add-multilink-policy' or
                req == 'add-firewall-policy'):
                self.cfg_db.update(request)
                return {'ok':1}

            # Take care of pending requests.
            # Pending requests are requests that were received from flexiManage,
            # but can't be configured in VPP/Linux right now due to some issue,
            # like absence of IP/GW on interface.
            # As pending request can't be configured at the moment, just save it
            # into the dedicated database and return. No further processing is
            # needed. It is flexiManage responsibility to recreate pending tunnels,
            # routes, etc. The flexiManage detects no-IP/chenaged-IP condition,
            # using the "reconfig" feature and removes or reconstructs pending
            # configuration items.
            #   The 'remove-X' for pending requests just deletes request from
            # the pending request database.
            #
            if self.pending_cfg_db.exists(request):
                # Clean request from pending database before further processing.
                #
                self.pending_cfg_db.remove(request)
                if re.match('remove-',  req):
                    return {'ok':1}     # No further processing is needed for 'remove-X'.
            if router_was_started:
                if re.match('add-',  req) and self._is_pending_request(request):
                    self.pending_cfg_db.update(request)
                    self.cfg_db.remove(request)
                    return {'ok':1}

            if router_was_started or req == 'start-router':
                execute = True
            elif re.match('remove-',  req):
                filter = 'must'
                execute = True

            FwCfgRequestHandler._call_simple(self, request, execute, filter)

        except Exception as e:
            err_str = "FWROUTER_API::_call_simple: %s" % str(traceback.format_exc())
            self.log.error(err_str)
            if req == 'start-router':
                self.state_change(FwRouterState.FAILED, 'failed to start router')
            raise e

        return {'ok':1}


    def _is_pending_request(self, request):
        """Check if the request can not be configured in VPP/Linux right now.
        Following are cases where the request is considered to be pending:
        1. 'add-tunnel'
            a. If WAN interface used by the tunnel has no IP/GW, e.g. if DHCP
               interface got no response from DHCP server.
               We need the GW in multi-WAN setups in order to bind tunnel traffic
               to the proper WAN interface, and not to rely on default route.
        2. 'add-route'
            a. If route is via WAN interface specified by dev-id, and the device
               has no IP/GW, e.g. if DHCP interface got no response from DHCP server.
            b. If route is via pending tunnel (specified by loopback IP)
            c. If route is via interface specified by IP, and there is no
               successfully configured interface with IP in same network mask.
               That might happen for either WAN or LAN interfaces that has no IP.

        :param request: the request to be checked.

        :returns: True if request can't be fullfilled right now, becoming thus
                  to be pending request. False otherwise.
        """
        if request['message'] != "add-tunnel" and \
           request['message'] != "add-route":
            return False

        monitor_interfaces = self._get_monitor_interfaces()

        if request['message'] == "add-tunnel":
            interface = monitor_interfaces.get(request['params']['dev_id'])
            if not interface or not interface['addr']:
                self.log.debug(f"pending request detected: {str(request)}")
                self.pending_dev_ids.add(request['params']['dev_id'])
                return True
            return False

        if request['message'] == "add-route":
            # If 'add-route' includes 'dev_id' - we are good - use it, otherwise
            # use 'via' and search interfaces and tunnel loopbacks that match it.
            #
            # {
            #     "entity": "agent",
            #     "message": "add-route",
            #     "params": {
            #         "addr": "11.11.11.11/32",
            #         "via": "192.168.1.1",
            #         "redistributeViaOSPF": false,
            #         "dev_id": "pci:0000:00:03.00"
            #     }
            # }
            #
            if 'dev_id' in request['params']:
                # Check assigned interfaces
                #
                interface =  monitor_interfaces.get(request['params']['dev_id'])
                if interface:
                    if not interface['addr']:
                        self.log.debug(f"pending request detected by dev-id: {str(request)}")
                        self.pending_dev_ids.add(request['params']['dev_id'])
                        return True
                    return False
                # Check unassigned interfaces
                #
                if_name = fwutils.get_interface_name(request['params']['via'], by_subnet=True)
                if if_name:
                    return False
                return True
            else:
                # Firstly search for interfaces that match VIA
                #
                for interface in monitor_interfaces.values():
                    if interface['addr'] and \
                       fwutils.is_ip_in_subnet(request['params']['via'], interface['addr']):
                        return False
                # No suiting interface was found, search tunnels that match VIA
                #
                for tunnel in fwglobals.g.router_cfg.get_tunnels():
                    # Try regular tunnel firstly
                    #
                    network = tunnel.get('loopback-iface', {}).get('addr')
                    if not network:
                        network = tunnel.get('peer', {}).get('addr')  # Try peer tunnel
                    if network and fwutils.is_ip_in_subnet(request['params']['via'], network):
                        return False

                # Search for unassigned interfaces that match VIA
                #
                if_name = fwutils.get_interface_name(request['params']['via'], by_subnet=True)
                if if_name:
                    return False

                self.log.debug(f"pending request detected: {str(request)}")
                return True

        return False


    def _on_revert_failed(self, reason):
        self.state_change(FwRouterState.FAILED, "revert failed: %s" % reason)

    def _analyze_request(self, request):
        """Analyzes received request either simple or aggregated in order to
        deduce if some special actions, like router restart, are needed as a
        result or request handling. The collected information is returned back
        to caller in form of booleans. See more details in description of return
        value.

        :param request: The request received from flexiManage.

        :returns: tuple of flags as follows:
            restart_router - VPP should be restarted as 'add-interface' or
                        'remove-interface' was detected in request.
                        These operations require vpp restart as vpp should
                        capture or should release interfaces back to Linux.
            reconnect_agent - Agent should reconnect proactively to flexiManage
                        as add-/remove-/modify-interface was detected in request.
                        These operations might cause connection failure on TCP
                        timeout, which might take up to few minutes to detect!
                        As well the connection retrials are performed with some
                        interval. To short no connectivity periods we close and
                        retries the connection proactively.
            gateways - List of gateways to be pinged after request handling
                        in order to solve following problem:
                        today 'modify-interface' request is replaced by pair of
                        correspondent 'remove-interface' and 'add-interface'
                        requests. The 'remove-interface' removes GW from the
                        Linux neighbor table, but the consequent 'add-interface'
                        request does not add it back. As a result the VPP FIB is
                        stuck with DROP rule for that interface, and traffic
                        which is outgoing on that interface is dropped.
                        So we ping the gateways to enforces Linux to update the
                        neighbor table. That causes VPPSB to propagate the ARP
                        information into VPP FIB.
            restart_dhcp_service - DHCP service should be restarted if modify-interface
                        was received. This is because modify-interface is implemented
                        today by pair of 'remove-interface' and 'add-interface'
                        requests which removes interface from VPP/Linux (see usage of
                        "vppctl delete tap") and recreates it back.
                        That causes DHCP service to stop monitoring of the recreated interface.
                        Therefor we have to restart it on modify-interface completion.
        """

        def _should_reconnect_agent_on_modify_interface(old_params, new_params):
            if new_params.get('addr') and new_params.get('addr') != old_params.get('addr'):
                return True
            if new_params.get('gateway') != old_params.get('gateway'):
                return True
            if new_params.get('metric') != old_params.get('metric'):
                return True
            return False


        (restart_router, reconnect_agent, gateways, restart_dhcp_service) = \
        (False,          False,           [],       False)

        if re.match('(add|remove)-interface', request['message']):
            if self.state_is_started():
                restart_router  = True
                reconnect_agent = True
            return (restart_router, reconnect_agent, gateways, restart_dhcp_service)
        elif re.match('(start|stop)-router', request['message']):
            reconnect_agent = True
            return (restart_router, reconnect_agent, gateways, restart_dhcp_service)
        elif request['message'] != 'aggregated':
            return (restart_router, reconnect_agent, gateways, restart_dhcp_service)
        else:   # aggregated request
            add_remove_requests = {}
            modify_requests = {}
            for _request in request['params']['requests']:
                if re.match('(start|stop)-router', _request['message']):
                    reconnect_agent = True
                elif re.match('(add|remove)-interface', _request['message']):
                    dev_id = _request['params']['dev_id']
                    if not dev_id in add_remove_requests:
                        add_remove_requests[dev_id] = _request
                    else:
                        # This add/remove complements pair created for modify-X

                        # Fetch gateway from the add-interface
                        #
                        gw = add_remove_requests[dev_id]['params'].get('gateway')
                        if not gw:
                            gw = _request['params'].get('gateway')
                        if gw:
                            gateways.append(gw)

                        # Find out if IP/metric/GW of WAN interface was modified.
                        # If it was, the agent should be reconnected.
                        #
                        if (_request['message'] == 'add-interface'):
                            new_params = _request['params']
                            old_params = add_remove_requests[dev_id]['params']
                        else:
                            old_params = _request['params']
                            new_params = add_remove_requests[dev_id]['params']
                        if _should_reconnect_agent_on_modify_interface(old_params, new_params):
                            reconnect_agent = True

                        # Move the request to the set of modify-interface-s
                        #
                        del add_remove_requests[dev_id]
                        modify_requests[dev_id] = _request

            if add_remove_requests and self.state_is_started():
                restart_router = True
            if modify_requests and self.state_is_started():
                restart_dhcp_service = True
            return (restart_router, reconnect_agent, gateways, restart_dhcp_service)

    def _preprocess_request(self, request):
        """Some requests require preprocessing. For example before handling
        'add-application' the currently configured applications should be removed.
        The simplest way to do that is just to simulate 'remove-application'
        receiving: before the 'add-application' is processed we have
        to process the simulated 'remove-application' request.
        To do that we just create the new aggregated request and put the simulated
        'remove-application' request and the original 'add-application' request
        into it.
            Note the main benefit of this approach is automatic revert of
        the simulated requests if the original request fails.

        :param request: The original request received from flexiManage

        :returns: request - The new aggregated request and it's parameters.
                        Note the parameters are list of requests that might be
                        a mix of simulated requests and original requests.
                        This mix should include one original request and one or
                        more simulated requests.
        """
        req     = request['message']
        params  = request.get('params')
        changes = {}

        # For aggregated request go over all remove-X requests and replace their
        # parameters with current configuration for X stored in database.
        # The remove-* request might have partial set of parameters only.
        # For example, 'remove-interface' has 'dev_id' parameter only and
        # has no IP, LAN/WAN type, etc.
        # That makes it impossible to revert these partial remove-X requests
        # on aggregated message rollback that might happen due to failure in
        # in one of the subsequent  requests in the aggregation list.
        #
        if req == 'aggregated':
            for _request in params['requests']:
                if re.match('remove-', _request['message']):
                    _request['params'] = self.cfg_db.get_request_params(_request)

        ########################################################################
        # The code below preprocesses 'add-application' and 'add-multilink-policy'
        # requests. This preprocessing just adds 'remove-application' and
        # 'remove-multilink-policy' requests to clean vpp before original
        # request. This should happen only if vpp was started and
        # initial configuration was applied to it during start. If that is not
        # the case, there is nothing to remove yet, so removal will fail.
        ########################################################################
        if self.state_is_stopped():
            if changes.get('insert'):
                self.log.debug("_preprocess_request: Simple request was \
                        replaced with %s" % json.dumps(request))
            return request

        multilink_policy_params = self.cfg_db.get_multilink_policy()
        firewall_policy_params = self.cfg_db.get_firewall_policy()

        # 'add-application' preprocessing:
        # 1. The currently configured applications should be removed firstly.
        #    We do that by adding simulated 'remove-application' request in
        #    front of the original 'add-application' request.
        # 2. The multilink policy should be re-installed: if exists, the policy
        #    should be removed before application removal/adding and should be
        #    added again after it.
        #
        application_params = self.cfg_db.get_applications()
        if application_params:
            if req == 'add-application':
                pre_requests = [ { 'message': 'remove-application', 'params' : application_params } ]
                process_requests = [ { 'message': 'add-application', 'params' : params } ]
                if multilink_policy_params:
                    pre_requests.insert(0, { 'message': 'remove-multilink-policy', 'params' : multilink_policy_params })
                    process_requests.append({ 'message': 'add-multilink-policy', 'params' : multilink_policy_params })
                if firewall_policy_params:
                    pre_requests.insert(0, { 'message': 'remove-firewall-policy', 'params' : firewall_policy_params })
                    process_requests.append({ 'message': 'add-firewall-policy', 'params' : firewall_policy_params })

                updated_requests = pre_requests + process_requests
                params = { 'requests' : updated_requests }
                request = {'message': 'aggregated', 'params': params}
                self.log.debug("_preprocess_request: Application request \
                        was replaced with %s" % json.dumps(request))
                return request

        # 'add-multilink-policy' preprocessing:
        # 1. The currently configured policy should be removed firstly.
        #    We do that by adding simulated 'remove-multilink-policy' request in
        #    front of the original 'add-multilink-policy' request.
        #
        if multilink_policy_params:
            if req == 'add-multilink-policy':
                updated_requests = [
                    { 'message': 'remove-multilink-policy', 'params' : multilink_policy_params },
                    { 'message': 'add-multilink-policy',    'params' : params }
                ]
                request = {'message': 'aggregated', 'params': { 'requests' : updated_requests }}
                self.log.debug("_preprocess_request: Multilink \
                        request was replaced with %s" % json.dumps(request))
                return request

        # Setup remove-firewall-policy before executing add-firewall-policy
        if firewall_policy_params:
            if req == 'add-firewall-policy':
                updated_requests = [
                    { 'message': 'remove-firewall-policy', 'params' : firewall_policy_params },
                    { 'message': 'add-firewall-policy',    'params' : params }
                ]
                request = {'message': 'aggregated', 'params': { 'requests' : updated_requests }}
                self.log.debug("_preprocess_request: Firewall request \
                        was replaced with %s" % json.dumps(request))
                return request

        # 'add/remove-application' preprocessing:
        # 1. The multilink policy should be re-installed: if exists, the policy
        #    should be removed before application removal/adding and should be
        #    added again after it.
        #
        if multilink_policy_params or firewall_policy_params:
            if re.match('(add|remove)-(application)', req):
                if multilink_policy_params and firewall_policy_params:
                    pre_add_requests = [
                        { 'message': 'remove-multilink-policy', 'params' : multilink_policy_params },
                        { 'message': 'remove-firewall-policy', 'params' : firewall_policy_params },
                    ]
                    post_add_requests = [
                        { 'message': 'add-multilink-policy', 'params' : multilink_policy_params },
                        { 'message': 'add-firewall-policy', 'params' : firewall_policy_params },
                    ]
                elif multilink_policy_params:
                    pre_add_requests = [
                        { 'message': 'remove-multilink-policy', 'params' : multilink_policy_params }
                    ]
                    post_add_requests = [
                        { 'message': 'add-multilink-policy', 'params' : multilink_policy_params }
                    ]
                else:
                    pre_add_requests = [
                        { 'message': 'remove-firewall-policy', 'params' : firewall_policy_params }
                    ]
                    post_add_requests = [
                        { 'message': 'add-firewall-policy', 'params' : firewall_policy_params },
                    ]
                params['requests'] = pre_add_requests
                params['requests'].append({ 'message': req, 'params' : params })
                params['requests'].extend(post_add_requests)
                request = {'message': 'aggregated', 'params': params}
                self.log.debug("_preprocess_request: Aggregated request \
                        with application config was replaced with %s" % json.dumps(request))
                return request

        # No preprocessing is needed for rest of simple requests, return.
        if req != 'aggregated':
            return request

        ########################################################################
        # Handle 'aggregated' request.
        # Perform same preprocessing for aggregated requests, either
        # original or created above.
        ########################################################################

        # Go over all requests and rearrange them, as order of requests is
        # important for proper configuration of VPP!
        # The list should start with the 'remove-X' requests in following order:
        #   [ 'add-firewall-policy', 'add-multilink-policy', 'add-application',
        #     'add-dhcp-config', 'add-route', 'add-tunnel', 'add-interface' ]
        # Than the 'add-X' requests should follow in opposite order:
        #   [ 'add-interface', 'add-tunnel', 'add-route', 'add-dhcp-config',
        #     'add-application', 'add-multilink-policy', 'add-firewall-policy' ]
        #
        add_order = [
            'add-ospf', 'add-routing-filter', 'add-routing-bgp', 'add-switch',
            'add-interface', 'add-tunnel', 'add-route', 'add-dhcp-config',
            'add-application', 'add-multilink-policy', 'add-firewall-policy',
        ]
        remove_order = [ re.sub('add-','remove-', name) for name in add_order ]
        remove_order.reverse()
        requests     = []
        for req_name in remove_order:
            for _request in params['requests']:
                if re.match(req_name, _request['message']):
                    requests.append(_request)
        for req_name in add_order:
            for _request in params['requests']:
                if re.match(req_name, _request['message']):
                    requests.append(_request)

        start_router_request = None
        stop_router_request = None
        # append modify-x after all remove-x and add-x
        for _request in params['requests']:
            if _request['message'] == 'start-router':
                start_router_request = _request
                continue
            elif _request['message'] == 'stop-router':
                stop_router_request = _request
                continue
            if re.match('modify-', _request['message']):
                requests.append(_request)

        # append start-router at the end
        if start_router_request:
            requests.append(start_router_request)

        # insert stop-router as the first request
        if stop_router_request:
            requests.insert(0, stop_router_request)

        if requests != params['requests']:
            params['requests'] = requests
        requests = params['requests']


        # We do few passes on requests to find insertion points if needed.
        # It is based on the first appearance of the preprocessor requests.
        #
        indexes = {
            'remove-switch'           : -1,
            'add-switch'              : -1,
            'remove-interface'        : -1,
            'add-interface'           : -1,
            'remove-application'      : -1,
            'add-application'         : -1,
            'remove-multilink-policy' : -1,
            'add-multilink-policy'    : -1,
            'remove-firewall-policy'  : -1,
            'add-firewall-policy'     : -1
        }

        reinstall_multilink_policy = True
        reinstall_firewall_policy = True

        for (idx , _request) in enumerate(requests):
            for req_name in indexes:
                if req_name == _request['message']:
                    if indexes[req_name] == -1:
                        indexes[req_name] = idx
                    if req_name == 'remove-multilink-policy':
                        reinstall_multilink_policy = False
                    if req_name == 'remove-firewall-policy':
                        reinstall_firewall_policy = False
                    break

        def _insert_request(requests, idx, req_name, params):
            requests.insert(idx, { 'message': req_name, 'params': params })
            # Update indexes
            indexes[req_name] = idx
            for name in indexes:
                if name != req_name and indexes[name] >= idx:
                    indexes[name] += 1
            changes['insert'] = True

        # Now preprocess 'add-application': insert 'remove-application' if:
        # - there are applications to be removed
        # - the 'add-application' was found in requests
        #
        if application_params and indexes['add-application'] > -1:
            if indexes['remove-application'] == -1:
                # If list has no 'remove-application' at all just add it before 'add-applications'.
                idx = indexes['add-application']
                _insert_request(requests, idx, 'remove-application', application_params)
            elif indexes['remove-application'] > indexes['add-application']:
                # If list has 'remove-application' after the 'add-applications',
                # it is not supported yet ;) Implement on demand
                raise Exception("_preprocess_request: 'remove-application' was found after 'add-application': NOT SUPPORTED")

        # Now preprocess 'add-multilink-policy': insert 'remove-multilink-policy' if:
        # - there are policies to be removed
        # - there are interfaces to be removed or to be added
        # - the 'add-multilink-policy' was found in requests
        #
        def add_corresponding_remove_policy_message(requests, indexes, request_name, params):
            if request_name == 'multilink':
                add_request_name = 'add-multilink-policy'
                remove_request_name = 'remove-multilink-policy'
            elif request_name == 'firewall':
                add_request_name = 'add-firewall-policy'
                remove_request_name = 'remove-firewall-policy'
            if params and indexes[add_request_name] > -1:
                if indexes[remove_request_name] == -1:
                    # If list has no 'remove-X-policy' at all just add it before 'add-X-policy'.
                    idx = indexes[add_request_name]
                    _insert_request(requests, idx, remove_request_name, params)
                    changes['insert'] = True
                elif indexes[remove_request_name] > indexes[add_request_name]:
                    # If list has 'remove-X-policy' after the 'add-X-policy',
                    # it is not supported yet ;) Implement on demand
                    raise Exception("_preprocess_request: 'remove-X-policy' was found after \
                            'add-X-policy': NOT SUPPORTED")
                self.log.debug("_add_corresponding_remove_policy_message: %s" % request_name)

        add_corresponding_remove_policy_message(requests, indexes, 'multilink',
                multilink_policy_params)

        add_corresponding_remove_policy_message(requests, indexes, 'firewall',
                firewall_policy_params)

        # Now preprocess 'add/remove-application' and 'add/remove-interface':
        # reinstall multilink policy if:
        # - any of 'add/remove-application', 'add/remove-interface' appears in request
        # - the original request does not have 'remove-multilink-policy'
        #
        if multilink_policy_params or firewall_policy_params:
            # Firstly find the right place to insert the 'remove-multilink-policy' - idx.
            # It should be the first appearance of one of the preprocessing requests.
            # As well find the right place to insert the 'add-multilink-policy' - idx_last.
            # It should be the last appearance of one of the preprocessing requests.
            #
            idx = 10000
            idx_last = -1
            for req_name in indexes:
                if indexes[req_name] > -1:
                    if indexes[req_name] < idx:
                        idx = indexes[req_name]
                    if indexes[req_name] > idx_last:
                        idx_last = indexes[req_name]
            if idx == 10000:
                # No requests to preprocess were found, return
                return request


            def update_policy_message_positions(requests, request_name, params,
                    indexes, max_idx, reinstall_needed):
                insert_count = 0
                if request_name == 'multilink':
                    add_request_name = 'add-multilink-policy'
                    remove_request_name = 'remove-multilink-policy'
                elif request_name == 'firewall':
                    add_request_name = 'add-firewall-policy'
                    remove_request_name = 'remove-firewall-policy'

                if indexes[remove_request_name] > idx:
                    # Move 'remove-X-policy' to the min position:
                    # insert it as the min position and delete the original 'remove-X-policy'.
                    idx_policy = indexes[remove_request_name]
                    _insert_request(requests, idx, remove_request_name, params)
                    del requests[idx_policy + 1]
                if indexes[add_request_name] > -1 and indexes[add_request_name] < max_idx:
                    # We exploit the fact that only one 'add-X-policy' is possible
                    # Move 'add-multilink-policy' to the idx_last+1 position to be after all other 'add-X':
                    # insert it at the idx_last position and delete the original 'add-multilink-policy'.
                    idx_policy = indexes[add_request_name]
                    _insert_request(requests, max_idx + 1, add_request_name, params)
                    del requests[idx_policy]
                if indexes[remove_request_name] == -1:
                    _insert_request(requests, idx, remove_request_name, params)
                    insert_count += 1
                    max_idx += 1
                if indexes[add_request_name] == -1 and reinstall_needed:
                    _insert_request(requests, max_idx + 1, add_request_name, params)
                    insert_count += 1
                return insert_count

            # Now add policy reinstallation if needed.
            if multilink_policy_params:
                idx_last +=update_policy_message_positions(requests, 'multilink',
                        multilink_policy_params, indexes, idx_last, reinstall_multilink_policy)

            if firewall_policy_params:
                update_policy_message_positions(requests, 'firewall', firewall_policy_params,
                        indexes, idx_last, reinstall_firewall_policy)

        if changes.get('insert'):
            self.log.debug("_preprocess_request: request was replaced with %s" % json.dumps(request))
        return request

    def _start_threads(self):
        """Start all threads.
        """
        if self.thread_watchdog is None or self.thread_watchdog.is_alive() == False:
            self.vpp_coredump_in_progress = True
            self.thread_watchdog = fwthread.FwRouterThread(self.vpp_watchdog_thread_func, 'VPP Watchdog', self.log)
            self.thread_watchdog.start()
        if self.thread_tunnel_stats is None or self.thread_tunnel_stats.is_alive() == False:
            fwtunnel_stats.fill_tunnel_stats_dict()
            self.thread_tunnel_stats = fwthread.FwRouterThread(self.tunnel_stats_thread_func, 'Tunnel Stats', self.log)
            self.thread_tunnel_stats.start()
        if self.thread_monitor_interfaces is None or self.thread_monitor_interfaces.is_alive() == False:
            self.thread_monitor_interfaces = fwthread.FwRouterThread(self.monitor_interfaces_thread_func, 'Interface Monitor', self.log)
            self.thread_monitor_interfaces.start()

    def _stop_threads(self):
        """Stop all threads.
        """
        if self.thread_watchdog:
            self.thread_watchdog.stop()
            self.thread_watchdog = None

        if self.thread_tunnel_stats:
            self.thread_tunnel_stats.stop()
            self.thread_tunnel_stats = None

        if self.thread_monitor_interfaces:
            self.thread_monitor_interfaces.stop()
            self.thread_monitor_interfaces = None

    def _on_start_router_before(self):
        """Handles pre start VPP activities.
        :returns: None.
        """
        self.state_change(FwRouterState.STARTING)

        # Clean VPP API trace from previous invocation (if exists)
        #
        os.system('sudo rm -rf /tmp/*%s' % fwglobals.g.VPP_TRACE_FILE_EXT)

        fwutils.frr_clean_files()

        fwutils.reset_router_api_db(enforce=True)

        fwnetplan.load_netplan_filenames()

        fwglobals.g.pppoe.stop(remove_tun=True)

<<<<<<< HEAD
        self.multilink.db['links'] = {}
=======
    def _sync_after_start(self):
        """Resets signature once interface got IP during router starting.
        :returns: None.
        """
        do_sync = False
        for dev_id in fwglobals.g.router_api.pending_dev_ids:
            if_name = fwutils.dev_id_to_tap(dev_id)
            addr = fwutils.get_interface_address(if_name, log=False)
            if addr:
                fwglobals.log.debug(f'Pending interface {dev_id} got ip {addr}')
                do_sync = True
                break

        if do_sync:
            fwutils.reset_device_config_signature("pending_interfaces_got_ip", log=False)
>>>>>>> 42a4fca3

    def _on_start_router_after(self):
        """Handles post start VPP activities.
        :returns: None.
        """
        self.state_change(FwRouterState.STARTED)
        self._start_threads()
        fwutils.clear_linux_interfaces_cache()
        err = fwutils.frr_flush_config_into_file()
        if err:
            # We don't want to fail router start due to failure to save frr configuration file,
            # so we just log the error and return. Hopefully frr will not crash,
            # so the configuration file will be not needed.
            fwglobals.log.error(f"_on_start_router_after: failed to flush frr configuration into file: {str(err)}")

        if fwglobals.g.is_gcp_vm:
            # When we shutting down the interfaces on Linux before assigning them to VPP
            # the GCP agent is stopped. Hence, we need to restart it again.
            fwutils.restart_gcp_agent()

        fwglobals.g.pppoe.start()

        self._sync_after_start()

        self.log.info("router was started: vpp_pid=%s" % str(fwutils.vpp_pid()))

        fwglobals.g.applications_api.call_hook('on_router_is_started')

    def _on_stop_router_before(self):
        """Handles pre-VPP stop activities.
        :returns: None.
        """
        self.state_change(FwRouterState.STOPPING)
        with FwIKEv2() as ike:
            ike.clean()
        self._stop_threads()
        fwglobals.g.pppoe.stop(remove_tun=True)
        fwglobals.g.cache.dev_id_to_vpp_tap_name.clear()
        self.log.info("router is being stopped: vpp_pid=%s" % str(fwutils.vpp_pid()))

        fwglobals.g.applications_api.call_hook('on_router_is_stopping')

    def _on_stop_router_after(self):
        """Handles post-VPP stop activities.
        :returns: None.
        """
        self.router_stopping = False
        fwutils.reset_traffic_control()
        fwutils.remove_linux_bridges()
        fwwifi.stop_hostapd()

        if fwglobals.g.is_gcp_vm: # Take care of Google Cloud Platform VM
            fwutils.restart_gcp_agent()

        # keep LTE connectivity on linux interface
        fwglobals.g.system_api.restore_configuration(types=['add-lte'])

        self.state_change(FwRouterState.STOPPED)
        fwglobals.g.cache.dev_id_to_vpp_tap_name.clear()
        fwglobals.g.cache.dev_id_to_vpp_if_name.clear()
        fwutils.clear_linux_interfaces_cache()

        with FwMultilink(fwglobals.g.MULTILINK_DB_FILE) as db_multilink:
            db_multilink.clean()
        with FwPolicies(fwglobals.g.POLICY_REC_DB_FILE) as db_policies:
            db_policies.clean()

        fwglobals.g.applications_api.call_hook('on_router_is_stopped')
        fwglobals.g.pppoe.start()

    def _on_add_interface_after(self, type, sw_if_index):
        """add-interface postprocessing

        :param type:        "wan"/"lan"
        :param sw_if_index: vpp sw_if_index of the interface
        """
        self._update_cache_sw_if_index(sw_if_index, type, True)

    def _on_remove_interface_before(self, type, sw_if_index):
        """remove-interface preprocessing

        :param type:        "wan"/"lan"
        :param sw_if_index: vpp sw_if_index of the interface
        """
        self._update_cache_sw_if_index(sw_if_index, type, False)

    def _on_add_tunnel_after(self, sw_if_index, params):
        """add-tunnel postprocessing

        :param sw_if_index: VPP sw_if_index of the tunnel interface
        :param params:      Parameters from Fleximanage.
        """
        vpp_if_name = fwutils.tunnel_to_vpp_if_name(params)
        fwutils.tunnel_change_postprocess(False, vpp_if_name)

    def _on_remove_tunnel_before(self, sw_if_index, params):
        """remove-tunnel preprocessing

        :param sw_if_index: VPP sw_if_index of the tunnel interface
        :param params:      Parameters from Fleximanage.
        """
        vpp_if_name = fwutils.tunnel_to_vpp_if_name(params)
        fwutils.tunnel_change_postprocess(True, vpp_if_name)

        if 'peer' in params:
            via = str(IPNetwork(params['peer']['addr']).ip)
        else:
            via = fwutils.build_tunnel_remote_loopback_ip(params['loopback-iface']['addr'])

        fwroutes.add_remove_static_routes(via, False)

    def _update_cache_sw_if_index(self, sw_if_index, type, add, params=None):
        """Updates persistent caches that store mapping of sw_if_index into
        name of vpp interface and via versa, and other caches.

        :param sw_if_index: vpp sw_if_index of the vpp software interface
        :param type:        "wan"/"lan"/"tunnel" - type of interface
        :param add:         True to add to cache, False to remove from cache
        :param params:      the 'params' section of 'add-interface'/'add-tunnel' request
        """
        router_api_db  = fwglobals.g.db['router_api']  # SqlDict can't handle in-memory modifications, so we have to replace whole top level dict
        cache_by_index = router_api_db['sw_if_index_to_vpp_if_name']
        cache_by_name  = router_api_db['vpp_if_name_to_sw_if_index'][type]
        cache_tap_by_vpp_if_name = router_api_db['vpp_if_name_to_tap_if_name']
        cache_tap_by_sw_if_index = router_api_db['sw_if_index_to_tap_if_name']
        if add:
            if type == 'tunnel':  # For tunnels use shortcut  - exploit vpp internals ;)
                vpp_if_name = fwutils.tunnel_to_vpp_if_name(params)
            elif type == 'peer-tunnel':
                vpp_if_name = fwutils.peer_tunnel_to_vpp_if_name(params)
            else:
                vpp_if_name = fwutils.vpp_sw_if_index_to_name(sw_if_index)
            cache_by_name[vpp_if_name]  = sw_if_index
            cache_by_index[sw_if_index] = vpp_if_name
            if type != 'peer-tunnel':  # ipipX tunnels are not exposed to Linux
                tap = fwutils.vpp_if_name_to_tap(vpp_if_name)
                if tap:
                    cache_tap_by_vpp_if_name[vpp_if_name] = tap
                    cache_tap_by_sw_if_index[sw_if_index] = tap
        else:
            vpp_if_name = cache_by_index[sw_if_index]
            del cache_by_name[vpp_if_name]
            del cache_by_index[sw_if_index]
            if vpp_if_name in cache_tap_by_vpp_if_name:
                del cache_tap_by_vpp_if_name[vpp_if_name]
            if sw_if_index in cache_tap_by_sw_if_index:
                del cache_tap_by_sw_if_index[sw_if_index]
        fwglobals.g.db['router_api'] = router_api_db

    def _on_apply_router_config(self):
        """Apply router configuration on successful VPP start.
        """
        # Before applying configuration move pending requests to the main request
        # database, hopefully their configuration will succeed this time.
        # Reset cache of interfaces, so it will be rebuilt during configuration
        # based on the current interface states.
        #
        for msg in self.pending_cfg_db.dump():
            self.cfg_db.update(msg)
        self.pending_cfg_db.clean()
        self.pending_interfaces = {}

        # Now fetch configuration items from database and configure them one by one.
        #
        types = [
            'add-ospf',
            'add-routing-filter',
            'add-routing-bgp',             # BGP should come after routing filter, as it might use them!
            'add-switch',
            'add-interface',
            'add-tunnel',
            'add-application',
            'add-multilink-policy',
            'add-firewall-policy',
            'add-route',            # Routes should come after tunnels and after BGP, as they might use them!
            'add-dhcp-config'
        ]
        messages = self.cfg_db.dump(types=types)
        for msg in messages:
            reply = fwglobals.g.router_api._call_simple(msg)
            if reply.get('ok', 1) == 0:  # Break and return error on failure of any request
                return reply

    def sync(self, incoming_requests, full_sync=False):
        self.pending_cfg_db.clean()
        FwCfgRequestHandler.sync(self, incoming_requests, full_sync=full_sync)

    def sync_full(self, incoming_requests):
        if len(incoming_requests) == 0:
            self.log.info("sync_full: incoming_requests is empty, no need to full sync")
            return True

        self.log.debug("_sync_device: start router full sync")

        restart_router = False
        if self.state_is_started():
            self.log.debug("_sync_device: restart_router=True")
            restart_router = True
            fwglobals.g.handle_request({'message':'stop-router'})

        self.pending_cfg_db.clean()
        FwCfgRequestHandler.sync_full(self, incoming_requests)

        if restart_router:
            fwglobals.g.handle_request({'message': 'start-router'})

        self.log.debug("_sync_device: router full sync succeeded")<|MERGE_RESOLUTION|>--- conflicted
+++ resolved
@@ -113,12 +113,8 @@
         self.thread_tunnel_stats = None
         self.thread_monitor_interfaces = None
         self.vpp_coredump_in_progress = False
-<<<<<<< HEAD
         self.monitor_interfaces  = {}  # Interfaces that are monitored for IP changes
-=======
-        self.pending_interfaces  = {}  # Cached Interfaces
         self.pending_dev_ids     = set()  # Set of pending interfaces dev_id-s
->>>>>>> 42a4fca3
 
         pending_cfg_db = fwrouter_cfg.FwRouterCfg(pending_cfg_file)
         FwCfgRequestHandler.__init__(self, fwrouter_translators, cfg, pending_cfg_db, self._on_revert_failed)
@@ -1208,9 +1204,8 @@
 
         fwglobals.g.pppoe.stop(remove_tun=True)
 
-<<<<<<< HEAD
         self.multilink.db['links'] = {}
-=======
+
     def _sync_after_start(self):
         """Resets signature once interface got IP during router starting.
         :returns: None.
@@ -1226,7 +1221,6 @@
 
         if do_sync:
             fwutils.reset_device_config_signature("pending_interfaces_got_ip", log=False)
->>>>>>> 42a4fca3
 
     def _on_start_router_after(self):
         """Handles post start VPP activities.
