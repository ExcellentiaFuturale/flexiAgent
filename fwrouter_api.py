#! /usr/bin/python

################################################################################
# flexiWAN SD-WAN software - flexiEdge, flexiManage.
# For more information go to https://flexiwan.com
#
# Copyright (C) 2019  flexiWAN Ltd.
#
# This program is free software: you can redistribute it and/or modify it under
# the terms of the GNU Affero General Public License as published by the Free
# Software Foundation, either version 3 of the License, or (at your option) any
# later version.
#
# This program is distributed in the hope that it will be useful,
# but WITHOUT ANY WARRANTY; without even the implied warranty of MERCHANTABILITY
# or FITNESS FOR A PARTICULAR PURPOSE.
# See the GNU Affero General Public License for more details.
#
# You should have received a copy of the GNU Affero General Public License
# along with this program. If not, see <https://www.gnu.org/licenses/>.
################################################################################

import os
import re
import time
import threading
import traceback
import yaml
import json
import subprocess

import fwagent
import fwglobals
import fwutils
import fwnetplan

from fwapplications import FwApps
from fwmultilink import FwMultilink
from vpp_api import VPP_API

import fwtunnel_stats

import fwtranslate_add_tunnel
import fwtranslate_add_interface

fwrouter_modules = {
    'fwtranslate_revert':          __import__('fwtranslate_revert') ,
    'fwtranslate_start_router':    __import__('fwtranslate_start_router'),
    'fwtranslate_add_interface':   __import__('fwtranslate_add_interface'),
    'fwtranslate_add_route':       __import__('fwtranslate_add_route'),
    'fwtranslate_add_tunnel':      __import__('fwtranslate_add_tunnel'),
    'fwtranslate_add_dhcp_config': __import__('fwtranslate_add_dhcp_config'),
    'fwtranslate_add_app':         __import__('fwtranslate_add_app'),
    'fwtranslate_add_policy':      __import__('fwtranslate_add_policy')
}

fwrouter_translators = {
    'start-router':               {'module':'fwtranslate_start_router',    'api':'start_router',      'key_func':'get_request_key'},
    'stop-router':                {'module':'fwtranslate_revert',          'api':'revert',            'src':'start-router'},
    'add-interface':              {'module':'fwtranslate_add_interface',   'api':'add_interface',     'key_func':'get_request_key'},
    'remove-interface':           {'module':'fwtranslate_revert',          'api':'revert',            'src':'add-interface'},
    'add-route':                  {'module':'fwtranslate_add_route',       'api':'add_route',         'key_func':'get_request_key'},
    'remove-route':               {'module':'fwtranslate_revert',          'api':'revert',            'src':'add-route'},
    'add-tunnel':                 {'module':'fwtranslate_add_tunnel',      'api':'add_tunnel',        'key_func':'get_request_key'},
    'remove-tunnel':              {'module':'fwtranslate_revert',          'api':'revert',            'src':'add-tunnel'},
    'add-dhcp-config':            {'module':'fwtranslate_add_dhcp_config', 'api':'add_dhcp_config',   'key_func':'get_request_key'},
    'remove-dhcp-config':         {'module':'fwtranslate_revert',          'api':'revert',            'src': 'add-dhcp-config'},
    'add-application':            {'module':'fwtranslate_add_app',         'api':'add_app',           'key_func':'get_request_key'},
    'remove-application':         {'module':'fwtranslate_revert',          'api': 'revert',           'src': 'add-application'},
    'add-multilink-policy':      {'module':'fwtranslate_add_policy',      'api': 'add_policy',       'key_func':'get_request_key'},
    'remove-multilink-policy':   {'module':'fwtranslate_revert',          'api': 'revert',           'src': 'add-multilink-policy'},
}

class FWROUTER_API:
    """This is Router API class representation.
    The Router API class provides control over vpp.
    That includes:
    - start and stop vpp functionality
    - wrappers for vpp configuration APIs
    - collecting statistics about vpp activity
    - monitoring vpp and restart it on exceptions
    - restoring vpp configuration on vpp restart or on device reboot

    :param multilink_db_file: name of file that stores persistent multilink data
    """
    def __init__(self, multilink_db_file):
        """Constructor method
        """
        self.vpp_api         = VPP_API()
        self.multilink       = FwMultilink(multilink_db_file)
        self.router_started  = False
        self.router_failure  = False
        self.thread_watchdog = None
        self.thread_tunnel_stats = None
        self.thread_dhcpc = None

    def finalize(self):
        """Destructor method
        """
        self.vpp_api.finalize()
        self.router_started = False
        self._stop_threads()

    def watchdog(self):
        """Watchdog thread.
        Its function is to monitor if VPP process is alive.
        Otherwise it will start VPP and restore configuration from DB.
        """
        while self.router_started:
            time.sleep(1)  # 1 sec
            try:           # Ensure watchdog thread doesn't exit on exception
                if not fwutils.vpp_does_run():      # This 'if' prevents debug print by restore_vpp_if_needed() every second
                    fwglobals.log.debug("watchdog: initiate restore")

                    self.vpp_api.disconnect()       # Reset connection to vpp to force connection renewal
                    restored = self.restore_vpp_if_needed()  # Rerun VPP and apply configuration

                    if not restored:                # If some magic happened and vpp is alive without restore, connect back to VPP
                        if fwutils.vpp_does_run():
                            fwglobals.log.debug("watchdog: vpp is alive with no restore!!! (pid=%s)" % str(fwutils.vpp_pid))
                            self.vpp_api.connect()
                        fwglobals.log.debug("watchdog: no need to restore")
                    else:
                        fwglobals.log.debug("watchdog: restore finished")
            except Exception as e:
                fwglobals.log.error("watchdog: exception: %s" % str(e))
                pass

    def tunnel_stats_thread(self):
        """Tunnel statistics thread.
        Its function is to monitor tunnel state and RTT.
        It is implemented by pinging the other end of the tunnel.
        """
        self._fill_tunnel_stats_dict()
        while self.router_started:
            time.sleep(1)  # 1 sec
            fwtunnel_stats.tunnel_stats_test()

    def dhcpc_thread(self):
        """DHCP client thread.
        Its function is to monitor state of WAN interfaces with DHCP.
        """
        while self.router_started:
            time.sleep(1)  # 1 sec
            apply_netplan = False
            wan_list = fwglobals.g.router_cfg.get_interfaces(type='wan')

            for wan in wan_list:
                dhcp = wan.get('dhcp', 'no')
                if dhcp == 'no':
                    continue

                name = fwutils.pci_to_tap(wan['pci'])
                addr = fwutils.get_interface_address(name)
                if not addr:
                    fwglobals.log.debug("dhcpc_thread: %s has no ip address" % name)
                    apply_netplan = True

            if apply_netplan:
                try:
                    cmd = 'netplan apply'
                    fwglobals.log.debug(cmd)
                    subprocess.check_output(cmd, shell=True)
                    fwglobals.g.fwagent.disconnect()
                    time.sleep(10)  # 10 sec

                except Exception as e:
                    fwglobals.log.debug("dhcpc_thread: %s failed: %s " % (cmd, str(e)))

    def restore_vpp_if_needed(self):
        """Restore VPP.
        If vpp doesn't run because of crash or device reboot,
        and it was started by management, start vpp and restore it's configuration.
        We do that by simulating 'start-router' request.
        Restore router state always to support multiple instances of Fwagent.

        :returns: `False` if no restore was performed, `True` otherwise.
        """
        self._restore_router_failure()

        # If vpp runs already, or if management didn't request to start it, return.
        vpp_runs = fwutils.vpp_does_run()
        vpp_should_be_started = fwglobals.g.router_cfg.exists('start-router')
        if vpp_runs or not vpp_should_be_started:
            fwglobals.log.debug("restore_vpp_if_needed: no need to restore(vpp_runs=%s, vpp_should_be_started=%s)" %
                (str(vpp_runs), str(vpp_should_be_started)))
            self.router_started = vpp_runs
            if self.router_started:
                fwglobals.log.debug("restore_vpp_if_needed: vpp_pid=%s" % str(fwutils.vpp_pid()))
                self._start_threads()
                netplan_files = fwnetplan.get_netplan_filenames()
                fwnetplan._set_netplan_filename(netplan_files)
            return False

        # Now start router.
        fwglobals.log.info("===restore vpp: started===")
        try:
            with FwApps(fwglobals.g.APP_REC_DB_FILE) as db_app_rec:
                db_app_rec.clean()
            with FwMultilink(fwglobals.g.MULTILINK_DB_FILE) as db_multilink:
                db_multilink.clean()
            self.call({'message':'start-router'})
        except Exception as e:
            fwglobals.log.excep("restore_vpp_if_needed: %s" % str(e))
            self._set_router_failure("failed to restore vpp configuration")
        fwglobals.log.info("====restore vpp: finished===")
        return True

    def start_router(self):
        """Execute start router command.
        """
        fwglobals.log.info("FWROUTER_API: start_router")
        if self.router_started == False:
            self.call({'message':'start-router'})
        fwglobals.log.info("FWROUTER_API: start_router: started")

    def stop_router(self):
        """Execute stop router command.
        """
        fwglobals.log.info("FWROUTER_API: stop_router")
        if self.router_started == True:
            self.call({'message':'stop-router'})
        fwglobals.log.info("FWROUTER_API: stop_router: stopped")

    def call(self, request):
        """Executes router configuration request: 'add-X' or 'remove-X'.

        :param req: The request received from flexiManage.

        :returns: Status codes dictionary.
        """
        # Some requests require preprocessing.
        # For example before handling 'add-application' the currently configured
        # applications should be removed. The simplest way to do that is just
        # to simulate 'remove-application' receiving. To do that the preprocessing
        # is need. It adds the simulated 'remove-application' request to the
        # the real received 'add-application' forming thus new aggregation request.
        #
        request = self._preprocess_request(request)

        if request['message'] == 'aggregated-router-api':
            return self._call_aggregated(request['params']['requests'])
        else:
            return self._call_simple(request)

    def _call_aggregated(self, requests):
        """Execute multiple requests.
        It do that as an atomic operation,
        i.e. if one of requests fails, all the previous are reverted.

        :param requests:         Request list.

        :returns: Status codes dictionary.
        """
        # Go over all remove-* requests and replace their parameters
        # with parameters of the corresponding add-* requests that are stored in request database.
        # Usually the remove-* request has only partial set of parameters
        # received with correspondent add-* request. That makes it impossible
        # to revert remove-* request if one of the subsequent requests
        # in the aggregated request fails and as a result of this whole aggregated request is rollback-ed.
        # For example, 'remove-interface' has 'pci' parameter only, and has no IP, LAN/WAN type, etc.
        fwglobals.log.debug("FWROUTER_API: === start handling aggregated request ===")
        for request in requests:
            try:
                if re.match('remove-', request['message']):
                    request['params'] = fwglobals.g.router_cfg.get_request_params(request)
            except Exception as e:
                fwglobals.log.excep("_call_aggregated: failed to fetch params for %s: %s " % (json.dumps(request), str(e)))
                raise e


        for (idx, request) in enumerate(requests):
            try:
                fwglobals.log.debug("_call_aggregated: executing request %s" % (json.dumps(request)))
                self.call(request)
            except Exception as e:
                # Revert previously succeeded simple requests
                fwglobals.log.error("_call_aggregated: failed to execute %s. reverting previous requests..." % json.dumps(request))
                for request in reversed(requests[0:idx]):
                    try:
                        op = request['message']
                        request['message'] = op.replace('add-','remove-') if re.match('add-', op) else op.replace('remove-','add-')
                        self._call_simple(request)
                    except Exception as e:
                        # on failure to revert move router into failed state
                        err_str = "_call_aggregated: failed to revert request %s while running rollback on aggregated request" % op
                        fwglobals.log.excep("%s: %s" % (err_str, format(e)))
                        self._set_router_failure(err_str)
                        pass
                raise

        fwglobals.log.debug("FWROUTER_API: === end handling aggregated request ===")
        return {'ok':1}

    def _fill_tunnel_stats_dict(self):
        """Get tunnels their corresponding loopbacks ip addresses
        to be used by tunnel statistics thread.
        """
        fwtunnel_stats.tunnel_stats_clear()
        tunnels = fwglobals.g.router_cfg.get_tunnels()
        for params in tunnels:
            id   = params['tunnel-id']
            addr = params['loopback-iface']['addr']
            fwtunnel_stats.tunnel_stats_add(id, addr)

    def _call_simple(self, request):
        """Execute single request.

        :param request: The request received from flexiManage.

        :returns: Status codes dictionary.
        """
        try:
            req = request['message']

            # If device failed, which means it is in not well defined state,
            # reject request immediately as it can't be fulfilled.
            # Permit 'start-router' to try to get out of failed state.
            # Permit configuration requests only ('add-XXX' & 'remove-XXX')
            # in order to enable management to fix configuration.
            #
            if self._test_router_failure() and not ( \
                req == 'start-router' or re.match('add-|remove-',  req)):
                raise Exception("device failed, can't fulfill requests")

            router_was_started = fwutils.vpp_does_run()

            # The 'add-application' and 'add-multilink-policy' requests should
            # be translated and executed only if VPP runs, as the translations
            # depends on VPP API-s output. Therefore if VPP does not run,
            # just save the requests in database and return.
            #
            if router_was_started == False and \
               (req == 'add-application' or req == 'add-multilink-policy'):
               fwglobals.g.router_cfg.update(request)
               return {'ok':1}

            # Translate request to list of commands to be executed
            cmd_list = self._translate(request)

            # Execute list of commands. Do it only if vpp runs.
            # Some 'remove-XXX' requests must be executed
            # even if vpp doesn't run right now. This is to clean stuff in Linux
            # that was added by correspondent 'add-XXX' request if the last was
            # applied to running vpp.
            #
            if router_was_started or req == 'start-router':
                self._execute(request, cmd_list)
                executed = True
            elif re.match('remove-',  req):
                self._execute(request, cmd_list, filter='must')
                executed = True
            else:
                executed = False

            # Save successfully handled configuration request into database.
            # We need it and it's translation to execute future 'remove-X'
            # requests as they are generated by reverting of correspondent
            # 'add-X' translations from last to the first. As well they are
            # needed to restore VPP configuration on device reboot or start of
            # crashed VPP by watchdog.
            #
            try:
                fwglobals.g.router_cfg.update(request, cmd_list, executed)
            except Exception as e:
                self._revert(cmd_list)
                raise e

            if re.match('(add|remove)-tunnel',  req):
                self._fill_tunnel_stats_dict()

        except Exception as e:
            err_str = "FWROUTER_API::_call_simple: %s" % str(traceback.format_exc())
            fwglobals.log.error(err_str)
            if req == 'start-router' or req == 'stop-router':
                self._set_router_failure("failed to " + req)
            raise e

        return {'ok':1}


    def _translate(self, request):
        """Translate request in a series of commands.

        :param request: The request received from flexiManage.

        :returns: Status codes dictionary.
        """
        req    = request['message']
        params = request.get('params')

        api_defs = fwrouter_translators.get(req)
        assert api_defs, 'FWROUTER_API: there is no api for request "%s"' % req

        module = fwrouter_modules.get(fwrouter_translators[req]['module'])
        assert module, 'FWROUTER_API: there is no module for request "%s"' % req

        func = getattr(module, fwrouter_translators[req]['api'])
        assert func, 'FWROUTER_API: there is no api function for request "%s"' % req

        if fwrouter_translators[req]['api'] == 'revert':
            cmd_list = func(request)
            return cmd_list

        cmd_list = func(params) if params else func()
        return cmd_list

    def _execute(self, request, cmd_list, filter=None):
        """Execute request.

        :param request:     The request received from flexiManage.
        :param cmd_list:    Commands list.
        :param filter:      Filter for commands to be executed.
                            If provided and if command has 'filter' field and
                            their values are same, the command will be executed.
                            If None, the check for filter is not applied.
        :returns: None.
        """
        cmd_cache = {}

        req = request['message']

        fwglobals.log.debug("FWROUTER_API: === start execution of %s ===" % (req))

        for idx, t in enumerate(cmd_list):      # 't' stands for command Tuple, though it is Python Dictionary :)
            cmd = t['cmd']

            # If precondition exists, ensure that it is OK
            if 'precondition' in t:
                precondition = t['precondition']
                reply = fwglobals.g.handle_request(
                    { 'message': precondition['name'], 'params':  precondition.get('params') },
                    result)
                if reply['ok'] == 0:
                    fwglobals.log.debug("FWROUTER_API:_execute: %s: escape as precondition is not met: %s" % (cmd['descr'], precondition['descr']))
                    continue

            # If filter was provided, execute only commands that have the provided filter
            if filter:
                if not 'filter' in cmd or cmd['filter'] != filter:
                    fwglobals.log.debug("FWROUTER_API:_execute: filter out command by filter=%s (req=%s, cmd=%s, cmd['filter']=%s, params=%s)" %
                                        (filter, req, cmd['name'], str(cmd.get('filter')), str(cmd.get('params'))))
                    continue

            try:
                # Firstly perform substitutions if needed.
                # The params might include 'substs' key with list of substitutions.
                self._substitute(cmd_cache, cmd.get('params'))

                if 'params' in cmd and type(cmd['params'])==dict:
                    params = fwutils.yaml_dump(cmd['params'])
                elif 'params' in cmd:
                    params = format(cmd['params'])
                else:
                    params = ''
                fwglobals.log.debug("FWROUTER_API:_execute: %s(%s)" % (cmd['name'], params))

                # Now execute command
                result = None if not 'cache_ret_val' in cmd else \
                    { 'result_attr' : cmd['cache_ret_val'][0] , 'cache' : cmd_cache , 'key' :  cmd['cache_ret_val'][1] }
                reply = fwglobals.g.handle_request({ 'message': cmd['name'], 'params':  cmd.get('params')}, result)
                if reply['ok'] == 0:        # On failure go back revert already executed commands
                    fwglobals.log.debug("FWROUTER_API: %s failed ('ok' is 0)" % cmd['name'])
                    raise Exception("API failed: %s" % reply['message'])

            except Exception as e:
                err_str = "_execute: %s(%s) failed: %s, %s" % (cmd['name'], format(cmd.get('params')), str(e), str(traceback.format_exc()))
                fwglobals.log.error(err_str)
                fwglobals.log.debug("FWROUTER_API: === failed execution of %s ===" % (req))
                # On failure go back to the begining of list and revert executed commands.
                self._revert(cmd_list, idx)
                fwglobals.log.debug("FWROUTER_API: === finished revert of %s ===" % (req))
                raise Exception('failed to ' + cmd['descr'])

            # At this point the execution succeeded.
            # Now substitute the revert command, as it will be needed for complement request, e.g. for remove-tunnel.
            if 'revert' in t and 'params' in t['revert']:
                try:
                    self._substitute(cmd_cache, t['revert'].get('params'))
                except Exception as e:
                    fwglobals.log.excep("_execute: failed to substitute revert command: %s\n%s, %s" % \
                                (str(t), str(e), str(traceback.format_exc())))
                    fwglobals.log.debug("FWROUTER_API: === failed execution of %s ===" % (req))
                    self._revert(cmd_list, idx)
                    raise e

        fwglobals.log.debug("FWROUTER_API: === end execution of %s ===" % (req))

    def _revert(self, cmd_list, idx_failed_cmd=-1):
        """Revert list commands that are previous to the failed command with
        index 'idx_failed_cmd'.
        :param cmd_list:        Commands list.
        :param idx_failed_cmd:  The index of command, execution of which
                                failed, so all commands in list before it
                                should be reverted.
        :returns: None.
        """
<<<<<<< HEAD
        if idx_failed_cmd != 0:
            last_element = idx_failed_cmd if idx_failed_cmd > 0 else len(cmd_list)
            for t in reversed(cmd_list[0:last_element]):
                if 'revert' in t:
                    rev_cmd = t['revert']
                    try:
                        reply = fwglobals.g.handle_request(
                            { 'message': rev_cmd['name'], 'params': rev_cmd.get('params')})
                        if reply['ok'] == 0:
                            err_str = "handle_request(%s) failed" % rev_cmd['name']
                            fwglobals.log.error(err_str)
                            raise Exception(err_str)
                    except Exception as e:
                        err_str = "_revert: exception while '%s': %s(%s): %s" % \
                                    (t['cmd']['descr'], rev_cmd['name'], format(rev_cmd['params']), str(e))
                        fwglobals.log.excep(err_str)
                        self._set_router_failure("_revert: failed to revert '%s'" % t['cmd']['descr'])
=======
        idx_failed_cmd = idx_failed_cmd if idx_failed_cmd >= 0 else len(cmd_list)

        for t in reversed(cmd_list[0:idx_failed_cmd]):
            if 'revert' in t:
                rev_cmd = t['revert']
                try:
                    reply = fwglobals.g.handle_request(rev_cmd['name'], rev_cmd.get('params'))
                    if reply['ok'] == 0:
                        err_str = "handle_request(%s) failed" % rev_cmd['name']
                        fwglobals.log.error(err_str)
                        raise Exception(err_str)
                except Exception as e:
                    err_str = "_revert: exception while '%s': %s(%s): %s" % \
                                (t['cmd']['descr'], rev_cmd['name'], format(rev_cmd['params']), str(e))
                    fwglobals.log.excep(err_str)
                    self._set_router_failure("_revert: failed to revert '%s'" % t['cmd']['descr'])
>>>>>>> 7c180b55

    def _preprocess_request(self, request):
        """Some requests require preprocessing. For example before handling
        'add-application' the currently configured applications should be removed.
        The simplest way to do that is just to simulate 'remove-application'
        receiving: before the 'add-application' is processed we have
        to process the simulated 'remove-application' request.
        To do that we just create the new aggregated request and put the simulated
        'remove-application' request and the original 'add-application' request
        into it.
            Note the main benefit of this approach is automatic revert of
        the simulated requests if the original request fails.

        :param request: The original request received from flexiManage

        :returns: request - The new aggregated request and it's parameters.
                        Note the parameters are list of requests that might be
                        a mix of simulated requests and original requests.
                        This mix should include one original request and one or
                        more simulated requests.
        """
        req    = request['message']
        params = request.get('params')

        multilink_policy_params = fwglobals.g.router_cfg.get_multilink_policy()

        # 'add-application' preprocessing:
        # 1. The currently configured applications should be removed firstly.
        #    We do that by adding simulated 'remove-application' request in
        #    front of the original 'add-application' request.
        # 2. The multilink policy should be re-installed: if exists, the policy
        #    should be removed before application removal/adding and should be
        #    added again after it.
        #
        application_params = fwglobals.g.router_cfg.get_applications()
        if application_params:
            if req == 'add-application':
                updated_requests = [
                    { 'message': 'remove-application', 'params' : application_params },
                    { 'message': 'add-application',    'params' : params }
                ]
                params = { 'requests' : updated_requests }

                if multilink_policy_params:
                    params['requests'][0:0]   = [ { 'message': 'remove-multilink-policy', 'params' : multilink_policy_params }]
                    params['requests'][-1:-1] = [ { 'message': 'add-multilink-policy',    'params' : multilink_policy_params }]

                request = {'message': 'aggregated-router-api', 'params': params}
                fwglobals.log.debug("_preprocess_request: request was replaced with %s" % json.dumps(request))
                return request

        # 'add-multilink-policy' preprocessing:
        # 1. The currently configured policy should be removed firstly.
        #    We do that by adding simulated 'remove-multilink-policy' request in
        #    front of the original 'add-multilink-policy' request.
        #
        if multilink_policy_params:
            if req == 'add-multilink-policy':
                updated_requests = [
                    { 'message': 'remove-multilink-policy', 'params' : multilink_policy_params },
                    { 'message': 'add-multilink-policy',    'params' : params }
                ]
                request = {'message': 'aggregated-router-api', 'params': { 'requests' : updated_requests }}
                fwglobals.log.debug("_preprocess_request: request was replaced with %s" % json.dumps(request))
                return request

        # 'add/remove-tunnel' and 'add/remove-application' preprocessing:
        # 1. The multilink policy should be re-installed: if exists, the policy
        #    should be removed before tunnel/application removal/adding and should be
        #    added again after it.
        #
        if multilink_policy_params:
            if re.match('(add|remove)-(application|tunnel)', req):
                params  = { 'requests' : [
                    { 'message': 'remove-multilink-policy', 'params' : multilink_policy_params },
                    { 'message': req, 'params' : params },
                    { 'message': 'add-multilink-policy',    'params' : multilink_policy_params }
                ] }
                request = {'message': 'aggregated-router-api', 'params': params}
                fwglobals.log.debug("_preprocess_request: request was replaced with %s" % json.dumps(request))
                return request

        # No preprocessing is needed for rest of simple requests, return.
        if req != 'aggregated-router-api':
            return request

        # Now perform same preprocessing for aggregated requests, either
        # original or created above.
        # We do few passes on requests to find insertion points if needed.
        # It is based on the first appearance of the preprocessor requests.
        #
        updated = False

        indexes = {
            'remove-application'      : -1,
            'add-application'         : -1,
            'remove-tunnel'           : -1,
            'add-tunnel'              : -1,
            'remove-multilink-policy' : -1,
            'add-multilink-policy'    : -1
        }

        requests = params['requests']
        for (idx , _request) in enumerate(requests):
            for req_name in indexes:
                if req_name == _request['message']:
                    if indexes[req_name] == -1:
                        indexes[req_name] = idx

        def _insert_request(requests, idx, req_name, params, updated):
            requests.insert(idx, { 'message': req_name, 'params': params })
            # Update indexes
            indexes[req_name] = idx
            for name in indexes:
                if name != req_name and indexes[name] >= idx:
                    indexes[name] += 1
            updated = True

        # Now preprocess 'add-application': insert 'remove-application' if:
        # - there are applications to be removed
        # - the 'add-application' was found in requests
        #
        if application_params and indexes['add-application'] > -1:
            if indexes['remove-application'] == -1:
                # If list has no 'remove-application' at all just add it before 'add-applications'.
                idx = indexes['add-application']
                _insert_request(requests, idx, 'remove-application', application_params, updated)
            elif indexes['remove-application'] > indexes['add-application']:
                # If list has 'remove-application' after the 'add-applications',
                # it is not supported yet ;) Implement on demand
                raise Exception("_preprocess_request: 'remove-application' was found after 'add-application': NOT SUPPORTED")

        # Now preprocess 'add-multilink-policy': insert 'remove-multilink-policy' if:
        # - there are policies to be removed
        # - the 'add-multilink-policy' was found in requests
        #
        if multilink_policy_params and indexes['add-multilink-policy'] > -1:
            if indexes['remove-multilink-policy'] == -1:
                # If list has no 'remove-multilink-policy' at all just add it before 'add-multilink-policy'.
                idx = indexes['add-multilink-policy']
                _insert_request(requests, idx, 'remove-multilink-policy', multilink_policy_params, updated)
            elif indexes['remove-multilink-policy'] > indexes['add-multilink-policy']:
                # If list has 'remove-multilink-policy' after the 'add-multilink-policy',
                # it is not supported yet ;) Implement on demand
                raise Exception("_preprocess_request: 'remove-multilink-policy' was found after 'add-multilink-policy': NOT SUPPORTED")

        # Now preprocess 'add/remove-application' and 'add/remove-tunnel':
        # reinstall multilink policy if exists:
        # - remove policy before the first appearance of one of preprocessing requests
        # - add policy at the end of request list (this is to save find the exact location)
        #
        if multilink_policy_params:
            # Firstly find the right place to insert the 'remove-multilink-policy'.
            # It should be the first appearance of one of the preprocessing requests.
            #
            idx = 10000
            idx_last = -1
            for req_name in indexes:
                if indexes[req_name] > -1:
                    if indexes[req_name] < idx:
                        idx = indexes[req_name]
                    idx_last = indexes[req_name]
            if idx == 10000:
                # No requests to preprocess were found, return
                return request

            # Now add policy reinstallation if needed.
            # Before that filter out all not supported cases.
            #
            if indexes['remove-multilink-policy'] > idx:
                fwglobals.log.error("_preprocess_request: current requests: %s" % json.dumps(requests))
                raise Exception(\
                    "_preprocess_request: 'remove-multilink-policy' was found in not supported place: %d, should be before %d" % \
                    (indexes['remove-multilink-policy'], idx))
            if indexes['add-multilink-policy'] < idx_last:  # We exploit the fact that only one 'add-multilink-policy' is possible
                fwglobals.log.error("_preprocess_request: current requests: %s" % json.dumps(requests))
                raise Exception(\
                    "_preprocess_request: 'add-multilink-policy' was found in not supported place: %d, should be not before %d" % \
                    (indexes['add-multilink-policy'], idx_last))
            if indexes['remove-multilink-policy'] == -1:
                _insert_request(requests, idx, 'remove-multilink-policy', multilink_policy_params, updated)
            if indexes['add-multilink-policy'] == -1:
                _insert_request(requests, idx_last+1, 'add-multilink-policy', multilink_policy_params, updated)

        if updated:
            fwglobals.log.debug("_preprocess_request: request was replaced with %s" % json.dumps(request))
        return request

    def _start_threads(self):
        """Start all threads.
        """
        if self.thread_watchdog is None:
            self.thread_watchdog = threading.Thread(target=self.watchdog, name='Watchdog Thread')
            self.thread_watchdog.start()
        if self.thread_tunnel_stats is None:
            self.thread_tunnel_stats = threading.Thread(target=self.tunnel_stats_thread, name='Tunnel Stats Thread')
            self.thread_tunnel_stats.start()
        if self.thread_dhcpc is None:
            self.thread_dhcpc = threading.Thread(target=self.dhcpc_thread, name='DHCP Client Thread')
            self.thread_dhcpc.start()

    def _stop_threads(self):
        """Stop all threads.
        """
        if self.thread_watchdog:
            self.thread_watchdog.join()
            self.thread_watchdog = None

        if self.thread_tunnel_stats:
            self.thread_tunnel_stats.join()
            self.thread_tunnel_stats = None

        if self.thread_dhcpc:
            self.thread_dhcpc.join()
            self.thread_dhcpc = None

    def _on_start_router(self):
        """Handles post start VPP activities.
        :returns: None.
        """

        # Reset failure state before start- hopefully we will succeed.
        # On no luck the start will set failure again
        #
        self._unset_router_failure()

        self.router_started = True
        self._start_threads()
        fwglobals.log.info("router was started: vpp_pid=%s" % str(fwutils.vpp_pid()))

    def _on_stop_router(self):
        """Handles pre-VPP stop activities.
        :returns: None.
        """
        self.router_started = False 
        self._stop_threads()
        fwutils.reset_dhcpd()
<<<<<<< HEAD
        fwglobals.log.info("router is being stopped: vpp_pid=%s" % str(fwutils.vpp_pid()))
=======

        # Now translate and execute stop-router.
        # On any problem we have to force router stop,
        # so we handle exceptions here
        try:
            (cmd_list , req_key , complement) = self._translate(req, params)
            self._execute(req, req_key, cmd_list)
            self._update_db_requests(complement, req_key, req, params, cmd_list)
            fwglobals.log.info("vRouter was stopped")
        except Exception as e:
            err_str = "_stop_router: failed to stop gracefully: %s, %s" % (str(e), traceback.format_exc())
            fwglobals.log.excep(err_str)
            fwutils.stop_router()
            self._set_router_failure("failed to stop router gracefully")
            raise e

    def _create_remove_tunnels_request(self, params):
        """Creates a list of remove-tunnel requests for all tunnels
           that are connected to interfaces that are either modified
           or unassigned.

        :param params:          modify-device request parameters.

        :returns: Array of remove-tunnel requests.
        """

        # Get the pci address of all changed interfaces
        interfaces = [] if 'modify_router' not in params else params['modify_router'].get('unassign', [])
        interfaces += [] if 'modify_interfaces' not in params else params['modify_interfaces'].get('interfaces', [])
        pci_set = set(map(lambda interface: interface['pci'], interfaces))
        ip_set = set()

        # Create a set of the IP addresses that correspond to each PCI.
        for pci in pci_set:
            try:
                key = fwtranslate_add_interface.get_request_key({'pci': pci})
                (req, entry) = self.db_requests.fetch_request(key)
                if entry != None:
                    ip_set.add(entry['addr'].split('/')[0])

            except Exception as e:
                fwglobals.log.excep("failed to create remove-tunnel requests list %s" % str(e))
                raise e

        # Go over all tunnels in the database and add every tunnel
        # which src field exists in the IP addresses set
        tunnels_requests = []
        for key in self.db_requests.db:
            try:
                if re.match('add-tunnel', key):
                    (req, entry) = self.db_requests.fetch_request(key)
                    if entry['src'] in ip_set:
                        tunnels_requests.append({'remove-tunnel': {'tunnel-id': entry['tunnel-id']}})
            except Exception as e:
                fwglobals.log.excep("failed to create remove-tunnel requests list %s" % str(e))
                raise e

        return tunnels_requests

    def _handle_modify_device_request(self, params):
        """Handle modify_routes, modify_interfaces or modify_router request.

        :param params:          Request parameters.

        :returns: Status code.
        """
        requests = []
        interfaces = []
        should_restart_router = False

        if 'modify_routes' in params:
            requests += self._create_modify_routes_request(params['modify_routes'])
        if 'modify_interfaces' in params:
            interfaces = params['modify_interfaces']['interfaces']
            requests += self._create_modify_interfaces_request(params['modify_interfaces'])
        if 'modify_router' in params:
            # Changing the 'assigned' field of an interface requires router
            # restart. Only restart if the router is currently running.
            should_restart_router = self.router_started
            requests += self._create_modify_router_request(params['modify_router'])
        if 'modify_dhcp_config' in params:
            requests += self._create_modify_dhcp_config_request(params['modify_dhcp_config'])
        if 'modify_app' in params:
            requests += self._create_modify_app_request(params['modify_app'])
        if 'modify_policy' in params:
            requests += self._create_modify_policy_request(params['modify_policy'])

        try:
            if should_restart_router == True:
                self._stop_router("stop-router", {})

            self._call_aggregated(requests)
            # Try to ping gateway to renew the neighbor in Linux
            # Delay 5 seconds to make sure Linux interfaces initialized
            time.sleep(5)
            for interface in interfaces:
                if 'type' in interface and interface['type'].lower() == 'wan' and interface.get('gateway') != None:
                    try:
                        cmd = 'ping -c 3 %s' % interface['gateway']
                        output = subprocess.check_output(cmd, shell=True)
                        fwglobals.log.debug("_handle_modify_device_request: ping result: %s" % output)
                    except Exception as e:
                        fwglobals.log.debug("_handle_modify_device_request: ping %s failed: %s " % (interface['gateway'], str(e)))

            if should_restart_router == True:
                self._start_router("start-router", {})
        except Exception as e:
                fwglobals.log.excep("_modify_device: %s" % str(e))
                raise e

        return {'ok':1}

    def _create_modify_interfaces_request(self, params):
        """'modify-interface' pre-processing:
        This command is a wrapper around the 'add-interface' and 'remove-interface' commands.
        To modify the interface we simply remove the interface and add the it with the new configuration.

        :param params:          Request parameters.

        :returns: Array of requests.
        """
        modify_interface_requests = []

        if params:
            for interface in params['interfaces']:
                # Remove interface only if it exists in the database
                if self._get_request_params_from_db('remove-interface', interface):
                    modify_interface_requests.append({'remove-interface': interface})
                modify_interface_requests.append({'add-interface': interface})

        return modify_interface_requests

    def _create_modify_routes_request(self, params):
        """'modify-route' pre-processing:
        This command is a wrapper around the 'add-route' and 'remove-route' commands.
        To modify the route we simply remove the old route and add the new one.

        :param params:          Request parameters.

        :returns: Array of requests.
        """
        modify_route_requests = []
        if params:
            for route in params['routes']:
                remove_route_params = {}
                add_route_params = {}
                
                # Modified routes will have both the 'old_route' and 'new_route'
                # fields, whereas added/removed routes will only have the 'new_route'
                # or 'old_route' fields.
                if route['old_route'] != '':
                    remove_route_params = {k:v for k,v in route.items() if k not in ['new_route']}
                    remove_route_params['via'] = remove_route_params.pop('old_route')
                    # Remove route only if it exists in the database
                    if self._get_request_params_from_db('remove-route', remove_route_params):
                        modify_route_requests.append({'remove-route': remove_route_params})

                if route['new_route'] != '':
                    add_route_params = {k:v for k,v in route.items() if k not in ['old_route']}
                    add_route_params['via'] = add_route_params.pop('new_route')
                    modify_route_requests.append({'add-route': add_route_params})
                
        return modify_route_requests

    def _create_modify_router_request(self, params):
        """This command handles the transition of an interface from
        assigned to unassigned and vice versa. If an interface becomes
        assigned, it should be added to the router configuration.
        If an interface becomes unassigned, it should be removed.
        The router has to ber restarted after this operation.

        :param params:          Request parameters.

        :returns: Array of requests.
        """
        modify_router_requests = []
        if params:
            if 'unassign' in params:
                for ifc in params['unassign']:
                    # Remove interface only if it exists in the database
                    if self._get_request_params_from_db('remove-interface', ifc):
                        modify_router_requests.append({'remove-interface': ifc})
            if 'assign' in params:
                for ifc in params['assign']:
                    modify_router_requests.append({'add-interface': ifc})

        return modify_router_requests

    def _create_modify_dhcp_config_request(self, params):
        """'modify_dhcp_config' pre-processing:
        This command is a wrapper around the 'add-dhcp-config' and 'remove-dhcp-config' commands.

        :param params:          Request parameters.

        :returns: Array of requests.
        """
        modify_requests = []

        if params:
            for config in params['dhcp_configs']:
                # Remove dhcp config only if it exists in the database
                if self._get_request_params_from_db('remove-dhcp-config', config):
                    modify_requests.append({'remove-dhcp-config': config})
                modify_requests.append({'add-dhcp-config': config})

        return modify_requests

    def _create_modify_policy_request(self, params):
        """'modify_policy' pre-processing:
        This command is a wrapper around the 'add-multilink-policy' and 'remove-multilink-policy' commands.

        :param params:          Request parameters.

        :returns: Array of requests.
            """

        modify_requests = []

        if params:
            for policy in params['policies']:
                # Remove policy only if it exists in the database
                if self._get_request_params_from_db('remove-multilink-policy', policy):
                    modify_requests.append({'remove-multilink-policy': policy})
                modify_requests.append({'add-multilink-policy': policy})

        return modify_requests

    def _create_modify_app_request(self, params):
        """'modify_app' pre-processing:
        This command is a wrapper around the 'add-application' and 'remove-application' commands.

        :param params:          Request parameters.

        :returns: Array of requests.
        """
        modify_requests = []

        if params:
            for app in params['apps']:
                # Remove app only if it exists in the database
                if self._get_request_params_from_db('remove-application', app):
                    modify_requests.append({'remove-application': app})
                modify_requests.append({'add-application': app})

        return modify_requests
>>>>>>> 7c180b55

    def _set_router_failure(self, err_str):
        """Set router failure state.

        :param err_str:          Error string.

        :returns: None.
        """
        fwglobals.log.debug("_set_router_failure(current=%s): '%s'" % \
            (str(self.router_failure), err_str))
        if not self.router_failure:
            self.router_failure = True
            if not os.path.exists(fwglobals.g.ROUTER_STATE_FILE):
                with open(fwglobals.g.ROUTER_STATE_FILE, 'w') as f:
                    if fwutils.valid_message_string(err_str):
                        f.write(err_str + '\n')
                    else:
                        fwglobals.log.excep("Not valid router failure reason string: '%s'" % err_str)
            fwutils.stop_router()

    def _unset_router_failure(self):
        """Unset router failure state.

        :returns: None.
        """
        if self.router_failure:
            self.router_failure = False
            if os.path.exists(fwglobals.g.ROUTER_STATE_FILE):
                os.remove(fwglobals.g.ROUTER_STATE_FILE)

    def _test_router_failure(self):
        """Get router failure state.

        :returns: 'True' if router is in failed state and 'False' otherwise.
        """
        return self.router_failure

    def _restore_router_failure(self):
        """Restore router failure state.

        :returns: None.
        """
        self.router_failure = True if os.path.exists(fwglobals.g.ROUTER_STATE_FILE) else False
        if self.router_failure:
            fwglobals.log.excep("router is in failed state, use 'fwagent reset [--soft]' to recover if needed")

    def _on_apply_router_config(self):
        """Apply router configuration on successful VPP start.
        """
        types = [
            'add-interface',
            'add-tunnel',
            'add-application',
            'add-multilink-policy',
            'add-route',            # Routes should come after tunnels, as they might use them!
            'add-dhcp-config'
        ]
        messages = fwglobals.g.router_cfg.dump(types=types)
        for msg in messages:
            reply = fwglobals.g.handle_request(msg)
            if reply.get('ok', 1) == 0:  # Break and return error on failure of any request
                return reply


    # 'substitute' takes parameters in form of list or dictionary and
    # performs substitutions found in params.
    # Substitutions are kept in special element which is part of parameter list/dictionary.
    # When this function finishes to perform substitutions, it removes this element from params.
    # The substitution element is a dictionary with one key only - 'substs' and list
    # of substitutions as the value of this key: 
    #   { 'substs': [ {<subst1>} , {<subst2>} ... {<substN>} ] }
    # There are few types of substitutions:
    #   - substitution by function (see 'val_by_func' below)
    #   - substitution by value fetched from cache (see 'val_by_key' below)
    # As well 'substitute' function can
    #   - add new parameter to the original 'params' list/dictionary (see 'add_param' below)
    #   - go over all parameters found in 'params' and replace old value with new (see 'replace' below)
    # If function is used, the function argument can be
    #   - explicit value (see 'arg' below)
    #   - value fetched from cache (see 'arg_by_key' and 'val_by_key' below)
    #
    # That results in following format of single substitution element: 
    #   {
    #       'add_param'    : <name of keyword parameter to be added. Used for dict parameters only>
    #       'val_by_func'  : <function that maps argument into value of new 'add_param' parameter. It should sit in fwutils module>
    #       'arg'          : <input argument for 'val_by_func' function> 
    #   }
    #   {
    #       'add_param'    : <name of keyword parameter to be added. Used for dict parameters only>
    #       'val_by_func'  : <function that maps argument into value of new 'add_param' parameter. It should sit in fwutils module>
    #       'arg_by_key'   : <key to get the input argument for 'val_by_func' function from cache> 
    #   }
    #   {
    #       'add_param'    : <name of keyword parameter to be added. Used for dict parameters only>
    #       'val_by_key'   : <key to get the value of new parameter> 
    #   }
    #   {
    #       'replace'      : <substring to be replaced>
    #       'val_by_func'  : <function that maps argument into value of new 'add_param' parameter. It should sit in fwutils module>
    #       'arg'          : <input argument for 'val_by_func' function> 
    #   }
    #   {
    #       'replace'      : <substring to be replaced>
    #       'val_by_func'  : <function that maps argument into value of new 'add_param' parameter. It should sit in fwutils module>
    #       'arg_by_key'   : <key to get the input argument for 'val_by_func' function from cache> 
    #   }
    #   {
    #       'replace'      : <substring to be replaced>
    #       'val_by_key'   : <key to get the value of new parameter> 
    #   }
    #
    # Once function finishes to handle all substitutions found in the 'substs' element,
    # it removes 'substs' element from the 'params' list/dictionary.
    #
    def _substitute(self, cache, params):
        """It takes parameters in form of list or dictionary and
        performs substitutions found in params.
        Once function finishes to handle all substitutions found in the 'substs' element,
        it removes 'substs' element from the 'params' list/dictionary.

        :param cache:          Cache.
        :param params:         Parameters.

        :returns: None.
        """
        if params is None:
            return

        # Fetch list of substitutions
        substs = None
        if type(params)==dict and 'substs' in params:
            substs = params['substs']
        elif type(params)==list:
            for p in params:
                if type(p)==dict and 'substs' in p:
                    substs = p['substs']
                    substs_element = p
                    break
        if substs is None:
            return

        # Go over list of substitutions and perform each of them
        for s in substs:

            # Find the new value to be added to params
            if 'val_by_func' in s:
                func_name = s['val_by_func']
                func = getattr(fwutils, func_name)
                old  = s['arg'] if 'arg' in s else cache[s['arg_by_key']]
                new  = func(old)
                if new is None:
                    raise Exception("fwutils.py:substitute: %s failed to map %s in '%s'" % (func, old, format(params)))
            elif 'val_by_key' in s:
                new = cache[s['val_by_key']]
            else:
                raise Exception("fwutils.py:substitute: not supported type of substitution source in '%s'" % format(params))

            # Add new param/replace old value with new one
            if 'add_param' in s:
                if type(params) is dict:
                    if 'args' in params:        # Take care of cmd['cmd']['name'] = "python" commands
                        params['args'][s['add_param']] = new
                    else:                       # Take care of rest commands
                        params[s['add_param']] = new
                else:  # list
                    params.insert({s['add_param'], new})
            elif 'replace' in s:
                old = s['replace']
                if type(params) is dict:
                    raise Exception("fwutils.py:substitute: 'replace' is not supported for dictionary in '%s'" % format(params))
                else:  # list
                    for (idx, p) in enumerate(params):
                        if fwutils.is_str(p):
                            params.insert(idx, p.replace(old, new))
                            params.remove(p)
            else:
                raise Exception("fwutils.py.substitute: not supported type of substitution in '%s'" % format(params))

        # Once all substitutions are made, remove substitution list from params
        if type(params) is dict:
            del params['substs']
        else:  # list
            params.remove(substs_element)
<|MERGE_RESOLUTION|>--- conflicted
+++ resolved
@@ -92,14 +92,13 @@
         self.router_failure  = False
         self.thread_watchdog = None
         self.thread_tunnel_stats = None
-        self.thread_dhcpc = None
+        self.thread_dhcpc    = None
 
     def finalize(self):
         """Destructor method
         """
+        self._stop_threads()  # IMPORTANT! Do that before rest of finalizations!
         self.vpp_api.finalize()
-        self.router_started = False
-        self._stop_threads()
 
     def watchdog(self):
         """Watchdog thread.
@@ -495,32 +494,14 @@
                                 should be reverted.
         :returns: None.
         """
-<<<<<<< HEAD
-        if idx_failed_cmd != 0:
-            last_element = idx_failed_cmd if idx_failed_cmd > 0 else len(cmd_list)
-            for t in reversed(cmd_list[0:last_element]):
-                if 'revert' in t:
-                    rev_cmd = t['revert']
-                    try:
-                        reply = fwglobals.g.handle_request(
-                            { 'message': rev_cmd['name'], 'params': rev_cmd.get('params')})
-                        if reply['ok'] == 0:
-                            err_str = "handle_request(%s) failed" % rev_cmd['name']
-                            fwglobals.log.error(err_str)
-                            raise Exception(err_str)
-                    except Exception as e:
-                        err_str = "_revert: exception while '%s': %s(%s): %s" % \
-                                    (t['cmd']['descr'], rev_cmd['name'], format(rev_cmd['params']), str(e))
-                        fwglobals.log.excep(err_str)
-                        self._set_router_failure("_revert: failed to revert '%s'" % t['cmd']['descr'])
-=======
         idx_failed_cmd = idx_failed_cmd if idx_failed_cmd >= 0 else len(cmd_list)
 
         for t in reversed(cmd_list[0:idx_failed_cmd]):
             if 'revert' in t:
                 rev_cmd = t['revert']
                 try:
-                    reply = fwglobals.g.handle_request(rev_cmd['name'], rev_cmd.get('params'))
+                    reply = fwglobals.g.handle_request(
+                        { 'message': rev_cmd['name'], 'params': rev_cmd.get('params')})
                     if reply['ok'] == 0:
                         err_str = "handle_request(%s) failed" % rev_cmd['name']
                         fwglobals.log.error(err_str)
@@ -530,7 +511,6 @@
                                 (t['cmd']['descr'], rev_cmd['name'], format(rev_cmd['params']), str(e))
                     fwglobals.log.excep(err_str)
                     self._set_router_failure("_revert: failed to revert '%s'" % t['cmd']['descr'])
->>>>>>> 7c180b55
 
     def _preprocess_request(self, request):
         """Some requests require preprocessing. For example before handling
@@ -735,6 +715,8 @@
     def _stop_threads(self):
         """Stop all threads.
         """
+        self.router_started = False
+
         if self.thread_watchdog:
             self.thread_watchdog.join()
             self.thread_watchdog = None
@@ -765,258 +747,9 @@
         """Handles pre-VPP stop activities.
         :returns: None.
         """
-        self.router_started = False 
         self._stop_threads()
         fwutils.reset_dhcpd()
-<<<<<<< HEAD
         fwglobals.log.info("router is being stopped: vpp_pid=%s" % str(fwutils.vpp_pid()))
-=======
-
-        # Now translate and execute stop-router.
-        # On any problem we have to force router stop,
-        # so we handle exceptions here
-        try:
-            (cmd_list , req_key , complement) = self._translate(req, params)
-            self._execute(req, req_key, cmd_list)
-            self._update_db_requests(complement, req_key, req, params, cmd_list)
-            fwglobals.log.info("vRouter was stopped")
-        except Exception as e:
-            err_str = "_stop_router: failed to stop gracefully: %s, %s" % (str(e), traceback.format_exc())
-            fwglobals.log.excep(err_str)
-            fwutils.stop_router()
-            self._set_router_failure("failed to stop router gracefully")
-            raise e
-
-    def _create_remove_tunnels_request(self, params):
-        """Creates a list of remove-tunnel requests for all tunnels
-           that are connected to interfaces that are either modified
-           or unassigned.
-
-        :param params:          modify-device request parameters.
-
-        :returns: Array of remove-tunnel requests.
-        """
-
-        # Get the pci address of all changed interfaces
-        interfaces = [] if 'modify_router' not in params else params['modify_router'].get('unassign', [])
-        interfaces += [] if 'modify_interfaces' not in params else params['modify_interfaces'].get('interfaces', [])
-        pci_set = set(map(lambda interface: interface['pci'], interfaces))
-        ip_set = set()
-
-        # Create a set of the IP addresses that correspond to each PCI.
-        for pci in pci_set:
-            try:
-                key = fwtranslate_add_interface.get_request_key({'pci': pci})
-                (req, entry) = self.db_requests.fetch_request(key)
-                if entry != None:
-                    ip_set.add(entry['addr'].split('/')[0])
-
-            except Exception as e:
-                fwglobals.log.excep("failed to create remove-tunnel requests list %s" % str(e))
-                raise e
-
-        # Go over all tunnels in the database and add every tunnel
-        # which src field exists in the IP addresses set
-        tunnels_requests = []
-        for key in self.db_requests.db:
-            try:
-                if re.match('add-tunnel', key):
-                    (req, entry) = self.db_requests.fetch_request(key)
-                    if entry['src'] in ip_set:
-                        tunnels_requests.append({'remove-tunnel': {'tunnel-id': entry['tunnel-id']}})
-            except Exception as e:
-                fwglobals.log.excep("failed to create remove-tunnel requests list %s" % str(e))
-                raise e
-
-        return tunnels_requests
-
-    def _handle_modify_device_request(self, params):
-        """Handle modify_routes, modify_interfaces or modify_router request.
-
-        :param params:          Request parameters.
-
-        :returns: Status code.
-        """
-        requests = []
-        interfaces = []
-        should_restart_router = False
-
-        if 'modify_routes' in params:
-            requests += self._create_modify_routes_request(params['modify_routes'])
-        if 'modify_interfaces' in params:
-            interfaces = params['modify_interfaces']['interfaces']
-            requests += self._create_modify_interfaces_request(params['modify_interfaces'])
-        if 'modify_router' in params:
-            # Changing the 'assigned' field of an interface requires router
-            # restart. Only restart if the router is currently running.
-            should_restart_router = self.router_started
-            requests += self._create_modify_router_request(params['modify_router'])
-        if 'modify_dhcp_config' in params:
-            requests += self._create_modify_dhcp_config_request(params['modify_dhcp_config'])
-        if 'modify_app' in params:
-            requests += self._create_modify_app_request(params['modify_app'])
-        if 'modify_policy' in params:
-            requests += self._create_modify_policy_request(params['modify_policy'])
-
-        try:
-            if should_restart_router == True:
-                self._stop_router("stop-router", {})
-
-            self._call_aggregated(requests)
-            # Try to ping gateway to renew the neighbor in Linux
-            # Delay 5 seconds to make sure Linux interfaces initialized
-            time.sleep(5)
-            for interface in interfaces:
-                if 'type' in interface and interface['type'].lower() == 'wan' and interface.get('gateway') != None:
-                    try:
-                        cmd = 'ping -c 3 %s' % interface['gateway']
-                        output = subprocess.check_output(cmd, shell=True)
-                        fwglobals.log.debug("_handle_modify_device_request: ping result: %s" % output)
-                    except Exception as e:
-                        fwglobals.log.debug("_handle_modify_device_request: ping %s failed: %s " % (interface['gateway'], str(e)))
-
-            if should_restart_router == True:
-                self._start_router("start-router", {})
-        except Exception as e:
-                fwglobals.log.excep("_modify_device: %s" % str(e))
-                raise e
-
-        return {'ok':1}
-
-    def _create_modify_interfaces_request(self, params):
-        """'modify-interface' pre-processing:
-        This command is a wrapper around the 'add-interface' and 'remove-interface' commands.
-        To modify the interface we simply remove the interface and add the it with the new configuration.
-
-        :param params:          Request parameters.
-
-        :returns: Array of requests.
-        """
-        modify_interface_requests = []
-
-        if params:
-            for interface in params['interfaces']:
-                # Remove interface only if it exists in the database
-                if self._get_request_params_from_db('remove-interface', interface):
-                    modify_interface_requests.append({'remove-interface': interface})
-                modify_interface_requests.append({'add-interface': interface})
-
-        return modify_interface_requests
-
-    def _create_modify_routes_request(self, params):
-        """'modify-route' pre-processing:
-        This command is a wrapper around the 'add-route' and 'remove-route' commands.
-        To modify the route we simply remove the old route and add the new one.
-
-        :param params:          Request parameters.
-
-        :returns: Array of requests.
-        """
-        modify_route_requests = []
-        if params:
-            for route in params['routes']:
-                remove_route_params = {}
-                add_route_params = {}
-                
-                # Modified routes will have both the 'old_route' and 'new_route'
-                # fields, whereas added/removed routes will only have the 'new_route'
-                # or 'old_route' fields.
-                if route['old_route'] != '':
-                    remove_route_params = {k:v for k,v in route.items() if k not in ['new_route']}
-                    remove_route_params['via'] = remove_route_params.pop('old_route')
-                    # Remove route only if it exists in the database
-                    if self._get_request_params_from_db('remove-route', remove_route_params):
-                        modify_route_requests.append({'remove-route': remove_route_params})
-
-                if route['new_route'] != '':
-                    add_route_params = {k:v for k,v in route.items() if k not in ['old_route']}
-                    add_route_params['via'] = add_route_params.pop('new_route')
-                    modify_route_requests.append({'add-route': add_route_params})
-                
-        return modify_route_requests
-
-    def _create_modify_router_request(self, params):
-        """This command handles the transition of an interface from
-        assigned to unassigned and vice versa. If an interface becomes
-        assigned, it should be added to the router configuration.
-        If an interface becomes unassigned, it should be removed.
-        The router has to ber restarted after this operation.
-
-        :param params:          Request parameters.
-
-        :returns: Array of requests.
-        """
-        modify_router_requests = []
-        if params:
-            if 'unassign' in params:
-                for ifc in params['unassign']:
-                    # Remove interface only if it exists in the database
-                    if self._get_request_params_from_db('remove-interface', ifc):
-                        modify_router_requests.append({'remove-interface': ifc})
-            if 'assign' in params:
-                for ifc in params['assign']:
-                    modify_router_requests.append({'add-interface': ifc})
-
-        return modify_router_requests
-
-    def _create_modify_dhcp_config_request(self, params):
-        """'modify_dhcp_config' pre-processing:
-        This command is a wrapper around the 'add-dhcp-config' and 'remove-dhcp-config' commands.
-
-        :param params:          Request parameters.
-
-        :returns: Array of requests.
-        """
-        modify_requests = []
-
-        if params:
-            for config in params['dhcp_configs']:
-                # Remove dhcp config only if it exists in the database
-                if self._get_request_params_from_db('remove-dhcp-config', config):
-                    modify_requests.append({'remove-dhcp-config': config})
-                modify_requests.append({'add-dhcp-config': config})
-
-        return modify_requests
-
-    def _create_modify_policy_request(self, params):
-        """'modify_policy' pre-processing:
-        This command is a wrapper around the 'add-multilink-policy' and 'remove-multilink-policy' commands.
-
-        :param params:          Request parameters.
-
-        :returns: Array of requests.
-            """
-
-        modify_requests = []
-
-        if params:
-            for policy in params['policies']:
-                # Remove policy only if it exists in the database
-                if self._get_request_params_from_db('remove-multilink-policy', policy):
-                    modify_requests.append({'remove-multilink-policy': policy})
-                modify_requests.append({'add-multilink-policy': policy})
-
-        return modify_requests
-
-    def _create_modify_app_request(self, params):
-        """'modify_app' pre-processing:
-        This command is a wrapper around the 'add-application' and 'remove-application' commands.
-
-        :param params:          Request parameters.
-
-        :returns: Array of requests.
-        """
-        modify_requests = []
-
-        if params:
-            for app in params['apps']:
-                # Remove app only if it exists in the database
-                if self._get_request_params_from_db('remove-application', app):
-                    modify_requests.append({'remove-application': app})
-                modify_requests.append({'add-application': app})
-
-        return modify_requests
->>>>>>> 7c180b55
 
     def _set_router_failure(self, err_str):
         """Set router failure state.
