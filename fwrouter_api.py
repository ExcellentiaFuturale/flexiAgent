--- conflicted
+++ resolved
@@ -1198,64 +1198,3 @@
             del params['substs']
         else:  # list
             params.remove(substs_element)
-<<<<<<< HEAD
-
-    def get_default_route_address(self):
-        for key, request in self.db_requests.db.items():
-            if re.search('add-route:default', key):
-                return request['params']['via']
-
-    def get_pci_lan_interfaces(self):
-        interfaces = []
-        for key, request in self.db_requests.db.items():
-            if re.search('add-interface', key):
-                if re.match('lan', request['params']['type'], re.IGNORECASE):
-                    sw_if_index = fwutils.pci_to_vpp_sw_if_index(request['params']['pci'])
-                    int_name = fwutils.vpp_sw_if_index_to_name(sw_if_index)
-                    interfaces.append(int_name)
-
-        return interfaces
-
-    def get_ip_tunnel_interfaces(self):
-        ip_list = []
-        for key, request in self.db_requests.db.items():
-            if re.search('add-tunnel', key):
-                sw_if_index = fwutils.vpp_ip_to_sw_if_index(request['params']['loopback-iface']['addr'])
-                int_name = fwutils.vpp_sw_if_index_to_name(sw_if_index)
-                ip_list.append(int_name)
-
-        return ip_list
-
-    def get_request_params(self, name):
-        params = []
-        for key, request in self.db_requests.db.items():
-            if re.search(name, key):
-                params.append(request['params'])
-
-        return params
-
-    def get_wan_interface_gw(self, ip):
-        for key, request in self.db_requests.db.items():
-            if re.search('add-interface', key):
-                if re.match('wan', request['params']['type'], re.IGNORECASE):
-                    if re.search(ip, request['params']['addr']):
-                        # If gateway not exist in interface configuration, use default
-                        # This is needed when upgrading from version 1.1.52 to 1.2.X
-                        if not request['params']['gateway']:
-                            return request['params']['pci'], self.get_default_route_address()
-                        else:
-                            return request['params']['pci'], request['params']['gateway']
-
-        return None
-
-    def get_wan_interfaces_ip(self):
-        iplist=[]
-        for key, request in self.db_requests.db.items():
-            if re.search('add-interface', key):
-                if re.match('wan', request['params']['type'], re.IGNORECASE):
-                    for elem in request['params']['addr']:
-                        ipList.append(elem)
-        return iplist
-
-=======
->>>>>>> 8a9efaed
