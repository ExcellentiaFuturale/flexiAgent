#! /usr/bin/python3

################################################################################
# flexiWAN SD-WAN software - flexiEdge, flexiManage.
# For more information go to https://flexiwan.com
#
# Copyright (C) 2019  flexiWAN Ltd.
#
# This program is free software: you can redistribute it and/or modify it under
# the terms of the GNU Affero General Public License as published by the Free
# Software Foundation, either version 3 of the License, or (at your option) any
# later version.
#
# This program is distributed in the hope that it will be useful,
# but WITHOUT ANY WARRANTY; without even the implied warranty of MERCHANTABILITY
# or FITNESS FOR A PARTICULAR PURPOSE.
# See the GNU Affero General Public License for more details.
#
# You should have received a copy of the GNU Affero General Public License
# along with this program. If not, see <https://www.gnu.org/licenses/>.
################################################################################

import signal
def fwagent_signal_handler(signum, frame):
    """Handle SIGINT (CTRL+C) to suppress backtrace print onto screen,
	   when invoked by user from command line and not as a daemon.
       Do it ASAP, so CTRL+C in the middle of importing the third-parties
       will not cause the backtrace to print.
	"""
    exit(1)
signal.signal(signal.SIGINT, fwagent_signal_handler)

import json
import os
import glob
import ssl
import socket
import sys
import time
import random
import psutil
import Pyro4
import re
import subprocess
import threading
import traceback
import yaml
import jwt

from urllib import request as ureq
from urllib import parse as uparse
from urllib import error as uerr
from http import server as hsvr

import fwglobals
import fwikev2
import fwlte
import fwmultilink
import fw_os_utils
import fwpppoe
import fwrouter_cfg
import fwstats
import fwthread
import fwutils
import fwwebsocket
import loadsimulator
import fwqos

from fwapplications_api import FWAPPLICATIONS_API
from fwfrr import FwFrr
from fwobject import FwObject

system_checker_path = os.path.join(os.path.dirname(os.path.realpath(__file__)), "tools/system_checker/")
sys.path.append(system_checker_path)
import fwsystem_checker_common

class FwAgent(FwObject):
    """This class implements abstraction of mediator between manager called
    flexiManage and device called flexiEdge. The manager runs on remote server,
    the Fwagent runs on device. The Fwagent establishes protected connection
    to the manager and starts infinite message handling loop. It receives
    message, called request, invokes global message handler that routes
    the request to the appropriate request handler, takes response
    returned by the message handler and sends it back to the manager.
    Only one request can be processed at any time.
    The global message handler sits in the Fwglobals module.

    :param handle_signals: A flag to handle system signals
    """
    def __init__(self, handle_signals=True):
        """Constructor method
        """
        FwObject.__init__(self)

        self.token                = None
        self.versions             = fwutils.get_device_versions(fwglobals.g.VERSIONS_FILE)
        self.thread_statistics    = None
        self.pending_msg_replies  = []
        self.reconnecting         = False

        self.ws = fwwebsocket.FwWebSocketClient(
                                    on_open    = self._on_open,
                                    on_message = self._on_message,
                                    on_close   = self._on_close)

        if handle_signals:
            signal.signal(signal.SIGTERM, self._signal_handler)
            signal.signal(signal.SIGINT, self._signal_handler)

    def _signal_handler(self, signum, frame):
        """Signal handler for CTRL+C

        :param signum:         Signal type
        :param frame:          Stack frame.

        :returns: None.
        """
        self.log.info("got %s" % fwglobals.g.signal_names[signum])
        self.__exit__(None, None, None)
        exit(1)

    def __enter__(self):
        return self

    def __exit__(self, exc_type, exc_value, traceback):
        # The three arguments to `__exit__` describe the exception
        # caused the `with` statement execution to fail. If the `with`
        # statement finishes without an exception being raised, these
        # arguments will be `None`.
        self.finalize()

    def finalize(self):
        self.ws.finalize()

    def _mark_connection_failure(self, err):
        try:
            with open(fwglobals.g.CONN_FAILURE_FILE, 'w') as f:
                fwutils.file_write_and_flush(f, 'Failed to connect to flexiManage: %s' % err)
                self.log.debug("_mark_connection_failure: %s" % str(err))
        except Exception as e:
            self.log.excep("Failed to create connection failure file: %s" % str(e))

    def _clean_connection_failure(self):
        if os.path.exists(fwglobals.g.CONN_FAILURE_FILE):
            os.remove(fwglobals.g.CONN_FAILURE_FILE)
            self.log.debug("_clean_connection_failure")

    def _setup_repository(self, repo):
        # Extract repo info. e.g. 'https://deb.flexiwan.com|flexiWAN|main'
        repo_split = repo.split('|')
        if len(repo_split) != 3:
            self.log.error("Registration error: Incorrect repository info %s" % (repo))
            return False
        repo_server, repo_repo, repo_name = repo_split[0], repo_split[1], repo_split[2]
        # Get current repo configuration
        repo_files = glob.glob(fwglobals.g.REPO_SOURCE_DIR + "flexiwan*")
        if len(repo_files) != 1:
            self.log.error("Registration error: Folder %s must include a single repository file, found %d" %
                (fwglobals.g.REPO_SOURCE_DIR, len(repo_files)))
            return False
        repo_file = repo_files[0]
        with open(repo_file, 'r') as f:
            repo_config = f.readline().strip()
        # format of repo_config is, get all parameters
        # deb [ arch=amd64 ] https://deb.flexiwan.com/flexiWAN bionic main
        repo_match = re.match(r'^deb[ \t]+\[[ \t]+arch=(.+)[ \t]+\][ \t]+(http.*)/(.+)[ \t]+(.+)[ \t]+(.+)$',
            repo_config)
        if not repo_match:
            self.log.error("Registration error: repository configuration can't be parsed. File=%s, Config=%s" %
                (repo_file, repo_config))
            return False
        (found_arch, found_server, found_repo, found_distro, found_name) = repo_match.group(1,2,3,4,5)
        # Check if not the same as configured
        if (found_server != repo_server or found_repo != repo_repo or found_name != repo_name):
            new_repo_config = "deb [ arch=%s ] %s/%s %s %s\n" % (found_arch, repo_server, repo_repo, found_distro, repo_name)
            with open(repo_file, 'w') as f:
                fwutils.file_write_and_flush(f, new_repo_config)
            self.log.info("Overwriting repository from token, token_repo=%s, prev_repo_config=%s, new_repo_config=%s" %
                (repo, repo_config, new_repo_config))
        return True

    def _decode_token_and_setup_environment(self, token):
        """Decode token and setup environment variables if required.
        The environment setup is needed when the non default flexiManage server is used.
        This could be on test, a dedicated, or a self hosting flexiManage setup.
        After installing the flexiEdge software, it contains the default server and repository.
        The software can be installed as a debian install on Linux, an ISO installation or,
        pre installed by the hardware vendor.
        In this case the server and repository flexiEdge has are different than what should be used.
        The token is generated in flexiManage and installed on the device.
        The token may encode the server and the repository parameters.
        When the token is installed on flexiEdge, we check the server and repository decoded and
        setup the system accordingly.
        We call this function before registration when the token file is first processed

        :returns: `True` if succeeded, `False` otherwise.
        """
        try:
            parsed_token = jwt.decode(token, options={"verify_signature": False})
        except:
            self.log.error(f"invalid token: '{token}'")
            return False

        # If repository defined in token, make sure device works with that repo
        # Repo is sent if device is connected to a flexiManage that doesn't work with
        # the default flexiWAN repository
        repo = parsed_token.get('repo')
        if repo:
            if not self._setup_repository(repo): return False

        # Setup the flexiManage server to work with
        server = parsed_token.get('server')
        if server:
            # Use server from token
            fwglobals.g.cfg.MANAGEMENT_URL = server
            self.log.info("Using management url from token: %s" % (server))

        # Setup passed, return True
        return True

    def is_registered(self):
        """Check if agent is already registered with the flexiManage.

        :returns: `True` if registered, `False` otherwise.
        """
        try:
            with open(fwglobals.g.DEVICE_TOKEN_FILE, 'r') as fin:
                device_token = fin.readline()
                if device_token:
                    return True
            return False
        except:
            return False

    def register(self, machine_id=None):
        """Registers device with the flexiManage.
        To do that the Fwagent establishes secure HTTP connection to the manager
        and sends GET request with various data regarding device.
        When user approves device on manager, the Fwagent establishes secure
        WebSocket connection to the manager and starts to listen for flexiManage
        requests.

        :returns: device token obtained during successfull registration.
        """
        self.log.info("registering with flexiManage...")

        self.register_error = ''

        try:
            with open(fwglobals.g.cfg.TOKEN_FILE, 'r') as f:
                self.token = f.readline().strip()
        except:
            err = "register: failed to load token from %s: %s (%s)" % \
                (fwglobals.g.cfg.TOKEN_FILE, format(sys.exc_info()[1]),  format(sys.exc_info()[0]))
            self.log.error(err)
            return None

        # Token found, decode token and setup environment parameters from token
        try:
            if not self._decode_token_and_setup_environment(self.token):
                return None
        except Exception as e:
            self.log.excep(f"register: bad token (check {fwglobals.g.cfg.TOKEN_FILE})")
            self.log.debug("_decode_token_and_setup_environment failed: %s (%s)" %(str(e), traceback.format_exc()))
            return None

        if fw_os_utils.vpp_does_run():
            self.log.error("register: router is running, it by 'fwagent stop' and retry by 'fwagent start'")
            return None

        if not machine_id:
            machine_id = fwutils.get_machine_id()
            if not machine_id:
                self.log.error("register: get_machine_id failed, make sure you're running in sudo privileges")
                return None

        machine_name = socket.gethostname()
        all_ip_list = socket.gethostbyname_ex(machine_name)[2]
        interfaces          = list(fwutils.get_linux_interfaces(cached=False).values())
        (dr_via, dr_dev, _, _, _) = fwutils.get_default_route()
        # get up to 4 IPs
        ip_list = ', '.join(all_ip_list[0:min(4,len(all_ip_list))])
        serial = fwutils.get_machine_serial()
        url = fwglobals.g.cfg.MANAGEMENT_URL  + "/api/connect/register"
        cpu_info = fwsystem_checker_common.Checker().get_cpu_info()

        data = {'token': self.token.rstrip(),
                'fwagent_version' : self.versions['components']['agent']['version'],
                'router_version' : self.versions['components']['router']['version'],
                'device_version' : self.versions['device'],
                'machine_id' : machine_id,
                'serial' : serial,
                'machine_name': machine_name,
                'ip_list': ip_list,
                'default_route': dr_via,
                'default_dev': dr_dev,
                'interfaces': interfaces,
                'cpuInfo': cpu_info
        }
        self.log.debug("Registering to %s with: %s" % (url, json.dumps(data)))
        data.update({'interfaces': json.dumps(interfaces)})
        data = uparse.urlencode(data).encode()
        req = ureq.Request(url, data)
        ctx = ssl.create_default_context()
        if fwglobals.g.cfg.BYPASS_CERT:
            ctx.check_hostname = False
            ctx.verify_mode = ssl.CERT_NONE
        else:
            ctx.verify_mode = ssl.CERT_REQUIRED

        try:
            resp = ureq.urlopen(req, context=ctx)
            device_token = resp.read().decode()
            self.log.info("Registation successful with parameters:")
            self.log.info("  Hostname:  " + machine_name)
            self.log.info("  IP List:   " + ip_list)
            self.log.info("  Device ID: " + machine_id)
            self.log.info("Run connect after approving device in flexiManage")
            return device_token

        except uerr.URLError as e:
            if hasattr(e, 'code'):
                server_response = e.read().decode()
                latestVersion = e.headers.get('latestVersion','None')
                self.log.error('register: got %s - %s' % (str(e.code), hsvr.BaseHTTPRequestHandler.responses[e.code][0]))
                self.log.error('register: Server response: %s' % server_response)
                self.log.error('latestVersion: %s' % (latestVersion))
                try:
                    register_response = json.loads(server_response)
                    if 'error' in register_response:
                        self.register_error = register_response['error'].lower()
                except:
                    pass
                if e.code == 403: # version too low, try to upgrade immediately
                    self.log.error('Trying device auto upgrade...')
                    fwglobals.g.handle_request({'message':'upgrade-device-sw','params':{'version':latestVersion}})
            elif hasattr(e, 'reason'):
                self.log.error('register: failed to connect to %s: %s' % (fwglobals.g.cfg.MANAGEMENT_URL, e.reason))
            return None
        except:
            self.log.error('register: failed to send request to server %s: %s' % \
                        (fwglobals.g.cfg.MANAGEMENT_URL, format(sys.exc_info()[1])))
            return None

    def connect(self, machine_id=None, device_token=None):
        """Establishes the main WebSocket connection between device and manager,
        on which Fwagent receives manager requests, and enters into the infinite
        event loop on it.

        :param machine_id:   the UUID of the device to be used for connection
        :param device_token: the device token obtained during registration

        :returns: `True` if connection was established and than was closed gracefully,
                  `False` otherwise.
        """
        self.log.info("connecting to flexiManage...")

        self.connection_error_code = 0

        try:
            if not machine_id:
                machine_id = fwutils.get_machine_id()
                if machine_id == None:
                    raise Exception("failed to retrieve UUID")

            if not device_token:   # If device token was not provided, load it from file
                with open(fwglobals.g.DEVICE_TOKEN_FILE, 'r') as fin:
                    device_token = fin.readline()
            device_token_data = json.loads(device_token)

            url = "wss://%s/%s?token=%s" % (device_token_data['server'], machine_id, device_token_data['deviceToken'])
            headers = {
                "User-Agent": "fwagent/%s" % (self.versions['components']['agent']['version'])
            }

            fwthread.set_request_processing_thread()

            self.ws.connect(
                        url, headers = headers,
                        check_certificate=(not fwglobals.g.cfg.BYPASS_CERT))
            self.ws.run_loop_send_recv(timeout=30)                 # flexiManage should send 'get-device-stats' every 10 sec
            self.ws.close()
            return True

        except Exception as e:
            error = str(e)
            if 'status_code' in dir(e):   # see https://pypi.org/project/websocket-client/ for format of 'e'
                self.connection_error_code = e.status_code
                if e.status_code == fwglobals.g.WS_STATUS_ERROR_NOT_APPROVED:
                    error  = "not approved"
            else:
                self.connection_error_code = fwglobals.g.WS_STATUS_ERROR_LOCAL_ERROR
            self.log.error(f"connect: {error}")

            # Create a file to signal the upgrade process that the
            # upgraded agent failed to connect to the management.
            #
            self._mark_connection_failure(error)
            return False

        finally:
            fwthread.unset_request_processing_thread()

    def reconnect(self):
        """Closes and reestablishes the main WebSocket connection between
        device and manager, on which Fwagent receives manager requests.
        When WAN address or default route are changed, the connection might
        loose connectivity, while relying on TCP/WebSocket keep-alive mechanism
        to detect that. That might take up to few minutes! As we have full
        control of device IPs and routes, we can short the connection down period
        significantly by enforcing connection re-establishment.
        This function closes the current connection and opens the new one.
        """
        if self.ws == None:
            self.log.info("flexiManage is not connected, ignore reconnection request")
        elif self.reconnecting:
            self.log.info("reconnection to flexiManage was initiated already")
        else:
            self.log.info("initiate reconnection to flexiManage")
            self.reconnecting = True
            self.ws.disconnect()
            # The new connection will be opened by the FwagentDaemon object from
            # within the connection loop, when the current connection
            # will be closed gracefully.


    def _on_close(self):
        """Websocket connection close handler

        :param ws:  Websocket handler.

        :returns: None.
        """
        self.log.info("connection to flexiManage was closed")
        self.connected = False
        if self.thread_statistics:
            self.thread_statistics.stop()

    def _on_open(self):
        """Websocket connection open handler

        :param ws:  Websocket handler.

        :returns: None.
        """
        self.log.info("connected to flexiManage")

        self.connected    = True
        self.reconnecting = False
        self._clean_connection_failure()

        # Send pending message replies to the flexiManage upon connection reopen.
        # These are replies to messages that might have cause the connection
        # to the flexiManage to disconnect, and thus have to be sent on the new connection.
        if len(self.pending_msg_replies) > 0:
            self.log.info("_on_open: send %d pending replies to flexiManage" % len(self.pending_msg_replies))
            for reply in self.pending_msg_replies:
                self.log.debug("_on_open: sending reply: " + json.dumps(reply))
                self.ws.send(json.dumps(reply))
            del self.pending_msg_replies[:]

        self.thread_statistics = fwthread.FwThread(
                                    target=fwstats.statistics_thread_func,
                                    name='Statistics', log=self.log, args=(self,))
        self.thread_statistics.start()

        if not fw_os_utils.vpp_does_run():
            self.log.info("connect: router is not running, start it in flexiManage")

    def _on_message(self, message):
        """Websocket received message handler.
        This callbacks invokes global handler of the received request defined
        in the fwglobals.py module, gets back the response from the global
        handler and sends it back to the server. The global handler dispatches
        requests to appropriate request handlers. It is implemented
        in the fwglobals.py module.

        :param ws:       Websocket handler.
        :param message:  Message instance.

        :returns: None.
        """
        pmsg    = json.loads(message)
        request = pmsg['msg']
        seq     = str(pmsg['seq'])              # Sequence number of the received message
        job_id  = str(pmsg.get('jobid',''))     # ID of job on flexiManage that sent this message

        try:
            # In load simulator mode always reply ok on sync message
            if fwglobals.g.loadsimulator and request["message"] == "sync-device":
                reply = {"ok":1}
            else:
                default_route_before = fwutils.get_default_route()

                msg_id = seq + " " if not job_id else seq + " job_id:" + job_id + " "

                msg = fwutils.fix_received_message(request)
                if msg:
                    fwglobals.g.jobs.start_recording(job_id, msg) # add a new job record
                    reply  = self.handle_received_request(request, msg, log_prefix=msg_id)
                    fwglobals.g.jobs.stop_recording(job_id, reply)
                else:
                    err_str = 'invalid message format'
                    fwglobals.g.jobs.add_record(job_id, {'error': err_str})
                    reply = {'ok':0, 'message': err_str}

                default_route_after = fwutils.get_default_route()
                if default_route_before[2] != default_route_after[2]:  # reconnect the agent to avoid WebSocket timeout
                    self.log.debug(f"reconnect as default route was changed: '{default_route_before}' -> '{default_route_after}'")
                    self.reconnect()

            # Messages that change the interfaces might break the existing connection
            # (for example, if the WAN interface IP/mask has changed). Since sending
            # the reply on a broken connection will not work, we close the connection
            # before sending the reply and save the reply into pending queue.
            # Later, when daemon re-opens the new connection by connection loop,
            # we will pop the reply out of queue and will send it to the flexiManage.
            #
            if self.reconnecting == True:
                self.log.info("_on_message: goes to reestablish connection, queue reply %s" % str(pmsg['seq']))
                self.pending_msg_replies.append({'seq':pmsg['seq'], 'msg':reply})
            else:
                self.ws.send(json.dumps({'seq':pmsg['seq'], 'msg':reply}, cls=fwutils.FwJsonEncoder))

        except Exception as e:
            self.log.error(f"exception in _on_message(), reject received request ({str(e)})")
            err_str = 'unknown error'
            fwglobals.g.jobs.add_record(job_id, {'error': err_str})
            reply = {'ok':0, 'message': err_str}
            return json.dumps({'seq':pmsg['seq'], 'msg':reply})

    def disconnect(self):
        """Shutdowns the WebSocket connection.

        :returns: None.
        """
        if self.ws:
            self.ws.disconnect()

    def handle_received_request(self, received_msg, msg=None, log_prefix=''):
        """Handles received request: invokes the global request handler
        while logging the request and the response returned by the global
        request handler. Note the global request handler is implemented
        in the fwglobals.py module. It dispatches requests to the appropriate
        request handlers.

        :param received_msg:  the receive instance.
        :param msg:           the normalized received message
        :param log_prefix:    the prefix to be added to the log line while printing message

        :returns: (reply, msg), where reply is reply to be sent back to server,
                  msg is normalized received message.
        """

        def log_request(fixed_msg, received_msg, log_prefix):
            log_line = log_prefix + "handle_received_request:request\n" + json.dumps(received_msg, sort_keys=True, indent=1)
            log_line_fixed_msg = None if fixed_msg == received_msg else \
                       "handle_received_request:fixed\n" + json.dumps(fixed_msg, sort_keys=True, indent=1)
            self.log.debug(log_line)
            if log_line_fixed_msg:
                self.log.debug(log_line_fixed_msg)

            # Some requests like 'add-application' are huge, so we log them into
            # dedicated file. This is in addition to logging into default file,
            # where lines are truncated to 4K.
            #
            logger = fwglobals.g.get_logger(fixed_msg)
            if logger:
                logger.debug(log_line)
                if log_line_fixed_msg:
                    logger.debug(log_line_fixed_msg)
            return logger

        def log_reply(request, reply, log_prefix, logger):
            # Mask huge or security sensitive replies
            if re.match('get-device-(logs|packet-traces)|exec', request.get('message',"")):
                reply_for_log = {"ok":1}
            else:
                reply_for_log = reply
            log_line = log_prefix + "handle_received_request:reply\n" + json.dumps(reply_for_log, sort_keys=True, indent=1, cls=fwutils.FwJsonEncoder)
            self.log.debug(log_line)
            if logger:
                logger.debug(log_line)
        try:

            if not msg:
                msg = received_msg

            logger = log_request(msg, received_msg, log_prefix)

            # Use 'request_cond_var' conditional variable to suspend monitoring
            # threads as long as configuration request, which was received from
            # flexiManage, is being handled.
            # Note, we don't suspend threads for non configuration requests,
            # like 'get-device-stats' or 'exec_timeout.

            handler_name = fwglobals.request_handlers.get(msg.get('message',''),{}).get('name')
            if handler_name == '_call_agent_api' or handler_name == '_call_os_api':
                reply = fwglobals.g.handle_request(msg, received_msg=received_msg)
            else:
                rt = fwglobals.g.router_threads
                with rt.request_cond_var:

                    rt.handling_request = True
                    if len(rt.thread_names) > 0:
                        self.log.debug(f"handle_received_request: wait for {rt.thread_names} threads to finish")
                    rt.request_cond_var.wait_for(rt.is_no_active_threads)

                    reply = fwglobals.g.handle_request(msg, received_msg=received_msg)

                    rt.handling_request = False

            if not 'entity' in reply and 'entity' in msg:
                reply.update({'entity': msg['entity'] + 'Reply'})
            if not 'message' in reply:
                reply.update({'message': 'success'})

            log_reply(msg, reply, log_prefix, logger)

        except Exception as e:
             self.log.error(f"handle_received_request failed: {str(e)} {traceback.format_exc()}")
             return {'ok': 0, 'message': str(e)}

        if reply['ok'] == 0:
            errors = fwglobals.g.jobs.get_job_errors()
            # not all jobs are recorded since not all of them have job ID.
            # For example, direct messages from flexiManage like 'get-device-logs'
            # that not sent in the jobs queue.
            # Hence, check if no jobs recorded. If so, add the provided error to the list.
            if len(errors) == 0 and reply['message']:
                errors.append(reply['message'])
            reply['message'] = {'errors' : errors}
        return reply

    def inject_requests(self, filename, ignore_errors=False, json_requests=None):
        """Injects requests loaded from within 'file' JSON file,
        thus simulating receiving requests over network from the flexiManage.
        This function is used for Unit Testing.

        :param filename:      name of the JSON file, were from to load requests.

        :param ignore_errors: if False, failure to inject some of the loaded
                              requests will cause this function to return, so
                              rest of loaded requests will be not executed.
        :returns: N/A.
        """
        self.log.debug("inject_requests(filename=%s, ignore_errors=%s)" % \
            (filename, str(ignore_errors)))

        if json_requests:
            requests = json.loads(json_requests)
        else:
            with open(filename, 'r') as f:
                requests = json.loads(f.read())

        fwthread.set_request_processing_thread()

        if type(requests) is list:   # Take care of file with list of requests
            for (idx, req) in enumerate(requests):
                msg = fwutils.fix_received_message(req)
                reply = self.handle_received_request(req, msg)
                if reply['ok'] == 0 and ignore_errors == False:
                    raise Exception('failed to inject request #%d in %s: %s' % \
                                    ((idx+1), filename, reply['message']))
            fwthread.unset_request_processing_thread()
            return None
        else:   # Take care of file with single request
            msg = fwutils.fix_received_message(requests)
            reply = self.handle_received_request(requests, msg)
            if reply['ok'] == 0:
                raise Exception('failed to inject request from within %s: %s' % \
                                (filename, reply['message']))
            fwthread.unset_request_processing_thread()
            return reply

def version():
    """Handles 'fwagent version' command.

    :returns: None.
    """
    with open(fwglobals.g.VERSIONS_FILE, 'r') as stream:
        versions = yaml.load(stream, Loader=yaml.BaseLoader)

        # Find the longest name of component
        width = 0
        for component in versions['components']:
            if len(component) > width:
                width = len(component)
        delimiter = '-' * (width + 10)

        print(delimiter)
        print('Device %s' % versions['device'])
        print(delimiter)
        for component in sorted(list(versions['components'].keys())):
            print('%s %s' % (component.ljust(width), versions['components'][component]['version']))
        print(delimiter)

def dump(filename, path, clean_log):
    fwutils.dump(filename=filename, path=path, clean_log=clean_log)

<<<<<<< HEAD
def reset(soft=False, quiet=False, start_daemon=True):
=======
def reset(soft=False, quiet=False, pppoe=False):
>>>>>>> ecd45eb3
    """Handles 'fwagent reset' command.
    Resets device to the initial state. Once reset, the device MUST go through
    the registration procedure.

<<<<<<< HEAD
    :param soft:        Soft reset: resets router configuration only.
                            No re-registration is needed.
    :param quiet:       Quiet reset: resets router configuration without confirmation
                            of device deletion in management.
    :param start_daemon: Indicates if need to start the daemon after reset.
=======
    :param soft:  Soft reset: resets router configuration only.
                  No re-registration is needed.
    :param quiet: Quiet reset: resets router configuration without confirmation
                  of device deletion in management.
    :param pppoe: PPPoE reset: resets PPPoE configuration.
>>>>>>> ecd45eb3

    :returns: None.
    """

    # prevent reset configuration when vpp is run
    if fw_os_utils.vpp_does_run() and soft:
        print("Router must be stopped in order to reset the configuration")
        return

    if soft:
        fwutils.reset_device_config(pppoe)
        return

    with fwikev2.FwIKEv2() as ike:
        ike.reset()

    reset_device = True
    if not quiet:
        CSTART = "\x1b[0;30;43m"
        CEND = "\x1b[0m"
        choice = input(CSTART + "Device must be deleted in flexiManage before resetting the agent. " +
                        "Already deleted in flexiManage y/n [n]" + CEND)
        if choice != 'y' and choice != 'Y':
            reset_device = False

    if reset_device:
        if fw_os_utils.vpp_does_run():
            print("stopping the router...")

        # Stop daemon main loop
        stop(False, stop_router=True, stop_applications=True)

        with FWAPPLICATIONS_API() as applications_api:
            applications_api.reset()

        fwutils.reset_device_config(pppoe)

        if os.path.exists(fwglobals.g.DEVICE_TOKEN_FILE):
            os.remove(fwglobals.g.DEVICE_TOKEN_FILE)

        # stop LTE connections
        lte_interfaces = fwlte.get_lte_interfaces_dev_ids()
        for dev_id in lte_interfaces:
            fwlte.disconnect(dev_id, False)

        if not pppoe and fwpppoe.is_pppoe_configured():
            fwglobals.log.info("Note: this command doesn't clear pppoe configuration, use 'fwagent reset -p' to clear it")

        fwglobals.log.info("Reset operation done")
    else:
        fwglobals.log.info("Reset operation aborted")
<<<<<<< HEAD

    if start_daemon:
        daemon_rpc('start')     # Start daemon main loop if daemon is alive
=======
>>>>>>> ecd45eb3

    # Start daemon main loop if daemon is alive
    start(start_router=False, start_applications=False)

def stop(reset_device_config, stop_router, stop_applications):
    """Handles 'fwagent stop' command.
    Stops the infinite connection loop run by Fwagent in daemon mode.
    See documentation on FwagentDaemon class.

    :param reset_device_config:  Reset device configuration.
    :param stop_router:          Stop router, thus disabling packet routing.

    :returns: None.
    """
    try:
        daemon_rpc('stop_main_loop', stop_router=stop_router, stop_applications=stop_applications)
    except:
        # If failed to stop, kill vpp from shell and get interfaces back to Linux
        if stop_router:
            fwglobals.log.excep("failed to stop vpp gracefully, kill it")
            fwutils.stop_vpp()

    if reset_device_config:
        fwutils.reset_device_config()

def start(start_router, start_applications):
    """Handles 'fwagent start' command.
    Starts the infinite connection loop run by Fwagent in daemon mode.
    See documentation on FwagentDaemon class.

    :param start_router:  Start router, while applying router configuration.

    :returns: None.
    """
    daemon_rpc_safe('start_main_loop', start_vpp=start_router, start_applications=start_applications) # if daemon runs, start connection loop and router if required

def show(agent, configuration, database, status, networks):
    """Handles 'fwagent show' command.
    This commands prints various information about device and it's components,
    like router configuration, software version, etc.
    For full list of available options to show use 'fwagent --help'.

    :param agent:          Agent information.
    :param configuration:  Configuration information.
    :param database:       Databases information.
    :param status:         Status information.
    :param networks:       Device networks information.

    :returns: None.
    """

    if configuration:
        if configuration == 'all':
            fwutils.print_router_config()
            fwutils.print_system_config()
        elif configuration == 'router':
            fwutils.print_router_config()
        elif configuration == 'router-pending':
            fwutils.print_router_pending_config()
        elif configuration == 'system':
            fwutils.print_system_config()
        elif configuration == 'multilink-policy':
            fwutils.print_router_config(basic=False, multilink=True)
        elif configuration == 'signature':
            fwutils.print_device_config_signature()

    if networks:
        networks_type = None if networks == 'all' else networks
        out = daemon_rpc_safe('show', what='networks', type=networks_type)
        if out:
            print(out)

    if agent:
        out = daemon_rpc_safe('show', what=agent)
        if out:
            print(out)

    if database:
        if database == 'router':
            fwutils.print_router_config(full=True)
        elif database == 'router-pending':
            fwutils.print_router_pending_config(full=True)
        elif database == 'system':
            fwutils.print_system_config(full=True)
        elif database == 'general':
            fwutils.print_general_database()
        elif database == 'applications':
            fwutils.print_applications_db(full=True)
        elif database == 'frr':
            with FwFrr(fwglobals.g.FRR_DB_FILE, fill_if_empty=False) as frr_db:
                print(frr_db.dumps())
        elif database == 'multilink':
            with fwmultilink.FwMultilink(fwglobals.g.MULTILINK_DB_FILE, fill_if_empty=False) as multilink_db:
                print(multilink_db.dumps())
        elif database == 'qos':
            print(fwqos.qos_db_dumps())
        elif database == 'jobs':
            fwutils.print_jobs()

    if status:
        if status == 'daemon':
            try:
                daemon = Pyro4.Proxy(fwglobals.g.FWAGENT_DAEMON_URI)
                daemon.ping()   # Check if daemon runs
                fwglobals.log.info("running")
            except Pyro4.errors.CommunicationError:
                fwglobals.log.info("not running")
        elif status == 'router':
            fwglobals.log.info('Router state: %s (%s)' % (fwutils.get_router_status()[0], fwutils.get_router_status()[1]))

@Pyro4.expose
class FwagentDaemon(FwObject):
    """This class implements abstraction of Fwagent that runs in daemon mode.
    When the Fwagent runs as a daemon, someone has to create it and to invoke
    registration, connection and other Fwagent functionality, while keeping
    the Fwagent connected to flexiManage. These tasks are performed
    by the FwagentDaemon object.
    So the FwagentDaemon is responsible for:
        1. Creation and configuration the Fwagent object
        2. Running infinite loop of the Fwagent registration & WebSocket
           connection retrials, named the 'main daemon loop'.
        3. Listening for CLI commands that effect on the main daemon loop,
           like 'fwagent start', 'fwagent stop', etc.
        4. Listening for CLI commands that are designated for the Fwagent object
           itself and proxying them to it.

    The FwagentDaemon object is created by the 'fwagent daemon' command.
    """
    def __init__(self):
        """Constructor method.

        """
        FwObject.__init__(self)

        self.agent                  = None
        self.active_main_loop       = False
        self.thread_main_loop       = None
        self.thread_rpc_loop        = None
        self.event_exit             = None


        signal.signal(signal.SIGTERM, self._signal_handler)
        signal.signal(signal.SIGINT,  self._signal_handler)

    def _signal_handler(self, signum, frame):
        sig_name = fwglobals.g.signal_names[signum]
        self.log.info(f"got {sig_name}")
        if self.event_exit:
            self.event_exit.set()
        else:
            self.log.info(f"agent initialization was not finished, exit on {sig_name}")
            exit(1)

    def __enter__(self):
        self.agent = fwglobals.g.create_agent(initialize=False)
        return self

    def __exit__(self, exc_type, exc_value, tb):
        # The three arguments to `__exit__` describe the exception
        # caused the `with` statement execution to fail. If the `with`
        # statement finishes without an exception being raised, these
        # arguments will be `None`.
        self.agent = fwglobals.g.destroy_agent()

    def _check_system(self):
        """Check system requirements.

        :returns: None.
        """
        root = os.path.dirname(os.path.realpath(__file__))
        checker = os.path.join(root, 'tools' , 'system_checker' , 'fwsystem_checker.py')
        try:
            # Use "subprocess.check_output" to suppress prints onto screen :)
            subprocess.check_output(['python3' , checker , '--check_only'])
            return True
        except subprocess.CalledProcessError as err:
            self.log.excep("+====================================================")
            self.log.excep("| System checker failed (%d)" % err.returncode)
            self.log.excep("| Fix problems and run 'fwagent start'")
            self.log.excep("| To check and configure system run 'fwsystem_checker'")
            self.log.excep("+=====================================================")
            return False

    def ping(self):
        self.log.debug("ping: alive")

    def run_agent(self):
        fwglobals.g.initialize_agent()

        # Ensure system compatibility with our soft.
        # Do this after initialize_agent(), so we could use router_api.state_is_started().
        # If router was started, it is too late to check the compatibility :)
        #
        if not fwglobals.g.router_api.state_is_started():
            if self._check_system() == False:
                self.log.excep("system checker failed")

        if not fwglobals.g.cfg.debug['daemon']['standalone']:
            self.start_main_loop()

        # Keep agent instance on the air until SIGTERM/SIGKILL is received
        #
        self.event_exit = threading.Event()
        self.event_exit.wait()
        self.event_exit.clear()

        if self.active_main_loop:
            self.stop_main_loop(stop_router=False, stop_applications=False)  # Keep VPP running to continue packet routing. To stop is use 'fwagent stop'
        fwglobals.g.finalize_agent()

    def start_main_loop(self, start_vpp=False, start_applications=False):
        """Starts the main daemon loop.
        The main daemon loop keeps Fwagent connected to flexiManage.
        To stop registration/connection retrials use the 'fwagent stop' command.

        :param start_vpp:       Start router, while applying configuration to it.
        :param check_system:    Check system requirements.

        :returns: None.
        """
        self.log.debug(f"start_main_loop(start_vpp={start_vpp}, start_applications={start_applications}): starting")

        if self.active_main_loop:
            self.log.debug("already started, ignore")
            return

        # Reload configuration.
        fwglobals.g.load_configuration_from_file()

        if start_vpp:
            try:
                fwglobals.g.router_api.start_router()
                self.log.debug("vpp started")
            except Exception as e:
                self.log.excep("failed to start vpp: " + str(e))
                return

        if start_applications:
            fwglobals.g.applications_api.start_applications()

        self.active_main_loop = True
        self.thread_main_loop = threading.Thread(target=self.main_loop, name='FwagentDaemon Main Thread')
        self.thread_main_loop.start()

        self.log.debug(f"start_main_loop(start_vpp={start_vpp}, start_applications={start_applications}): started")

    def stop_main_loop(self, stop_router=True, stop_applications=True):
        """Stop main daemon loop.
        Once stopped, no more registration or connection retrials are performed.
        To resume registration/connection use the 'fwagent start' command.

        :param stop_router: Stop router, thus cheesing the packet routing.
        :param stop_applications

        :returns: None.
        """
        self.log.debug(f"stop_main_loop(stop_router={stop_router}, stop_applications={stop_applications}): stopping")

        # Initiate connection shutdown
        if self.active_main_loop:
            self.active_main_loop = False
            self.agent.disconnect()  # Break WebSocket connection event loop to get control back to main()
            self.log.debug("disconnect from server was initiated")
        # Stop vpp ASAP, as no more requests can arrive on connection
        if stop_router:
            try:
                fwglobals.g.handle_request({'message':'stop-router'})
                self.log.debug("router stopped")
            except Exception as e:
                self.log.excep("failed to stop router: " + str(e))
        elif fwglobals.g.router_api.state_is_started():
            self.log.debug("vpp alive, use 'fwagent stop' to stop it")

        if stop_applications:
            fwglobals.g.applications_api.stop_applications()
        else:
            self.log.debug("applications are alive, use 'fwagent stop' to stop it")

        # Stop main connection loop
        if self.thread_main_loop:
            self.thread_main_loop.join()
            self.thread_main_loop = None

        self.log.debug(f"stop_main_loop(stop_router={stop_router}, stop_applications={stop_applications}): stopped")

    def show(self, what=None, **args):
        if what == 'version':
            return fwutils.get_device_versions(fwglobals.g.VERSIONS_FILE)['components']['agent']['version']
        if what == 'cache':
            return json.dumps(fwglobals.g.cache.db, indent=2, sort_keys=True, default=lambda x: x.__dict__)
        if what == 'threads':
            threads_summary = {}
            threads_verbose = {}
            for thd in threading.enumerate():
                frame = traceback.format_stack(sys._current_frames()[thd.ident])
                threads_verbose.update({thd.name: frame})
                threads_summary.update({thd.name: ""})
            threads_summary_str = json.dumps(threads_summary, indent=2, sort_keys=True)
            threads_verbose_str = json.dumps(threads_verbose, indent=2, sort_keys=True)
            return threads_summary_str + threads_verbose_str
        if what == 'networks':
            return fwutils.get_device_networks_json(**args)

    def main_loop(self):
        """Implementation of the main daemon loop.
        The main daemon loop keeps Fwagent registered and connected to flexiManage.

        :returns: None.
        """
        self.log.debug(f"tid={fwutils.get_thread_tid()}: {threading.current_thread().name}: started")

        self.log.info("connection loop was started, use 'fwagent stop' to stop it if needed")

        # Register with Manager if needed
        # -------------------------------------
        if self.agent.is_registered():
            self.log.info("already registered, to refresh run 'fwagent reset' and retry")
        else:
            prev_register_error = ''
            device_token = self.agent.register()
            while self.active_main_loop and not device_token:
                # If registration failed due to invalid authentication token,
                # probe the token file in loop until it is modified.
                # Otherwise sleep random period and retry registration.
                if self.agent.register_error == 'token not found' or \
                self.agent.register_error == 'invalid token':
                    self.log.debug('poll %s for modification' % fwglobals.g.cfg.TOKEN_FILE)
                    token   = self.agent.token
                    elapsed = 0
                    while token == self.agent.token and self.active_main_loop:
                        time.sleep(1)               # Check self.active_main_loop every second to detect Ctrl-C as soon as possible
                        elapsed += 1
                        if (elapsed % 10) == 0:     # Check if token was updated every 10 seconds
                            with open(fwglobals.g.cfg.TOKEN_FILE, 'r') as f:
                                token = f.readline()
                    self.agent.token = token
                # If we got same registration reject twice - stop retrials
                elif self.agent.register_error != '' and \
                    self.agent.register_error == prev_register_error:
                    self.log.info("stop registration trials, use 'fwagent start' to resume")
                    self.active_main_loop = False
                    self.log.debug(f"tid={fwutils.get_thread_tid()}: {threading.current_thread().name}: exit on registration failure")
                    return
                # Sleep a little bit and retry
                else:
                    prev_register_error = self.agent.register_error
                    retry_sec = random.randint(fwglobals.g.RETRY_INTERVAL_MIN, fwglobals.g.RETRY_INTERVAL_MAX)
                    self.log.info("retry registration in %d seconds" % retry_sec)
                    time.sleep(retry_sec)

                device_token = self.agent.register()

            # Store device token on disk, so no registration will be performed
            # on next daemon start.
            # Ensure that there is token to be stored.
            # On rare condition, like restarting daemon during registration,
            # the self.agent.register() might return None and registration loop
            #  exits due to self.active_main_loop False.
            #
            if device_token:
                with open(fwglobals.g.DEVICE_TOKEN_FILE, 'w') as f:
                    fwutils.file_write_and_flush(f, device_token)

        # Establish main connection to Manager.
        # That start infinite receive-send loop in Fwagent::connect().
        # -------------------------------------
        while self.active_main_loop:

            closed_gracefully = self.agent.connect()
            if not closed_gracefully and self.active_main_loop:
                # If connection was closed by flexiManage because of not approved
                # device (reject 403), retry connection in few seconds.
                # Otherwise - in few minutes in order to prevent DoS attack.
                #
                if self.agent.connection_error_code in fwglobals.g.ws_reconnect_status_codes:
                    retry_sec = random.randint(fwglobals.g.RETRY_INTERVAL_MIN, fwglobals.g.RETRY_INTERVAL_MAX)
                else:
                    retry_sec = random.randint(fwglobals.g.RETRY_INTERVAL_LONG_MIN, fwglobals.g.RETRY_INTERVAL_LONG_MAX)
                self.log.info("retry connection in %d seconds" % retry_sec)
                while retry_sec > 0 and self.active_main_loop:
                    time.sleep(1)   # Check self.active_main_loop every second to detect Ctrl-C as soon as possible
                    retry_sec -= 1

        self.log.info("connection loop was stopped, use 'fwagent start' to start it again")
        self.log.debug(f"tid={fwutils.get_thread_tid()}: {threading.current_thread().name}: stopped")

    def api(self, api_name, api_module=None, api_object=None, **api_args):
        """Wrapper for Fwagent methods
        """
        fwglobals.log.trace(f'{api_name}({api_args if api_args else ""}): enter')

        if api_object:
            api_func = fwglobals.g.get_object_func(api_object, api_name)
        else:
            module = None
            if not api_module:
                if self.agent:
                    module = self.agent
            else:
                current_dir = os.path.dirname(os.path.realpath(__file__))
                module = fw_os_utils.load_python_module(current_dir, api_module)
            if not module:
                fwglobals.log.error(f'api({api_name}, {api_module}, {api_args if api_args else ""}: No module found)')
                return
            api_func = getattr(module, api_name)

        if not api_func:
            fwglobals.log.error(f'api({api_name}, {api_module}, {api_object}, {api_args if api_args else ""}: Function not found)')
            return

        if api_args:
            func = lambda: api_func(**api_args)
        else:
            func = lambda: api_func()

        ret, ret_str = None, None
        try:
            ret = func()
            ret_str = json.dumps(ret, indent=2, sort_keys=True)
        finally:
            fwglobals.log.trace(f'{api_name}({api_args if api_args else ""}): leave: ret={ret_str}')
        return ret

    def start_rpc_service(self):
        self.log.debug(f"RPC service: start to listen for RPC-s on {fwglobals.g.FWAGENT_DAEMON_URI}")

        if self.thread_rpc_loop:
            self.log.debug("RPC service: already started")
            return

        # Ensure the RPC port is not in use
        #
        for c in psutil.net_connections():
            if c.laddr.port == fwglobals.g.FWAGENT_DAEMON_PORT:
                err_str = f"port {c.laddr.port} is in use, try other port (fwagent_conf.yaml:daemon_socket)"
                fwglobals.log.error(err_str)
                raise Exception(err_str)

        self.thread_rpc_loop = threading.Thread(
                                target=lambda: Pyro4.Daemon.serveSimple(
                                        {self: fwglobals.g.FWAGENT_DAEMON_NAME},
                                        host=fwglobals.g.FWAGENT_DAEMON_HOST,
                                        port=fwglobals.g.FWAGENT_DAEMON_PORT,
                                        ns=False,
                                        verbose=False),
                                name='FwagentDaemon RPC Thread',
                                daemon=True)
        self.thread_rpc_loop.start()
        self.log.debug("RPC service: started")

    def stop_rpc_service(self):
        # We have no real way to break the Pyro4.Daemon.serveSimple() loop.
        # So, we just run Pyro4.Daemon.serveSimple() as a daemon thread.
        # That causes the agent to exit, when all non-daemon threads are terminated.
        if self.thread_rpc_loop:
            self.thread_rpc_loop = None


def daemon(debug_conf_filename=None):
    """Handles 'fwagent daemon' command.
    This command runs Fwagent in daemon mode. It creates the wrapping
    FwagentDaemon object that manages the instance of the Fwagent class and
    keeps it registered and connected to flexiManage.
    For more info See documentation on FwagentDaemon class.

    :param debug_conf_filename: if False the register-and-connect loop will not be started.

    :returns: None.
    """
    fwglobals.log.set_target(to_syslog=True, to_terminal=False)
    fwglobals.log.info("starting in daemon mode")

    if debug_conf_filename:
        fwglobals.g.load_debug_configuration_from_file(debug_conf_filename)

    with FwagentDaemon() as agent_daemon:
        agent_daemon.start_rpc_service()
        agent_daemon.run_agent()
        agent_daemon.stop_rpc_service()

def daemon_rpc_safe(func, **kwargs):
    return daemon_rpc(func, ignore_exception=True, **kwargs)

def daemon_rpc(func, ignore_exception=False, **kwargs):
    """Wrapper for methods of the FwagentDaemon object that runs on background
    as a daemon. It is used to fullfil CLI commands that can be designated
    either to the FwagentDaemon object itself or to the Fwagent object managed
    by the FwagentDaemon. See for example 'fwagent start' command.

    :param func:             Name of FwagentDaemon method to be called.
    :param ignore_exception: If True, the function consumes exception and returns None.
    :param kwargs:           Method parameters.

    :returns: None.
    """
    try:
        agent_daemon = Pyro4.Proxy(fwglobals.g.FWAGENT_DAEMON_URI)
        remote_func = getattr(agent_daemon, func)
        fwglobals.log.debug("invoke remote FwagentDaemon::%s(%s)" % (func, json.dumps(kwargs, cls=fwutils.FwJsonEncoder)), to_terminal=False)
        return remote_func(**kwargs)
    except Pyro4.errors.CommunicationError as e:
        fwglobals.log.debug("ignore FwagentDaemon::%s(%s)" % (func, str(e)))
        if ignore_exception:
            fwglobals.log.debug("ignore FwagentDaemon::%s(%s): daemon does not run" % (func, json.dumps(kwargs, cls=fwutils.FwJsonEncoder)))
            return None
        raise Exception("daemon does not run")
    except Exception as e:
        if ignore_exception:
            fwglobals.log.debug("FwagentDaemon::%s(%s) failed: %s" % (func, json.dumps(kwargs, cls=fwutils.FwJsonEncoder), str(e)))
            ex_type, ex_value, ex_tb = sys.exc_info()
            Pyro4.util.excepthook(ex_type, ex_value, ex_tb)
            return None
        raise e

def daemon_is_alive():
    try:
        daemon = Pyro4.Proxy(fwglobals.g.FWAGENT_DAEMON_URI)
        daemon.ping()   # Check if daemon runs
        return True
    except Pyro4.errors.CommunicationError:
        return False
    except Exception as e:
        raise e

def cli(clean_request_db=True, api=None, script_fname=None, template_fname=None, ignore_errors=False):
    """Handles 'fwagent cli' command.
    This command is not used in production. It assists unit testing.
    The 'fwagent cli' reads function names and their arguments from prompt and
    executes them on agent that runs in background. If no agent runs in
    background, the command creates new instance of it. When done, this instance
    is destroyed.
        The agent API to be invoked can be provided in one line with command,
    e.g. 'fwagent cli stop()'. In this case the command will not run prompt loop,
    but will execute this API and will exit immediately.
        To stop the read-n-execute loop just ^C it.

    :param clean_request_db:    Clean request database before return.
                                Effectively this flag resets the router configuration.
    :param api:                 The fwagent function to be executed in list format,
                                where the first element is api name, the rest
                                elements are api arguments.
                                e.g. [ 'inject_requests', 'requests.json' ].
                                If provided, no prompt loop will be run.
    :param script_fname:        Shortcut for --api==inject_requests(<script_fname>)
                                command. Is kept for backward compatibility.
    :param template_fname:      Path to template file that includes variables to replace in the cli request.
    :returns: None.
    """
    fwglobals.log.info("started in cli mode (clean_request_db=%s, api=%s, ignore_errors=%s)" % \
                        (str(clean_request_db), str(api), ignore_errors))

    # Preserve historical 'fwagent cli -f' option, as it involve less typing :)
    # Generate the 'api' value out of '-f/--script_file' value.
    if script_fname:
        # Convert relative path into absolute, as daemon fwagent might have
        # working directory other than the typed 'fwagent cli -f' command.
        script_fname = os.path.abspath(script_fname)
        api = ['inject_requests' , 'filename=%s' % script_fname ]
        if ignore_errors:
            api.append('ignore_errors=True')

        if template_fname:
            requests = fwutils.replace_file_variables(template_fname, script_fname)
            api.append('json_requests=%s' % json.dumps(requests, sort_keys=True))
            fwglobals.log.debug(
                "cli: generate 'api' out of 'script_fname' and 'template_fname': " + str(api))
        else:
            fwglobals.log.debug(
                "cli: generate 'api' out of 'script_fname': " + str(api))

    import fwagent_cli
    with fwagent_cli.FwagentCli() as cli:
        if api:
            ret = cli.execute(api)

            # We return dictionary with serialized return value of the invoked API,
            # so cli output can be parsed by invoker to extract the returned object.
            #
            if ret['succeeded']:
                if ret['return-value']:
                    ret_val = json.dumps(ret['return-value'])
                else:
                    ret_val = json.dumps({'ok': 1})
            else:
                ret_val = json.dumps({'ok': 0, 'error': ret['error']})
            fwglobals.log.info('return-value-start ' + ret_val + ' return-value-end')
        else:
            cli.run_loop()
    if clean_request_db:
        fwglobals.g.router_cfg.clean()
        fwutils.reset_device_config_signature("empty_cfg")
        with fwrouter_cfg.FwRouterCfg(fwglobals.g.ROUTER_PENDING_CFG_FILE) as router_pending_cfg:
            router_pending_cfg.clean()

def handle_cli_command(args):
    """Handles 'fwagent' CLI command.
    This function is responsible for taking CLI arguments, analyzing them and
    mapping them to a CLI module and function that will be called to continue the process.

    For example, for the following command:
    "fwagent configure router interfaces create -addr 8.8.8.8/32 --type lan --host_if_name test"
    the "args" looks as follows:
    {
        command: 'configure',
        configure: 'router',
        interfaces: 'create',
        params.addr: '8.8.8.8/32',
        params.host_if_name: 'test',
        params.type: 'lan',
        router: 'interfaces'
    }

    The derived CLI module name will be: "fwcli_configure_router"
    The derived function name will be: "interfaces_create"

    Comments inside the function are based on the example above.

    """
    cli_module_name = f'fwcli'
    cli_func_name        = ''
    cli_params      = {}

    def _build_cli_params():
        for key in args.__dict__:
            if key.startswith('params.'):
                cli_params[key.split('.')[-1]] = args.__dict__[key]

    def _build_cli_func(step):
        nonlocal cli_func_name

        cli_func_name += f'_{step}' # -> _interfaces
        next_step = args.__dict__[step] # -> create
        if not next_step in args.__dict__:
            cli_func_name += f'_{next_step}' # -> _interfaces_create
            _build_cli_params()
            return
        _build_cli_func(next_step)

    def _build_cli_module(step):
        nonlocal cli_module_name
        nonlocal cli_func_name

        if not step in args.__dict__:
            return
        cli_module_name += f'_{step}' # -> fwcli_configure -> fwcli_configure_router
        next_step = args.__dict__[step] # -> router -> interfaces
        if cli_module_name in fwglobals.cli_modules:
            _build_cli_func(next_step)
            cli_func_name = cli_func_name.lstrip('_') # _interfaces_create -> interfaces_create
            return
        _build_cli_module(next_step)

    _build_cli_module(args.command)

    if not cli_func_name:
        print(f'failed to identify function out of command')
        return -1

    try:
        f = getattr(fwglobals.cli_modules[cli_module_name], cli_func_name)
        ret = f(**cli_params)
        if ret:
            ret_str = str(ret) if type(ret) != dict else json.dumps(ret, indent=2, sort_keys=True)
            print(ret_str)
    except AttributeError:
        print(f'{cli_func_name}({cli_params if cli_params else ""}) failed: function not found in {cli_module_name}.py')
        return -1
    except Exception as e:
        print(f'{cli_func_name}({cli_params if cli_params else ""}) failed: {str(e)}')
        return -1


if __name__ == '__main__':
    import argcomplete
    import argparse

    fwglobals.initialize()

    command_functions = {
<<<<<<< HEAD
                    'version':lambda args: version(),
                    'reset': lambda args: reset(soft=args.soft, quiet=args.quiet, start_daemon=(not args.dont_start_daemon)),
                    'stop': lambda args: stop(reset_device_config=args.reset_softly, stop_router=(not args.dont_stop_vpp)),
                    'start': lambda args: start(start_router=args.start_router),
                    'daemon': lambda args: daemon(standalone=args.dont_connect),
                    'simulate': lambda args: loadsimulator.g.simulate(count=args.count),
                    'dump': lambda args: dump(filename=args.filename, path=args.path, clean_log=args.clean_log),
                    'show': lambda args: show(
                        agent=args.agent,
                        configuration=args.configuration,
                        database=args.database,
                        status=args.status),
                    'cli': lambda args: cli(
                        script_fname=args.script_fname,
                        clean_request_db=args.clean,
                        api=args.api,
                        template_fname=args.template_fname,
                        ignore_errors=args.ignore_errors)}
=======
        'version':lambda args: version(),
        'reset': lambda args: reset(soft=args.soft, quiet=args.quiet, pppoe=args.pppoe),
        'stop': lambda args: stop(
            reset_device_config=args.reset_softly,
            stop_router=(not args.dont_stop_vpp),
            stop_applications=(not args.dont_stop_applications)),
        'start': lambda args: start(start_router=args.start_router, start_applications=args.start_applications),
        'daemon': lambda args: daemon(debug_conf_filename=args.debug_conf_filename),
        'simulate': lambda args: loadsimulator.simulate(count=int(args.count)),
        'dump': lambda args: dump(filename=args.filename, path=args.path, clean_log=args.clean_log),
        'show': lambda args: show(
            agent=args.agent,
            configuration=args.configuration,
            database=args.database,
            status=args.status,
            networks=args.networks),
        'cli': lambda args: cli(
            script_fname=args.script_fname,
            clean_request_db=args.clean,
            api=args.api,
            template_fname=args.template_fname,
            ignore_errors=args.ignore_errors),
    }
    for cli_command_name in fwglobals.cli_commands.keys():
        command_functions.update({cli_command_name: lambda args: handle_cli_command(args)})
>>>>>>> ecd45eb3

    parser = argparse.ArgumentParser(
        description="Device Agent for FlexiWan orchestrator\n" + \
                    "--------------------------------------------------------------\n" + \
                    "Use 'fwagent.py <command> --help' for help on specific command",
        formatter_class=argparse.RawTextHelpFormatter)
    subparsers = parser.add_subparsers(help='Agent commands', dest='command')
    subparsers.required = True
    parser_version = subparsers.add_parser('version', help='Show components and their versions')
    parser_reset = subparsers.add_parser('reset', help='Reset device: clear router configuration and remove device registration')
    parser_reset.add_argument('-s', '--soft', action='store_true',
                        help="clean router configuration only, device remains registered")
    parser_reset.add_argument('-q', '--quiet', action='store_true',
                        help="don't print info onto screen, print into syslog only")
<<<<<<< HEAD
    parser_reset.add_argument('-d', '--dont_start_daemon', action='store_true',
                        help="don't start the daemon after the reset")
=======
    parser_reset.add_argument('-p', '--pppoe', action='store_true',
                        help="clean pppoe configuration")
>>>>>>> ecd45eb3
    parser_stop = subparsers.add_parser('stop', help='Stop router and reset interfaces')
    parser_stop.add_argument('-s', '--reset_softly', action='store_true',
                        help="reset router softly: clean router configuration")
    parser_stop.add_argument('-r', '--dont_stop_vpp', action='store_true',
                        help="stop agent connection loop only without stopping the router")
    parser_stop.add_argument('-a', '--dont_stop_applications', action='store_true',
                        help="stop agent connection loop only without stopping the applications")
    parser_stop.add_argument('-q', '--quiet', action='store_true',
                        help="don't print info onto screen, print into syslog only")
    parser_start = subparsers.add_parser('start', help='Resumes daemon connection loop if it was stopped by "fwagent stop"')
    parser_start.add_argument('-q', '--quiet', action='store_true',
                        help="don't print info onto screen, print into syslog only")
    parser_start.add_argument('-r', '--start_router', action='store_true',
                        help="start router before loop is started")
    parser_start.add_argument('-a', '--start_applications', action='store_true',
                        help="start applications")
    parser_daemon = subparsers.add_parser('daemon', help='Run agent in daemon mode: infinite register-connect loop')
    parser_daemon.add_argument('-d', '--debug_conf', dest='debug_conf_filename', default=None,
                        help="Path to debug_conf.yaml file, includes filename")
    parser_simulate = subparsers.add_parser('simulate', help='register and connect many fake devices with flexiManage')
    parser_simulate.add_argument('-c', '--count', dest='count',
                        help="How many devices to simulate")

    parser_show = subparsers.add_parser('show', help='Prints various information to stdout')
    parser_show.add_argument('--agent', choices=['version', 'cache', 'threads'],
                        help="show various agent parameters")
    parser_show.add_argument('--configuration', const='all', nargs='?',
                        choices=['all', 'router', 'system', 'multilink-policy', 'signature', 'router-pending'],
                        help="show flexiEdge configuration")
    parser_show.add_argument('--networks', nargs='?', const='all',
                        choices=['all', 'lan', 'wan'],
                        help="show flexiEdge configuration")
    parser_show.add_argument('--database',
                        choices=['applications', 'frr', 'general', 'multilink', 'router', 'system', 'qos', 'jobs'],
                        help="show whole flexiEdge database")
    parser_show.add_argument('--status', choices=['daemon', 'router'],
                        help="show flexiEdge status")

    parser_cli = subparsers.add_parser('cli', help='Runs agent in CLI mode: read flexiManage requests from command line')
    parser_cli.add_argument('-f', '--script_file', dest='script_fname', default=None,
                        help="File with requests to be executed")
    parser_cli.add_argument('-t', '--template', dest='template_fname', default=None,
                        help="File with substitutions for the script file, see -f")
    parser_cli.add_argument('-I', '--ignore_errors', dest='ignore_errors', action='store_true',
                        help="Ignore errors")
    parser_cli.add_argument('-c', '--clean', action='store_true',
                        help="clean request database on exit")
    parser_cli.add_argument('-i', '--api', dest='api', default=None, nargs='+',
                        help="fwagent API to be invoked with space separated arguments, e.g. '--api inject_requests request.json'")
                        # If arguments include spaces escape them with slash, e.g. "--api inject_requests my\ request.json"
                        # or surround argument with single quotes, e.g. "--api inject_requests 'my request.json'"
                        # Note we don't use circle brackets, e.g. "--api inject_requests(request.json)" to avoid bash confuse
    parser_dump = subparsers.add_parser('dump', help='Dump various system info into x.tar.gz file')
    parser_dump.add_argument('-f', '--file', dest='filename', default=None,
                        help="The name of the result archive file. Can be full path. The default is 'fwdump_<hostname>_<YYYYMMDD>_<HHMMSS>.tar.gz")
    parser_dump.add_argument('-p', '--path', dest='path', default=None,
                        help="The path to the final name. The default is %s" % fwglobals.g.DUMP_FOLDER)
    parser_dump.add_argument('-c', '--clean_log', action='store_true',
                        help="Clean agent log")

    for cmd_name, cli_command in fwglobals.cli_commands.items():
      cli_parser     = subparsers.add_parser(cmd_name, help=cli_command['help'])
      cli_subparsers = cli_parser.add_subparsers(dest=cmd_name)
      for name in cli_command['modules']:
        fwglobals.cli_modules[name].argparse(cli_subparsers)

    argcomplete.autocomplete(parser)
    args = parser.parse_args()

    if hasattr(args, 'quiet') and args.quiet:
        fwglobals.log.set_target(to_syslog=True, to_terminal=False)

    if not args.command in [ 'show', 'version' ]:
        if not fwutils.check_root_access():
            sys.exit(1)

    fwglobals.log.debug("---> exec " + str(args), to_terminal=False)
    ret = command_functions[args.command](args)
    if type(ret) == int:
        sys.exit(ret)<|MERGE_RESOLUTION|>--- conflicted
+++ resolved
@@ -698,28 +698,16 @@
 def dump(filename, path, clean_log):
     fwutils.dump(filename=filename, path=path, clean_log=clean_log)
 
-<<<<<<< HEAD
-def reset(soft=False, quiet=False, start_daemon=True):
-=======
 def reset(soft=False, quiet=False, pppoe=False):
->>>>>>> ecd45eb3
     """Handles 'fwagent reset' command.
     Resets device to the initial state. Once reset, the device MUST go through
     the registration procedure.
 
-<<<<<<< HEAD
-    :param soft:        Soft reset: resets router configuration only.
-                            No re-registration is needed.
-    :param quiet:       Quiet reset: resets router configuration without confirmation
-                            of device deletion in management.
-    :param start_daemon: Indicates if need to start the daemon after reset.
-=======
     :param soft:  Soft reset: resets router configuration only.
                   No re-registration is needed.
     :param quiet: Quiet reset: resets router configuration without confirmation
                   of device deletion in management.
     :param pppoe: PPPoE reset: resets PPPoE configuration.
->>>>>>> ecd45eb3
 
     :returns: None.
     """
@@ -771,12 +759,6 @@
         fwglobals.log.info("Reset operation done")
     else:
         fwglobals.log.info("Reset operation aborted")
-<<<<<<< HEAD
-
-    if start_daemon:
-        daemon_rpc('start')     # Start daemon main loop if daemon is alive
-=======
->>>>>>> ecd45eb3
 
     # Start daemon main loop if daemon is alive
     start(start_router=False, start_applications=False)
@@ -1456,26 +1438,6 @@
     fwglobals.initialize()
 
     command_functions = {
-<<<<<<< HEAD
-                    'version':lambda args: version(),
-                    'reset': lambda args: reset(soft=args.soft, quiet=args.quiet, start_daemon=(not args.dont_start_daemon)),
-                    'stop': lambda args: stop(reset_device_config=args.reset_softly, stop_router=(not args.dont_stop_vpp)),
-                    'start': lambda args: start(start_router=args.start_router),
-                    'daemon': lambda args: daemon(standalone=args.dont_connect),
-                    'simulate': lambda args: loadsimulator.g.simulate(count=args.count),
-                    'dump': lambda args: dump(filename=args.filename, path=args.path, clean_log=args.clean_log),
-                    'show': lambda args: show(
-                        agent=args.agent,
-                        configuration=args.configuration,
-                        database=args.database,
-                        status=args.status),
-                    'cli': lambda args: cli(
-                        script_fname=args.script_fname,
-                        clean_request_db=args.clean,
-                        api=args.api,
-                        template_fname=args.template_fname,
-                        ignore_errors=args.ignore_errors)}
-=======
         'version':lambda args: version(),
         'reset': lambda args: reset(soft=args.soft, quiet=args.quiet, pppoe=args.pppoe),
         'stop': lambda args: stop(
@@ -1501,7 +1463,6 @@
     }
     for cli_command_name in fwglobals.cli_commands.keys():
         command_functions.update({cli_command_name: lambda args: handle_cli_command(args)})
->>>>>>> ecd45eb3
 
     parser = argparse.ArgumentParser(
         description="Device Agent for FlexiWan orchestrator\n" + \
@@ -1516,13 +1477,8 @@
                         help="clean router configuration only, device remains registered")
     parser_reset.add_argument('-q', '--quiet', action='store_true',
                         help="don't print info onto screen, print into syslog only")
-<<<<<<< HEAD
-    parser_reset.add_argument('-d', '--dont_start_daemon', action='store_true',
-                        help="don't start the daemon after the reset")
-=======
     parser_reset.add_argument('-p', '--pppoe', action='store_true',
                         help="clean pppoe configuration")
->>>>>>> ecd45eb3
     parser_stop = subparsers.add_parser('stop', help='Stop router and reset interfaces')
     parser_stop.add_argument('-s', '--reset_softly', action='store_true',
                         help="reset router softly: clean router configuration")
