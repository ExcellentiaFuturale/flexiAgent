#! /usr/bin/python3

################################################################################
# flexiWAN SD-WAN software - flexiEdge, flexiManage.
# For more information go to https://flexiwan.com
#
# Copyright (C) 2019  flexiWAN Ltd.
#
# This program is free software: you can redistribute it and/or modify it under
# the terms of the GNU Affero General Public License as published by the Free
# Software Foundation, either version 3 of the License, or (at your option) any
# later version.
#
# This program is distributed in the hope that it will be useful,
# but WITHOUT ANY WARRANTY; without even the implied warranty of MERCHANTABILITY
# or FITNESS FOR A PARTICULAR PURPOSE.
# See the GNU Affero General Public License for more details.
#
# You should have received a copy of the GNU Affero General Public License
# along with this program. If not, see <https://www.gnu.org/licenses/>.
################################################################################

import json
import os
import glob
import ssl
import socket
import sys
import time
import random
import signal
import Pyro4
import re
import subprocess
import threading
import traceback
import yaml
import jwt

from urllib import request as ureq
from urllib import parse as uparse
from urllib import error as uerr
from http import server as hsvr

import fwglobals
import fwikev2
import fwlte
import fwmultilink
import fwstats
import fwutils
import fwwebsocket
import loadsimulator

from fwobject import FwObject
from fwapplications_api import FWAPPLICATIONS_API

from fw_nat_command_helpers import WAN_INTERFACE_SERVICES

# Global signal handler for clean exit
def global_signal_handler(signum, frame):
    """Global signal handler for CTRL+C

    :param signum:         Signal type
    :param frame:          Stack frame.

    :returns: None.
    """
    exit(1)

signal.signal(signal.SIGINT, global_signal_handler)

class FwAgent(FwObject):
    """This class implements abstraction of mediator between manager called
    flexiManage and device called flexiEdge. The manager runs on remote server,
    the Fwagent runs on device. The Fwagent establishes protected connection
    to the manager and starts infinite message handling loop. It receives
    message, called request, invokes global message handler that routes
    the request to the appropriate request handler, takes response
    returned by the message handler and sends it back to the manager.
    Only one request can be processed at any time.
    The global message handler sits in the Fwglobals module.

    :param handle_signals: A flag to handle system signals
    """
    def __init__(self, handle_signals=True):
        """Constructor method
        """
        FwObject.__init__(self)

        self.token                = None
        self.versions             = fwutils.get_device_versions(fwglobals.g.VERSIONS_FILE)
        self.thread_statistics    = None
        self.thread_stun          = None
        self.pending_msg_replies  = []
        self.reconnecting         = False

        self.ws = fwwebsocket.FwWebSocketClient(
                                    on_open    = self._on_open,
                                    on_message = self._on_message,
                                    on_close   = self._on_close)

        if handle_signals:
            signal.signal(signal.SIGTERM, self._signal_handler)
            signal.signal(signal.SIGINT, self._signal_handler)

    def _signal_handler(self, signum, frame):
        """Signal handler for CTRL+C

        :param signum:         Signal type
        :param frame:          Stack frame.

        :returns: None.
        """
        self.log.info("got %s" % fwglobals.g.signal_names[signum])
        self.__exit__(None, None, None)
        exit(1)

    def __enter__(self):
        return self

    def __exit__(self, exc_type, exc_value, traceback):
        # The three arguments to `__exit__` describe the exception
        # caused the `with` statement execution to fail. If the `with`
        # statement finishes without an exception being raised, these
        # arguments will be `None`.
        self.finalize()

    def finalize(self):
        self.ws.finalize()

    def _mark_connection_failure(self, err):
        try:
            with open(fwglobals.g.CONN_FAILURE_FILE, 'w') as f:
                fwutils.file_write_and_flush(f, 'Failed to connect to flexiManage: %s' % err)
                self.log.debug("_mark_connection_failure: %s" % str(err))
        except Exception as e:
            self.log.excep("Failed to create connection failure file: %s" % str(e))

    def _clean_connection_failure(self):
        if os.path.exists(fwglobals.g.CONN_FAILURE_FILE):
            os.remove(fwglobals.g.CONN_FAILURE_FILE)
            self.log.debug("_clean_connection_failure")

    def _setup_repository(self, repo):
        # Extract repo info. e.g. 'https://deb.flexiwan.com|flexiWAN|main'
        repo_split = repo.split('|')
        if len(repo_split) != 3:
            self.log.error("Registration error: Incorrect repository info %s" % (repo))
            return False
        repo_server, repo_repo, repo_name = repo_split[0], repo_split[1], repo_split[2]
        # Get current repo configuration
        repo_files = glob.glob(fwglobals.g.REPO_SOURCE_DIR + "flexiwan*")
        if len(repo_files) != 1:
            self.log.error("Registration error: Folder %s must include a single repository file, found %d" %
                (fwglobals.g.REPO_SOURCE_DIR, len(repo_files)))
            return False
        repo_file = repo_files[0]
        with open(repo_file, 'r') as f:
            repo_config = f.readline().strip()
        # format of repo_config is, get all parameters
        # deb [ arch=amd64 ] https://deb.flexiwan.com/flexiWAN bionic main
        repo_match = re.match(r'^deb[ \t]+\[[ \t]+arch=(.+)[ \t]+\][ \t]+(http.*)/(.+)[ \t]+(.+)[ \t]+(.+)$',
            repo_config)
        if not repo_match:
            self.log.error("Registration error: repository configuration can't be parsed. File=%s, Config=%s" %
                (repo_file, repo_config))
            return False
        (found_arch, found_server, found_repo, found_distro, found_name) = repo_match.group(1,2,3,4,5)
        # Check if not the same as configured
        if (found_server != repo_server or found_repo != repo_repo or found_name != repo_name):
            new_repo_config = "deb [ arch=%s ] %s/%s %s %s\n" % (found_arch, repo_server, repo_repo, found_distro, repo_name)
            with open(repo_file, 'w') as f:
                fwutils.file_write_and_flush(f, new_repo_config)
            self.log.info("Overwriting repository from token, token_repo=%s, prev_repo_config=%s, new_repo_config=%s" %
                (repo, repo_config, new_repo_config))
        return True

    def _decode_token_and_setup_environment(self, token):
        """Decode token and setup environment variables if required.
        The environment setup is needed when the non default flexiManage server is used.
        This could be on test, a dedicated, or a self hosting flexiManage setup.
        After installing the flexiEdge software, it contains the default server and repository.
        The software can be installed as a debian install on Linux, an ISO installation or,
        pre installed by the hardware vendor.
        In this case the server and repository flexiEdge has are different than what should be used.
        The token is generated in flexiManage and installed on the device.
        The token may encode the server and the repository parameters.
        When the token is installed on flexiEdge, we check the server and repository decoded and
        setup the system accordingly.
        We call this function before registration when the token file is first processed

        :returns: `True` if succeeded, `False` otherwise.
        """
        parsed_token = jwt.decode(token, options={"verify_signature": False})

        # If repository defined in token, make sure device works with that repo
        # Repo is sent if device is connected to a flexiManage that doesn't work with
        # the default flexiWAN repository
        repo = parsed_token.get('repo')
        if repo:
            if not self._setup_repository(repo): return False

        # Setup the flexiManage server to work with
        server = parsed_token.get('server')
        if server:
            # Use server from token
            fwglobals.g.cfg.MANAGEMENT_URL = server
            self.log.info("Using management url from token: %s" % (server))

        # Setup passed, return True
        return True

    def is_registered(self):
        """Check if agent is already registered with the flexiManage.

        :returns: `True` if registered, `False` otherwise.
        """
        if os.path.exists(fwglobals.g.DEVICE_TOKEN_FILE):
            return True
        return False

    def register(self, machine_id=None):
        """Registers device with the flexiManage.
        To do that the Fwagent establishes secure HTTP connection to the manager
        and sends GET request with various data regarding device.
        When user approves device on manager, the Fwagent establishes secure
        WebSocket connection to the manager and starts to listen for flexiManage
        requests.

        :returns: device token obtained during successfull registration.
        """
        self.log.info("registering with flexiManage...")

        self.register_error = ''

        try:
            with open(fwglobals.g.cfg.TOKEN_FILE, 'r') as f:
                self.token = f.readline().strip()
        except:
            err = "register: failed to load token from %s: %s (%s)" % \
                (fwglobals.g.cfg.TOKEN_FILE, format(sys.exc_info()[1]),  format(sys.exc_info()[0]))
            self.log.error(err)
            return None

        # Token found, decode token and setup environment parameters from token
        try:
            if not self._decode_token_and_setup_environment(self.token):
                return None
        except Exception as e:
            self.log.excep("Failed to decode and setup environment: %s (%s)" %(str(e), traceback.format_exc()))
            return None

        if fwutils.vpp_does_run():
            self.log.error("register: router is running, it by 'fwagent stop' and retry by 'fwagent start'")
            return None

        if not machine_id:
            machine_id = fwutils.get_machine_id()
            if not machine_id:
                self.log.error("register: get_machine_id failed, make sure you're running in sudo privileges")
                return None

        machine_name = socket.gethostname()
        all_ip_list = socket.gethostbyname_ex(machine_name)[2]
        interfaces          = list(fwutils.get_linux_interfaces(cached=False).values())
        (dr_via, dr_dev, _, _) = fwutils.get_default_route()
        # get up to 4 IPs
        ip_list = ', '.join(all_ip_list[0:min(4,len(all_ip_list))])
        serial = fwutils.get_machine_serial()
        url = fwglobals.g.cfg.MANAGEMENT_URL  + "/api/connect/register"

        data = {'token': self.token.rstrip(),
                'fwagent_version' : self.versions['components']['agent']['version'],
                'router_version' : self.versions['components']['router']['version'],
                'device_version' : self.versions['device'],
                'machine_id' : machine_id,
                'serial' : serial,
                'machine_name': machine_name,
                'ip_list': ip_list,
                'default_route': dr_via,
                'default_dev': dr_dev,
                'interfaces': interfaces
        }
        self.log.debug("Registering to %s with: %s" % (url, json.dumps(data)))
        data.update({'interfaces': json.dumps(interfaces)})
        data = uparse.urlencode(data).encode()
        req = ureq.Request(url, data)
        ctx = ssl.create_default_context()
        if fwglobals.g.cfg.BYPASS_CERT:
            ctx.check_hostname = False
            ctx.verify_mode = ssl.CERT_NONE
        else:
            ctx.verify_mode = ssl.CERT_REQUIRED

        try:
            resp = ureq.urlopen(req, context=ctx)
            device_token = resp.read().decode()
            self.log.info("Registation successful with parameters:")
            self.log.info("  Hostname:  " + machine_name)
            self.log.info("  IP List:   " + ip_list)
            self.log.info("  Device ID: " + machine_id)
            self.log.info("Run connect after approving device in flexiManage")
            return device_token

        except uerr.URLError as e:
            if hasattr(e, 'code'):
                server_response = e.read().decode()
                latestVersion = e.headers.get('latestVersion','None')
                self.log.error('register: got %s - %s' % (str(e.code), hsvr.BaseHTTPRequestHandler.responses[e.code][0]))
                self.log.error('register: Server response: %s' % server_response)
                self.log.error('latestVersion: %s' % (latestVersion))
                try:
                    register_response = json.loads(server_response)
                    if 'error' in register_response:
                        self.register_error = register_response['error'].lower()
                except:
                    pass
                if e.code == 403: # version too low, try to upgrade immediately
                    self.log.error('Trying device auto upgrade...')
                    fwglobals.g.handle_request({'message':'upgrade-device-sw','params':{'version':latestVersion}})
            elif hasattr(e, 'reason'):
                self.log.error('register: failed to connect to %s: %s' % (fwglobals.g.cfg.MANAGEMENT_URL, e.reason))
            return None
        except:
            self.log.error('register: failed to send request to server %s: %s' % \
                        (fwglobals.g.cfg.MANAGEMENT_URL, format(sys.exc_info()[1])))
            return None

    def connect(self, machine_id=None, device_token=None):
        """Establishes the main WebSocket connection between device and manager,
        on which Fwagent receives manager requests, and enters into the infinite
        event loop on it.

        :param machine_id:   the UUID of the device to be used for connection
        :param device_token: the device token obtained during registration

        :returns: `True` if connection was established and than was closed gracefully,
                  `False` otherwise.
        """
        self.log.info("connecting to flexiManage...")

        self.connection_error_code = 0

        try:
            if not machine_id:
                machine_id = fwutils.get_machine_id()
                if machine_id == None:
                    raise Exception("failed to retrieve UUID")

            if not device_token:   # If device token was not provided, load it from file
                with open(fwglobals.g.DEVICE_TOKEN_FILE, 'r') as fin:
                    device_token = fin.readline()
            device_token_data = json.loads(device_token)

            url = "wss://%s/%s?token=%s" % (device_token_data['server'], machine_id, device_token_data['deviceToken'])
            headers = {
                "User-Agent": "fwagent/%s" % (self.versions['components']['agent']['version'])
            }

            self.ws.connect(
                        url, headers = headers,
                        check_certificate=(not fwglobals.g.cfg.BYPASS_CERT),
                        local_port=WAN_INTERFACE_SERVICES["WebSocket-to-flexiManage"]["port"])
            self.ws.run_loop_send_recv(timeout=30)                 # flexiManage should send 'get-device-stats' every 10 sec
            self.log.info("connection to flexiManage was closed")  # ws is disconnected implicitly by run_send_recv_loop()
            return True

<<<<<<< HEAD
        # WebSocket callbacks
        def on_open(ws):
            self._on_open(ws)
        def on_message(ws, message):
            self._on_message(ws, message)
        def on_error(ws, error):
            self._on_error(ws, error)
        def on_close(ws):
            self._on_close(ws)

        # Remove WebSocket send/recv message prints to STDOUT until proper logging configuration is implemented
        #websocket.enableTrace(fwglobals.g.cfg.DEBUG)
        machine_id = fwutils.get_machine_id()
        if machine_id == None:
            self.log.error("connect: can't connect (failed to retrieve machine ID in fwutils.py:get_machine_id")
            return False
        url = "wss://%s/%s?token=%s" % (self.data['server'], machine_id, self.data['deviceToken'])
        header_UserAgent = "User-Agent: fwagent/%s" % (self.versions['components']['agent']['version'])

        self.ws = websocket.WebSocketApp(url,
                                    header     = {header_UserAgent},
                                    on_open    = on_open,
                                    on_message = on_message,
                                    on_error   = on_error,
                                    on_close   = on_close)

        cert_required = ssl.CERT_NONE if fwglobals.g.cfg.BYPASS_CERT else ssl.CERT_REQUIRED

        self.ws.run_forever(sslopt={"cert_reqs": cert_required}, ping_interval=0)
        self.ws = None

		# DON'T USE ping_interval, ping_timeout !!!
		# They might postpone ws.close()/ws.close(timeout=X) for ping_interval!
		# That my stuck 'fwagent stop'/'systemtctl restart', where we clean resources on exit.
		# We use application level keep-alive, so no need in WebSocket ping-pong.
        #self.ws.run_forever(sslopt={"cert_reqs": cert_required},
        #                    ping_interval=0, ping_timeout=0)
        if self.connection_error_code:
            error_str = "connection to flexiManage was closed due to %s" % self.connection_error_msg
            self.log.error(error_str)
=======
        except Exception as e:
            error = str(e)
            if 'status_code' in dir(e):   # see https://pypi.org/project/websocket-client/ for format of 'e'
                self.connection_error_code = e.status_code
                if e.status_code == fwglobals.g.WS_STATUS_ERROR_NOT_APPROVED:
                    error  = "not approved"
            else:
                self.connection_error_code = fwglobals.g.WS_STATUS_ERROR_LOCAL_ERROR
            self.log.error(f"connect: {error}")

            # Create a file to signal the upgrade process that the
            # upgraded agent failed to connect to the management.
            #
            self._mark_connection_failure(error)
>>>>>>> ac28a8a9
            return False


    def reconnect(self):
        """Closes and reestablishes the main WebSocket connection between
        device and manager, on which Fwagent receives manager requests.
        When WAN address or default route are changed, the connection might
        loose connectivity, while relying on TCP/WebSocket keep-alive mechanism
        to detect that. That might take up to few minutes! As we have full
        control of device IPs and routes, we can short the connection down period
        significantly by enforcing connection re-establishment.
        This function closes the current connection and opens the new one.
        """
        if self.ws == None:
            self.log.info("flexiManage is not connected, ignore reconnection request")
        elif self.reconnecting:
            self.log.info("reconnection to flexiManage was initiated already")
        else:
            self.log.info("initiate reconnection to flexiManage")
            self.reconnecting = True
            self.ws.disconnect()
            # The new connection will be opened by the FwagentDaemon object from
            # within the connection loop, when the current connection
            # will be closed gracefully.


    def _on_close(self):
        """Websocket connection close handler

        :param ws:  Websocket handler.

        :returns: None.
        """
        self.log.info("_on_close: connection to flexiManage is closed")
        if self.thread_statistics:
            self.connected = False
            self.thread_statistics.join()

    def _on_open(self):
        """Websocket connection open handler

        :param ws:  Websocket handler.

        :returns: None.
        """
        self.log.info("connected to flexiManage")

        self.connected    = True
        self.reconnecting = False
        self._clean_connection_failure()

        # Send pending message replies to the flexiManage upon connection reopen.
        # These are replies to messages that might have cause the connection
        # to the flexiManage to disconnect, and thus have to be sent on the new connection.
        if len(self.pending_msg_replies) > 0:
            self.log.info("_on_open: send %d pending replies to flexiManage" % len(self.pending_msg_replies))
            for reply in self.pending_msg_replies:
                self.log.debug("_on_open: sending reply: " + json.dumps(reply))
                self.ws.send(json.dumps(reply))
            del self.pending_msg_replies[:]

        self.thread_statistics = threading.Thread(
                                    target=fwstats.update_stats_tread,
                                    name='Statistics Thread', args=(self.log, self))
        self.thread_statistics.start()

        if not fwutils.vpp_does_run():
            self.log.info("connect: router is not running, start it in flexiManage")


    def _on_message(self, message):
        """Websocket received message handler.
        This callbacks invokes global handler of the received request defined
        in the fwglobals.py module, gets back the response from the global
        handler and sends it back to the server. The global handler dispatches
        requests to appropriate request handlers. It is implemented
        in the fwglobals.py module.

        :param ws:       Websocket handler.
        :param message:  Message instance.

        :returns: None.
        """
        pmsg    = json.loads(message)
        request = pmsg['msg']
        seq     = str(pmsg['seq'])              # Sequence number of the received message
        job_id  = str(pmsg.get('jobid',''))     # ID of job on flexiManage that sent this message

        self.log.debug(seq + " job_id=" + job_id + " request=" + json.dumps(request))

        # In load simulator mode always reply ok on sync message
        if fwglobals.g.loadsimulator and request["message"] == "sync-device":
            reply = {"ok":1}
        else:
            reply = self.handle_received_request(request)

        reply_str = reply if 'message' in request and not re.match('get-device-(logs|packet-traces)', request['message']) else {"ok":1}
        self.log.debug(seq + " job_id=" + job_id + " reply=" + json.dumps(reply_str))

        # Messages that change the interfaces might break the existing connection
        # (for example, if the WAN interface IP/mask has changed). Since sending
        # the reply on a broken connection will not work, we close the connection
        # before sending the reply and save the reply into pending queue.
        # Later, when daemon re-opens the new connection by connection loop,
        # we will pop the reply out of queue and will send it to the flexiManage.
        #
        if self.reconnecting == True:
            self.log.info("_on_message: goes to reestablish connection, queue reply %s" % str(pmsg['seq']))
            self.pending_msg_replies.append({'seq':pmsg['seq'], 'msg':reply})
        else:
            self.ws.send(json.dumps({'seq':pmsg['seq'], 'msg':reply}))

    def disconnect(self):
        """Shutdowns the WebSocket connection.

        :returns: None.
        """
        if self.ws:
            self.ws.disconnect()

    def handle_received_request(self, received_msg):
        """Handles received request: invokes the global request handler
        while logging the request and the response returned by the global
        request handler. Note the global request handler is implemented
        in the fwglobals.py module. It dispatches requests to the appropriate
        request handlers.

        :param received_msg:  the receive instance.

        :returns: (reply, msg), where reply is reply to be sent back to server,
                  msg is normalized received message.
        """
        logger = None
        try:
            msg = fwutils.fix_received_message(received_msg)

            print_message = False if re.match('get-device-', msg['message']) else fwglobals.g.cfg.DEBUG

            # 'add-application' request is huge, so we log it into dedicated file.
            # This is in addition to log into default file, where lines are truncated to 4K.
            #
            logger = fwglobals.g.get_logger(msg)

            if print_message:
                log_line = "handle_received_request:request\n" + json.dumps(msg, sort_keys=True, indent=1)
                self.log.debug(log_line)
                if logger:
                    logger.debug(log_line)

            reply = fwglobals.g.handle_request(msg, received_msg=received_msg)
            if not 'entity' in reply and 'entity' in msg:
                reply.update({'entity': msg['entity'] + 'Reply'})
            if not 'message' in reply:
                reply.update({'message': 'success'})

            if print_message:
                log_line = "handle_received_request:reply\n" + json.dumps(reply, sort_keys=True, indent=1)
                self.log.debug(log_line)
                if logger:
                    logger.debug(log_line)

        except Exception as e:
             self.log.error("handle_received_request failed: %s" + str(e))
             return {'ok': 0, 'message': str(e)}
        return reply

    def inject_requests(self, filename, ignore_errors=False, json_requests=None):
        """Injects requests loaded from within 'file' JSON file,
        thus simulating receiving requests over network from the flexiManage.
        This function is used for Unit Testing.

        :param filename:      name of the JSON file, were from to load requests.

        :param ignore_errors: if False, failure to inject some of the loaded
                              requests will cause this function to return, so
                              rest of loaded requests will be not executed.
        :returns: N/A.
        """
        self.log.debug("inject_requests(filename=%s, ignore_errors=%s)" % \
            (filename, str(ignore_errors)))

        if json_requests:
            requests = json.loads(json_requests)
        else:
            with open(filename, 'r') as f:
                requests = json.loads(f.read())

        if type(requests) is list:   # Take care of file with list of requests
            for (idx, req) in enumerate(requests):
                reply = self.handle_received_request(req)
                if reply['ok'] == 0 and ignore_errors == False:
                    raise Exception('failed to inject request #%d in %s: %s' % \
                                    ((idx+1), filename, reply['message']))
            return None
        else:   # Take care of file with single request
            reply = self.handle_received_request(requests)
            if reply['ok'] == 0:
                raise Exception('failed to inject request from within %s: %s' % \
                                (filename, reply['message']))
            return reply

def version():
    """Handles 'fwagent version' command.

    :returns: None.
    """
    with open(fwglobals.g.VERSIONS_FILE, 'r') as stream:
        versions = yaml.load(stream, Loader=yaml.BaseLoader)

        # Find the longest name of component
        width = 0
        for component in versions['components']:
            if len(component) > width:
                width = len(component)
        delimiter = '-' * (width + 10)

        print(delimiter)
        print('Device %s' % versions['device'])
        print(delimiter)
        for component in sorted(list(versions['components'].keys())):
            print('%s %s' % (component.ljust(width), versions['components'][component]['version']))
        print(delimiter)

def dump(filename, path, clean_log):
    fwutils.dump(filename=filename, path=path, clean_log=clean_log)

def reset(soft=False, quiet=False):
    """Handles 'fwagent reset' command.
    Resets device to the initial state. Once reset, the device MUST go through
    the registration procedure.

    :param soft:  Soft reset: resets router configuration only.
                  No re-registration is needed.
    :param quiet: Quiet reset: resets router configuration without confirmation
                  of device deletion in management.

    :returns: None.
    """
    # prevent reset configuration when vpp is run
    if fwutils.vpp_does_run() and soft:
        print("Router must be stopped in order to reset the configuration")
        return

    if soft:
        fwutils.reset_device_config()
        return

    with fwikev2.FwIKEv2() as ike:
        ike.reset()

    reset_device = True
    if not quiet:
        CSTART = "\x1b[0;30;43m"
        CEND = "\x1b[0m"
        choice = input(CSTART + "Device must be deleted in flexiManage before resetting the agent. " +
                        "Already deleted in flexiManage y/n [n]" + CEND)
        if choice != 'y' and choice != 'Y':
            reset_device = False

    if reset_device:
        if fwutils.vpp_does_run():
            print("stopping the router...")
        daemon_rpc('stop', stop_router=True)

        with FWAPPLICATIONS_API() as app_api:
            app_api.call_hook('uninstall')
            app_api.reset_db()

        fwutils.reset_device_config()

        if os.path.exists(fwglobals.g.DEVICE_TOKEN_FILE):
            os.remove(fwglobals.g.DEVICE_TOKEN_FILE)

        # stop LTE connections
        lte_interfaces = fwlte.get_lte_interfaces_dev_ids()
        for dev_id in lte_interfaces:
            fwlte.disconnect(dev_id, False)

        fwglobals.log.info("Reset operation done")
    else:
        fwglobals.log.info("Reset operation aborted")
    daemon_rpc('start')     # Start daemon main loop if daemon is alive

def stop(reset_device_config, stop_router):
    """Handles 'fwagent stop' command.
    Stops the infinite connection loop run by Fwagent in daemon mode.
    See documentation on FwagentDaemon class.

    :param reset_device_config:  Reset device configuration.
    :param stop_router:          Stop router, thus disabling packet routing.

    :returns: None.
    """
    fwglobals.log.info("stopping router...")
    try:
        daemon_rpc('stop', stop_router=stop_router)
    except:
        # If failed to stop, kill vpp from shell and get interfaces back to Linux
        if stop_router:
            fwglobals.log.excep("failed to stop vpp gracefully, kill it")
            fwutils.stop_vpp()

    if reset_device_config:
        fwutils.reset_device_config()
    fwglobals.log.info("done")

def start(start_router):
    """Handles 'fwagent start' command.
    Starts the infinite connection loop run by Fwagent in daemon mode.
    See documentation on FwagentDaemon class.

    :param start_router:  Start router, while applying router configuration.

    :returns: None.
    """
    fwglobals.log.info("start router...")
    daemon_rpc('start', start_vpp=start_router) # if daemon runs, start connection loop and router if required
    fwglobals.log.info("done")

def show(agent, configuration, database, status):
    """Handles 'fwagent show' command.
    This commands prints various information about device and it's components,
    like router configuration, software version, etc.
    For full list of available options to show use 'fwagent --help'.

    :param agent:          Agent information.
    :param configuration:  Configuration information.
    :param database:       Databases information.
    :param status:         Status information.

    :returns: None.
    """

    if configuration:
        if configuration == 'all':
            fwutils.print_router_config()
            fwutils.print_system_config()
        elif configuration == 'router':
            fwutils.print_router_config()
        elif configuration == 'system':
            fwutils.print_system_config()
        elif configuration == 'multilink-policy':
            fwutils.print_router_config(basic=False, multilink=True)
        elif configuration == 'signature':
            fwutils.print_device_config_signature()

    if agent:
        out = daemon_rpc('show', what=agent)
        if out:
            print(out)

    if database:
        if database == 'router':
            fwutils.print_router_config(full=True)
        elif database == 'system':
            fwutils.print_system_config(full=True)
        elif database == 'general':
            fwutils.print_general_database()
        elif database == 'applications':
            fwutils.print_applications_db()
        elif database == 'multilink':
            with fwmultilink.FwMultilink(fwglobals.g.MULTILINK_DB_FILE, fill_if_empty=False) as multilink_db:
                print(multilink_db.dumps())

    if status:
        if status == 'daemon':
            try:
                daemon = Pyro4.Proxy(fwglobals.g.FWAGENT_DAEMON_URI)
                daemon.ping()   # Check if daemon runs
                fwglobals.log.info("running")
            except Pyro4.errors.CommunicationError:
                fwglobals.log.info("not running")
        elif status == 'router':
            fwglobals.log.info('Router state: %s (%s)' % (fwutils.get_router_state()[0], fwutils.get_router_state()[1]))

@Pyro4.expose
class FwagentDaemon(FwObject):
    """This class implements abstraction of Fwagent that runs in daemon mode.
    When the Fwagent runs as a daemon, someone has to create it and to invoke
    registration, connection and other Fwagent functionality, while keeping
    the Fwagent connected to flexiManage. These tasks are performed
    by the FwagentDaemon object.
    So the FwagentDaemon is responsible for:
        1. Creation and configuration the Fwagent object
        2. Running infinite loop of the Fwagent registration & WebSocket
           connection retrials, named the 'main daemon loop'.
        3. Listening for CLI commands that effect on the main daemon loop,
           like 'fwagent start', 'fwagent stop', etc.
        4. Listening for CLI commands that are designated for the Fwagent object
           itself and proxying them to it.

    The FwagentDaemon object is created by the 'fwagent daemon' command.
    """
    def __init__(self, standalone=False):
        """Constructor method.

        :param standalone: if True, the agent will be not connected to flexiManage,
                           hence no need in network activity, like STUN.
                           The standalone mode is used by CLI-based tests.
        """
        FwObject.__init__(self)

        self.agent          = None
        self.active         = False
        self.thread_main    = None
        self.standalone     = standalone

        signal.signal(signal.SIGTERM, self._signal_handler)
        signal.signal(signal.SIGINT,  self._signal_handler)

    def _signal_handler(self, signum, frame):
        self.log.info("got %s" % fwglobals.g.signal_names[signum])
        exit(1)

    def __enter__(self):
        self.agent = fwglobals.g.initialize_agent(standalone=self.standalone)
        return self

    def __exit__(self, exc_type, exc_value, tb):
        # The three arguments to `__exit__` describe the exception
        # caused the `with` statement execution to fail. If the `with`
        # statement finishes without an exception being raised, these
        # arguments will be `None`.
        self.log.debug("goes to exit")
        self.stop(stop_router=False)  # Keep VPP running to continue packet routing. To stop is use 'fwagent stop'
        fwglobals.g.finalize_agent()
        self.agent = None
        self.log.debug("exited")

    def _check_system(self):
        """Check system requirements.

        :returns: None.
        """
        root = os.path.dirname(os.path.realpath(__file__))
        checker = os.path.join(root, 'tools' , 'system_checker' , 'fwsystem_checker.py')
        try:
            subprocess.check_call(['python3' , checker , '--check_only'])
            return True
        except subprocess.CalledProcessError as err:
            self.log.excep("+====================================================")
            self.log.excep("| System checker failed (%d)" % err.returncode)
            self.log.excep("| Fix problems and run 'fwagent start'")
            self.log.excep("| To check and configure system run 'fwsystem_checker'")
            self.log.excep("+=====================================================")
            return False

    def ping(self):
        self.log.debug("ping: alive")

    def start(self, start_vpp=False, check_system=True):
        """Starts the main daemon loop.
        The main daemon loop keeps Fwagent connected to flexiManage.
        To stop registration/connection retrials use the 'fwagent stop' command.

        :param start_vpp:       Start router, while applying configuration to it.
        :param check_system:    Check system requirements.

        :returns: None.
        """
        self.log.debug("start (start_vpp=%s)" % str(start_vpp))

        if self.active:
            self.log.debug("already started, ignore")
            return

        # Reload configuration.
        fwglobals.g.load_configuration_from_file()

        # Ensure system compatibility with our soft
        if check_system and fwglobals.g.router_api.state_is_started():
            check_system = False    # No need to check system if VPP runs, it is too late :)
        if check_system and self._check_system() == False:
            self.log.excep("system checker failed")

        if start_vpp:
            try:
                fwglobals.g.router_api.start_router()
                self.log.debug("vpp started")
            except Exception as e:
                self.log.excep("failed to start vpp: " + str(e))
                return
        self.active  = True
        self.thread_main = threading.Thread(target=self.main, name='FwagentDaemon Main Thread')
        self.thread_main.start()
        self.log.debug("started")

    def stop(self, stop_router=True):
        """Stop main daemon loop.
        Once stopped, no more registration or connection retrials are performed.
        To resume registration/connection use the 'fwagent start' command.

        :param stop_router: Stop router, thus cheesing the packet routing.

        :returns: None.
        """
        self.log.debug("stop")

        # Initiate connection shutdown
        if self.active:
            self.active = False
            self.agent.disconnect()  # Break WebSocket connection event loop to get control back to main()
            self.log.debug("disconnect from server was initiated")
        # Stop vpp ASAP, as no more requests can arrive on connection
        if stop_router:
            try:
                fwglobals.g.handle_request({'message':'stop-router'})
                self.log.debug("router stopped")
            except Exception as e:
                self.log.excep("failed to stop router: " + str(e))
        elif fwglobals.g.router_api.state_is_started():
            self.log.debug("vpp alive, use 'fwagent stop' to stop it")
        # Stop main connection loop
        if self.thread_main:
            self.thread_main.join()
            self.thread_main = None

        self.log.debug("stopped")

    def reset(self):
        """Restart the main daemon loop.

        :returns: None.
        """
        self.log.debug("reset")
        self.stop()
        self.start()

    def show(self, what=None):
        if what == 'version':
            return fwutils.get_device_versions(fwglobals.g.VERSIONS_FILE)['components']['agent']['version']
        if what == 'cache':
            return json.dumps(fwglobals.g.cache.db, indent=2, sort_keys=True, default=lambda x: x.__dict__)
        if what == 'threads':
            thread_list = []
            for thd in threading.enumerate():
                thread_list.append(thd.name)
            return json.dumps(sorted(thread_list), indent=2, sort_keys=True)


    def main(self):
        """Implementation of the main daemon loop.
        The main daemon loop keeps Fwagent registered and connected to flexiManage.

        :returns: None.
        """
        self.log.debug(f"tid={fwutils.get_thread_tid()}: {threading.current_thread().name}")

        self.log.info("connection loop was started, use 'fwagent stop' to stop it if needed")

        # Register with Manager if needed
        # -------------------------------------
        if self.agent.is_registered():
            self.log.info("already registered, to refresh run 'fwagent reset' and retry")
        else:
            prev_register_error = ''
            device_token = self.agent.register()
            while self.active and not device_token:
                # If registration failed due to invalid authentication token,
                # probe the token file in loop until it is modified.
                # Otherwise sleep random period and retry registration.
                if self.agent.register_error == 'token not found' or \
                self.agent.register_error == 'invalid token':
                    self.log.debug('poll %s for modification' % fwglobals.g.cfg.TOKEN_FILE)
                    token   = self.agent.token
                    elapsed = 0
                    while token == self.agent.token and self.active:
                        time.sleep(1)               # Check self.active every second to detect Ctrl-C as soon as possible
                        elapsed += 1
                        if (elapsed % 10) == 0:     # Check if token was updated every 10 seconds
                            with open(fwglobals.g.cfg.TOKEN_FILE, 'r') as f:
                                token = f.readline()
                    self.agent.token = token
                # If we got same registration reject twice - stop retrials
                elif self.agent.register_error != '' and \
                    self.agent.register_error == prev_register_error:
                    self.log.info("stop registration trials, use 'fwagent start' to resume")
                    self.active = False
                    return
                # Sleep a little bit and retry
                else:
                    prev_register_error = self.agent.register_error
                    retry_sec = random.randint(fwglobals.g.RETRY_INTERVAL_MIN, fwglobals.g.RETRY_INTERVAL_MAX)
                    self.log.info("retry registration in %d seconds" % retry_sec)
                    time.sleep(retry_sec)

                device_token = self.agent.register()

            # Store device token on disk, so no registration will be performed
            # on next daemon start.
            #
            with open(fwglobals.g.DEVICE_TOKEN_FILE, 'w') as f:
                fwutils.file_write_and_flush(f, device_token)

        # Establish main connection to Manager.
        # That start infinite receive-send loop in Fwagent::connect().
        # -------------------------------------
        while self.active:

            closed_gracefully = self.agent.connect()
            if not closed_gracefully and self.active:
                # If connection was closed by flexiManage because of not approved
                # device (reject 403), retry connection in few seconds.
                # Otherwise - in few minutes in order to prevent DoS attack.
                #
                if self.agent.connection_error_code in fwglobals.g.ws_reconnect_status_codes:
                    retry_sec = random.randint(fwglobals.g.RETRY_INTERVAL_MIN, fwglobals.g.RETRY_INTERVAL_MAX)
                else:
                    retry_sec = random.randint(fwglobals.g.RETRY_INTERVAL_LONG_MIN, fwglobals.g.RETRY_INTERVAL_LONG_MAX)
                self.log.info("retry connection in %d seconds" % retry_sec)
                while retry_sec > 0 and self.active:
                    time.sleep(1)   # Check self.active every second to detect Ctrl-C as soon as possible
                    retry_sec -= 1

        self.log.info("connection loop was stopped, use 'fwagent start' to start it again")


    def api(self, api_name, api_args=None):
        """Wrapper for Fwagent methods
        """
        if self.agent:
            api_func = getattr(self.agent, api_name)
            if api_args:
                ret = api_func(**api_args)
            else:
                ret = api_func()
            return ret

def daemon(standalone=False):
    """Handles 'fwagent daemon' command.
    This command runs Fwagent in daemon mode. It creates the wrapping
    FwagentDaemon object that manages the instance of the Fwagent class and
    keeps it registered and connected to flexiManage.
    For more info See documentation on FwagentDaemon class.

    :param standalone: if False the register-and-connect loop will not be started.

    :returns: None.
    """
    fwglobals.log.set_target(to_syslog=True, to_terminal=False)
    fwglobals.log.info("starting in daemon mode (standalone=%s)" % str(standalone))

    with FwagentDaemon(standalone) as agent_daemon:

        # Start the FwagentDaemon main function in separate thread as it is infinite,
        # and we need to get to Pyro4.Daemon.serveSimple() call to run rpc loop.
        if not standalone:
            agent_daemon.start()

        # Register FwagentDaemon object with Pyro framework and start Pyro request loop:
        # listen for rpc that invoke FwagentDaemon methods
        fwglobals.log.debug("going to listen on " + fwglobals.g.FWAGENT_DAEMON_URI)
        Pyro4.Daemon.serveSimple(
            {agent_daemon: fwglobals.g.FWAGENT_DAEMON_NAME},
            host=fwglobals.g.FWAGENT_DAEMON_HOST,
            port=fwglobals.g.FWAGENT_DAEMON_PORT,
            ns=False,
            verbose=False)

def daemon_rpc(func, **kwargs):
    """Wrapper for methods of the FwagentDaemon object that runs on background
    as a daemon. It is used to fullfil CLI commands that can be designated
    either to the FwagentDaemon object itself or to the Fwagent object managed
    by the FwagentDaemon. See for example 'fwagent start' command.

    :param func:      Name of FwagentDaemon method to be called.
    :param kwargs:    Method parameters.

    :returns: None.
    """
    try:
        agent_daemon = Pyro4.Proxy(fwglobals.g.FWAGENT_DAEMON_URI)
        remote_func = getattr(agent_daemon, func)
        fwglobals.log.debug("invoke remote FwagentDaemon::%s(%s)" % (func, json.dumps(kwargs)), to_terminal=False)
        return remote_func(**kwargs)
    except Pyro4.errors.CommunicationError:
        fwglobals.log.debug("ignore FwagentDaemon::%s(%s): daemon does not run" % (func, json.dumps(kwargs)))
        return None
    except Exception as e:
        fwglobals.log.debug("FwagentDaemon::%s(%s) failed: %s" % (func, json.dumps(kwargs), str(e)))
        ex_type, ex_value, ex_tb = sys.exc_info()
        Pyro4.util.excepthook(ex_type, ex_value, ex_tb)
        return None

def cli(clean_request_db=True, api=None, script_fname=None, template_fname=None, ignore_errors=False):
    """Handles 'fwagent cli' command.
    This command is not used in production. It assists unit testing.
    The 'fwagent cli' reads function names and their arguments from prompt and
    executes them on agent that runs in background. If no agent runs in
    background, the command creates new instance of it. When done, this instance
    is destroyed.
        The agent API to be invoked can be provided in one line with command,
    e.g. 'fwagent cli stop()'. In this case the command will not run prompt loop,
    but will execute this API and will exit immediately.
        To stop the read-n-execute loop just ^C it.

    :param clean_request_db:    Clean request database before return.
                                Effectively this flag resets the router configuration.
    :param api:                 The fwagent function to be executed in list format,
                                where the first element is api name, the rest
                                elements are api arguments.
                                e.g. [ 'inject_requests', 'requests.json' ].
                                If provided, no prompt loop will be run.
    :param script_fname:        Shortcat for --api==inject_requests(<script_fname>)
                                command. Is kept for backward compatibility.
    :param template_fname:      Path to template file that includes variables to replace in the cli request.
    :returns: None.
    """
    fwglobals.log.info("started in cli mode (clean_request_db=%s, api=%s, ignore_errors=%s)" % \
                        (str(clean_request_db), str(api), ignore_errors))

    # Preserve historical 'fwagent cli -f' option, as it involve less typing :)
    # Generate the 'api' value out of '-f/--script_file' value.
    if script_fname:
        # Convert relative path into absolute, as daemon fwagent might have
        # working directory other than the typed 'fwagent cli -f' command.
        script_fname = os.path.abspath(script_fname)
        api = ['inject_requests' , 'filename=%s' % script_fname ]
        if ignore_errors:
            api.append('ignore_errors=True')

        if template_fname:
            requests = fwutils.replace_file_variables(template_fname, script_fname)
            api.append('json_requests=%s' % json.dumps(requests, sort_keys=True))
            fwglobals.log.debug(
                "cli: generate 'api' out of 'script_fname' and 'template_fname': " + str(api))
        else:
            fwglobals.log.debug(
                "cli: generate 'api' out of 'script_fname': " + str(api))

    import fwagent_cli
    with fwagent_cli.FwagentCli() as cli:
        if api:
            ret = cli.execute(api)

            # We return dictionary with serialized return value of the invoked API,
            # so cli output can be parsed by invoker to extract the returned object.
            #
            if ret['succeeded']:
                if ret['return-value']:
                    ret_val = json.dumps(ret['return-value'])
                else:
                    ret_val = json.dumps({'ok': 1})
            else:
                ret_val = json.dumps({'ok': 0, 'error': ret['error']})
            fwglobals.log.info('return-value-start ' + ret_val + ' return-value-end')
        else:
            cli.run_loop()
    if clean_request_db:
        fwglobals.g.router_cfg.clean()


if __name__ == '__main__':
    import argcomplete
    import argparse

    fwglobals.initialize()

    command_functions = {
                    'version':lambda args: version(),
                    'reset': lambda args: reset(soft=args.soft, quiet=args.quiet),
                    'stop': lambda args: stop(reset_device_config=args.reset_softly, stop_router=(not args.dont_stop_vpp)),
                    'start': lambda args: start(start_router=args.start_router),
                    'daemon': lambda args: daemon(standalone=args.dont_connect),
                    'simulate': lambda args: loadsimulator.simulate(count=int(args.count)),
                    'dump': lambda args: dump(filename=args.filename, path=args.path, clean_log=args.clean_log),
                    'show': lambda args: show(
                        agent=args.agent,
                        configuration=args.configuration,
                        database=args.database,
                        status=args.status),
                    'cli': lambda args: cli(
                        script_fname=args.script_fname,
                        clean_request_db=args.clean,
                        api=args.api,
                        template_fname=args.template_fname,
                        ignore_errors=args.ignore_errors)}

    parser = argparse.ArgumentParser(
        description="Device Agent for FlexiWan orchestrator\n" + \
                    "--------------------------------------------------------------\n" + \
                    "Use 'fwagent.py <command> --help' for help on specific command",
        formatter_class=argparse.RawTextHelpFormatter)
    subparsers = parser.add_subparsers(help='Agent commands', dest='command')
    subparsers.required = True
    parser_version = subparsers.add_parser('version', help='show components and their versions')
    parser_reset = subparsers.add_parser('reset', help='Reset device: clear router configuration and remove device registration')
    parser_reset.add_argument('-s', '--soft', action='store_true',
                        help="clean router configuration only, device remains registered")
    parser_reset.add_argument('-q', '--quiet', action='store_true',
                        help="don't print info onto screen, print into syslog only")
    parser_stop = subparsers.add_parser('stop', help='Stop router and reset interfaces')
    parser_stop.add_argument('-s', '--reset_softly', action='store_true',
                        help="reset router softly: clean router configuration")
    parser_stop.add_argument('-r', '--dont_stop_vpp', action='store_true',
                        help="stop agent connection loop only")
    parser_stop.add_argument('-q', '--quiet', action='store_true',
                        help="don't print info onto screen, print into syslog only")
    parser_start = subparsers.add_parser('start', help='Resumes daemon connection loop if it was stopped by "fwagent stop"')
    parser_start.add_argument('-q', '--quiet', action='store_true',
                        help="don't print info onto screen, print into syslog only")
    parser_start.add_argument('-r', '--start_router', action='store_true',
                        help="start router before loop is started")
    parser_daemon = subparsers.add_parser('daemon', help='Run agent in daemon mode: infinite register-connect loop')
    parser_daemon.add_argument('-d', '--dont_connect', action='store_true',
                        help="Don't start connection loop on daemon start")
    parser_simulate = subparsers.add_parser('simulate', help='register and connect many fake devices with flexiManage')
    parser_simulate.add_argument('-c', '--count', dest='count',
                        help="How many devices to simulate")
    parser_show = subparsers.add_parser('show', help='Prints various information to stdout')
    parser_show.add_argument('--agent', choices=['version', 'cache', 'threads'],
                        help="show various agent parameters")
    parser_show.add_argument('--configuration', const='all', nargs='?',
                        choices=['all', 'router', 'system', 'multilink-policy', 'signature'],
                        help="show flexiEdge configuration")
    parser_show.add_argument('--database',
                        choices=['applications', 'general', 'multilink', 'router', 'system'],
                        help="show whole flexiEdge database")
    parser_show.add_argument('--status', choices=['daemon', 'router'],
                        help="show flexiEdge status")
    parser_cli = subparsers.add_parser('cli', help='runs agent in CLI mode: read flexiManage requests from command line')
    parser_cli.add_argument('-f', '--script_file', dest='script_fname', default=None,
                        help="File with requests to be executed")
    parser_cli.add_argument('-t', '--template', dest='template_fname', default=None,
                        help="File with substitutions for the script file, see -f")
    parser_cli.add_argument('-I', '--ignore_errors', dest='ignore_errors', action='store_true',
                        help="Ignore errors")
    parser_cli.add_argument('-c', '--clean', action='store_true',
                        help="clean request database on exit")
    parser_cli.add_argument('-i', '--api', dest='api', default=None, nargs='+',
                        help="fwagent API to be invoked with space separated arguments, e.g. '--api inject_requests request.json'")
                        # If arguments include spaces escape them with slash, e.g. "--api inject_requests my\ request.json"
                        # or surround argument with single quotes, e.g. "--api inject_requests 'my request.json'"
                        # Note we don't use circle brackets, e.g. "--api inject_requests(request.json)" to avoid bash confuse
    parser_dump = subparsers.add_parser('dump', help='Dump various system info into x.tar.gz file')
    parser_dump.add_argument('-f', '--file', dest='filename', default=None,
                        help="The name of the result archive file. Can be full path. The default is 'fwdump_<hostname>_<YYYYMMDD>_<HHMMSS>.tar.gz")
    parser_dump.add_argument('-p', '--path', dest='path', default=None,
                        help="The path to the final name. The default is %s" % fwglobals.g.DUMP_FOLDER)
    parser_dump.add_argument('-c', '--clean_log', action='store_true',
                        help="Clean agent log")
    argcomplete.autocomplete(parser)
    args = parser.parse_args()

    if hasattr(args, 'quiet') and args.quiet:
        fwglobals.log.set_target(to_syslog=True, to_terminal=False)

    if not args.command in [ 'show', 'version' ]:
        if not fwutils.check_root_access():
            sys.exit(1)

    fwglobals.log.debug("---> exec " + str(args), to_terminal=False)
    command_functions[args.command](args)<|MERGE_RESOLUTION|>--- conflicted
+++ resolved
@@ -365,48 +365,6 @@
             self.log.info("connection to flexiManage was closed")  # ws is disconnected implicitly by run_send_recv_loop()
             return True
 
-<<<<<<< HEAD
-        # WebSocket callbacks
-        def on_open(ws):
-            self._on_open(ws)
-        def on_message(ws, message):
-            self._on_message(ws, message)
-        def on_error(ws, error):
-            self._on_error(ws, error)
-        def on_close(ws):
-            self._on_close(ws)
-
-        # Remove WebSocket send/recv message prints to STDOUT until proper logging configuration is implemented
-        #websocket.enableTrace(fwglobals.g.cfg.DEBUG)
-        machine_id = fwutils.get_machine_id()
-        if machine_id == None:
-            self.log.error("connect: can't connect (failed to retrieve machine ID in fwutils.py:get_machine_id")
-            return False
-        url = "wss://%s/%s?token=%s" % (self.data['server'], machine_id, self.data['deviceToken'])
-        header_UserAgent = "User-Agent: fwagent/%s" % (self.versions['components']['agent']['version'])
-
-        self.ws = websocket.WebSocketApp(url,
-                                    header     = {header_UserAgent},
-                                    on_open    = on_open,
-                                    on_message = on_message,
-                                    on_error   = on_error,
-                                    on_close   = on_close)
-
-        cert_required = ssl.CERT_NONE if fwglobals.g.cfg.BYPASS_CERT else ssl.CERT_REQUIRED
-
-        self.ws.run_forever(sslopt={"cert_reqs": cert_required}, ping_interval=0)
-        self.ws = None
-
-		# DON'T USE ping_interval, ping_timeout !!!
-		# They might postpone ws.close()/ws.close(timeout=X) for ping_interval!
-		# That my stuck 'fwagent stop'/'systemtctl restart', where we clean resources on exit.
-		# We use application level keep-alive, so no need in WebSocket ping-pong.
-        #self.ws.run_forever(sslopt={"cert_reqs": cert_required},
-        #                    ping_interval=0, ping_timeout=0)
-        if self.connection_error_code:
-            error_str = "connection to flexiManage was closed due to %s" % self.connection_error_msg
-            self.log.error(error_str)
-=======
         except Exception as e:
             error = str(e)
             if 'status_code' in dir(e):   # see https://pypi.org/project/websocket-client/ for format of 'e'
@@ -421,7 +379,6 @@
             # upgraded agent failed to connect to the management.
             #
             self._mark_connection_failure(error)
->>>>>>> ac28a8a9
             return False
 
 
