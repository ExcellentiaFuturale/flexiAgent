#! /usr/bin/python3

################################################################################
# flexiWAN SD-WAN software - flexiEdge, flexiManage.
# For more information go to https://flexiwan.com
#
# Copyright (C) 2019  flexiWAN Ltd.
#
# This program is free software: you can redistribute it and/or modify it under
# the terms of the GNU Affero General Public License as published by the Free
# Software Foundation, either version 3 of the License, or (at your option) any
# later version.
#
# This program is distributed in the hope that it will be useful,
# but WITHOUT ANY WARRANTY; without even the implied warranty of MERCHANTABILITY
# or FITNESS FOR A PARTICULAR PURPOSE.
# See the GNU Affero General Public License for more details.
#
# You should have received a copy of the GNU Affero General Public License
# along with this program. If not, see <https://www.gnu.org/licenses/>.
################################################################################

import json
import os
import glob
import ssl
import socket
import sys
import time
import random
import signal
import Pyro4
import re
import subprocess
import threading
import traceback
import yaml
import jwt

from urllib import request as ureq
from urllib import parse as uparse
from urllib import error as uerr
from http import server as hsvr

import fwglobals
import fwikev2
import fwlte
import fwmultilink
import fwstats
import fwutils
import fwwebsocket
import loadsimulator

from fwobject import FwObject
<<<<<<< HEAD
from fwapplications_api import FWAPPLICATIONS_API
=======
from fwpppoe import FwPppoeClient
>>>>>>> 3e62205d

from fw_nat_command_helpers import WAN_INTERFACE_SERVICES

# Global signal handler for clean exit
def global_signal_handler(signum, frame):
    """Global signal handler for CTRL+C

    :param signum:         Signal type
    :param frame:          Stack frame.

    :returns: None.
    """
    exit(1)

signal.signal(signal.SIGINT, global_signal_handler)

class FwAgent(FwObject):
    """This class implements abstraction of mediator between manager called
    flexiManage and device called flexiEdge. The manager runs on remote server,
    the Fwagent runs on device. The Fwagent establishes protected connection
    to the manager and starts infinite message handling loop. It receives
    message, called request, invokes global message handler that routes
    the request to the appropriate request handler, takes response
    returned by the message handler and sends it back to the manager.
    Only one request can be processed at any time.
    The global message handler sits in the Fwglobals module.

    :param handle_signals: A flag to handle system signals
    """
    def __init__(self, handle_signals=True):
        """Constructor method
        """
        FwObject.__init__(self)

        self.token                = None
        self.versions             = fwutils.get_device_versions(fwglobals.g.VERSIONS_FILE)
        self.thread_statistics    = None
        self.pending_msg_replies  = []
        self.reconnecting         = False

        self.ws = fwwebsocket.FwWebSocketClient(
                                    on_open    = self._on_open,
                                    on_message = self._on_message,
                                    on_close   = self._on_close)

        if handle_signals:
            signal.signal(signal.SIGTERM, self._signal_handler)
            signal.signal(signal.SIGINT, self._signal_handler)

    def _signal_handler(self, signum, frame):
        """Signal handler for CTRL+C

        :param signum:         Signal type
        :param frame:          Stack frame.

        :returns: None.
        """
        self.log.info("got %s" % fwglobals.g.signal_names[signum])
        self.__exit__(None, None, None)
        exit(1)

    def __enter__(self):
        return self

    def __exit__(self, exc_type, exc_value, traceback):
        # The three arguments to `__exit__` describe the exception
        # caused the `with` statement execution to fail. If the `with`
        # statement finishes without an exception being raised, these
        # arguments will be `None`.
        self.finalize()

    def finalize(self):
        self.ws.finalize()

    def _mark_connection_failure(self, err):
        try:
            with open(fwglobals.g.CONN_FAILURE_FILE, 'w') as f:
                fwutils.file_write_and_flush(f, 'Failed to connect to flexiManage: %s' % err)
                self.log.debug("_mark_connection_failure: %s" % str(err))
        except Exception as e:
            self.log.excep("Failed to create connection failure file: %s" % str(e))

    def _clean_connection_failure(self):
        if os.path.exists(fwglobals.g.CONN_FAILURE_FILE):
            os.remove(fwglobals.g.CONN_FAILURE_FILE)
            self.log.debug("_clean_connection_failure")

    def _setup_repository(self, repo):
        # Extract repo info. e.g. 'https://deb.flexiwan.com|flexiWAN|main'
        repo_split = repo.split('|')
        if len(repo_split) != 3:
            self.log.error("Registration error: Incorrect repository info %s" % (repo))
            return False
        repo_server, repo_repo, repo_name = repo_split[0], repo_split[1], repo_split[2]
        # Get current repo configuration
        repo_files = glob.glob(fwglobals.g.REPO_SOURCE_DIR + "flexiwan*")
        if len(repo_files) != 1:
            self.log.error("Registration error: Folder %s must include a single repository file, found %d" %
                (fwglobals.g.REPO_SOURCE_DIR, len(repo_files)))
            return False
        repo_file = repo_files[0]
        with open(repo_file, 'r') as f:
            repo_config = f.readline().strip()
        # format of repo_config is, get all parameters
        # deb [ arch=amd64 ] https://deb.flexiwan.com/flexiWAN bionic main
        repo_match = re.match(r'^deb[ \t]+\[[ \t]+arch=(.+)[ \t]+\][ \t]+(http.*)/(.+)[ \t]+(.+)[ \t]+(.+)$',
            repo_config)
        if not repo_match:
            self.log.error("Registration error: repository configuration can't be parsed. File=%s, Config=%s" %
                (repo_file, repo_config))
            return False
        (found_arch, found_server, found_repo, found_distro, found_name) = repo_match.group(1,2,3,4,5)
        # Check if not the same as configured
        if (found_server != repo_server or found_repo != repo_repo or found_name != repo_name):
            new_repo_config = "deb [ arch=%s ] %s/%s %s %s\n" % (found_arch, repo_server, repo_repo, found_distro, repo_name)
            with open(repo_file, 'w') as f:
                fwutils.file_write_and_flush(f, new_repo_config)
            self.log.info("Overwriting repository from token, token_repo=%s, prev_repo_config=%s, new_repo_config=%s" %
                (repo, repo_config, new_repo_config))
        return True

    def _decode_token_and_setup_environment(self, token):
        """Decode token and setup environment variables if required.
        The environment setup is needed when the non default flexiManage server is used.
        This could be on test, a dedicated, or a self hosting flexiManage setup.
        After installing the flexiEdge software, it contains the default server and repository.
        The software can be installed as a debian install on Linux, an ISO installation or,
        pre installed by the hardware vendor.
        In this case the server and repository flexiEdge has are different than what should be used.
        The token is generated in flexiManage and installed on the device.
        The token may encode the server and the repository parameters.
        When the token is installed on flexiEdge, we check the server and repository decoded and
        setup the system accordingly.
        We call this function before registration when the token file is first processed

        :returns: `True` if succeeded, `False` otherwise.
        """
        parsed_token = jwt.decode(token, options={"verify_signature": False})

        # If repository defined in token, make sure device works with that repo
        # Repo is sent if device is connected to a flexiManage that doesn't work with
        # the default flexiWAN repository
        repo = parsed_token.get('repo')
        if repo:
            if not self._setup_repository(repo): return False

        # Setup the flexiManage server to work with
        server = parsed_token.get('server')
        if server:
            # Use server from token
            fwglobals.g.cfg.MANAGEMENT_URL = server
            self.log.info("Using management url from token: %s" % (server))

        # Setup passed, return True
        return True

    def is_registered(self):
        """Check if agent is already registered with the flexiManage.

        :returns: `True` if registered, `False` otherwise.
        """
        if os.path.exists(fwglobals.g.DEVICE_TOKEN_FILE):
            return True
        return False

    def register(self, machine_id=None):
        """Registers device with the flexiManage.
        To do that the Fwagent establishes secure HTTP connection to the manager
        and sends GET request with various data regarding device.
        When user approves device on manager, the Fwagent establishes secure
        WebSocket connection to the manager and starts to listen for flexiManage
        requests.

        :returns: device token obtained during successfull registration.
        """
        self.log.info("registering with flexiManage...")

        self.register_error = ''

        try:
            with open(fwglobals.g.cfg.TOKEN_FILE, 'r') as f:
                self.token = f.readline().strip()
        except:
            err = "register: failed to load token from %s: %s (%s)" % \
                (fwglobals.g.cfg.TOKEN_FILE, format(sys.exc_info()[1]),  format(sys.exc_info()[0]))
            self.log.error(err)
            return None

        # Token found, decode token and setup environment parameters from token
        try:
            if not self._decode_token_and_setup_environment(self.token):
                return None
        except Exception as e:
            self.log.excep("Failed to decode and setup environment: %s (%s)" %(str(e), traceback.format_exc()))
            return None

        if fwutils.vpp_does_run():
            self.log.error("register: router is running, it by 'fwagent stop' and retry by 'fwagent start'")
            return None

        if not machine_id:
            machine_id = fwutils.get_machine_id()
            if not machine_id:
                self.log.error("register: get_machine_id failed, make sure you're running in sudo privileges")
                return None

        machine_name = socket.gethostname()
        all_ip_list = socket.gethostbyname_ex(machine_name)[2]
        interfaces          = list(fwutils.get_linux_interfaces(cached=False).values())
        (dr_via, dr_dev, _, _) = fwutils.get_default_route()
        # get up to 4 IPs
        ip_list = ', '.join(all_ip_list[0:min(4,len(all_ip_list))])
        serial = fwutils.get_machine_serial()
        url = fwglobals.g.cfg.MANAGEMENT_URL  + "/api/connect/register"

        data = {'token': self.token.rstrip(),
                'fwagent_version' : self.versions['components']['agent']['version'],
                'router_version' : self.versions['components']['router']['version'],
                'device_version' : self.versions['device'],
                'machine_id' : machine_id,
                'serial' : serial,
                'machine_name': machine_name,
                'ip_list': ip_list,
                'default_route': dr_via,
                'default_dev': dr_dev,
                'interfaces': interfaces
        }
        self.log.debug("Registering to %s with: %s" % (url, json.dumps(data)))
        data.update({'interfaces': json.dumps(interfaces)})
        data = uparse.urlencode(data).encode()
        req = ureq.Request(url, data)
        ctx = ssl.create_default_context()
        if fwglobals.g.cfg.BYPASS_CERT:
            ctx.check_hostname = False
            ctx.verify_mode = ssl.CERT_NONE
        else:
            ctx.verify_mode = ssl.CERT_REQUIRED

        try:
            resp = ureq.urlopen(req, context=ctx)
            device_token = resp.read().decode()
            self.log.info("Registation successful with parameters:")
            self.log.info("  Hostname:  " + machine_name)
            self.log.info("  IP List:   " + ip_list)
            self.log.info("  Device ID: " + machine_id)
            self.log.info("Run connect after approving device in flexiManage")
            return device_token

        except uerr.URLError as e:
            if hasattr(e, 'code'):
                server_response = e.read().decode()
                latestVersion = e.headers.get('latestVersion','None')
                self.log.error('register: got %s - %s' % (str(e.code), hsvr.BaseHTTPRequestHandler.responses[e.code][0]))
                self.log.error('register: Server response: %s' % server_response)
                self.log.error('latestVersion: %s' % (latestVersion))
                try:
                    register_response = json.loads(server_response)
                    if 'error' in register_response:
                        self.register_error = register_response['error'].lower()
                except:
                    pass
                if e.code == 403: # version too low, try to upgrade immediately
                    self.log.error('Trying device auto upgrade...')
                    fwglobals.g.handle_request({'message':'upgrade-device-sw','params':{'version':latestVersion}})
            elif hasattr(e, 'reason'):
                self.log.error('register: failed to connect to %s: %s' % (fwglobals.g.cfg.MANAGEMENT_URL, e.reason))
            return None
        except:
            self.log.error('register: failed to send request to server %s: %s' % \
                        (fwglobals.g.cfg.MANAGEMENT_URL, format(sys.exc_info()[1])))
            return None

    def connect(self, machine_id=None, device_token=None):
        """Establishes the main WebSocket connection between device and manager,
        on which Fwagent receives manager requests, and enters into the infinite
        event loop on it.

        :param machine_id:   the UUID of the device to be used for connection
        :param device_token: the device token obtained during registration

        :returns: `True` if connection was established and than was closed gracefully,
                  `False` otherwise.
        """
        self.log.info("connecting to flexiManage...")

        self.connection_error_code = 0

        try:
            if not machine_id:
                machine_id = fwutils.get_machine_id()
                if machine_id == None:
                    raise Exception("failed to retrieve UUID")

            if not device_token:   # If device token was not provided, load it from file
                with open(fwglobals.g.DEVICE_TOKEN_FILE, 'r') as fin:
                    device_token = fin.readline()
            device_token_data = json.loads(device_token)

            url = "wss://%s/%s?token=%s" % (device_token_data['server'], machine_id, device_token_data['deviceToken'])
            headers = {
                "User-Agent": "fwagent/%s" % (self.versions['components']['agent']['version'])
            }

            self.ws.connect(
                        url, headers = headers,
                        check_certificate=(not fwglobals.g.cfg.BYPASS_CERT),
                        local_port=WAN_INTERFACE_SERVICES["WebSocket-to-flexiManage"]["port"])
            self.ws.run_loop_send_recv(timeout=30)                 # flexiManage should send 'get-device-stats' every 10 sec
            self.log.info("connection to flexiManage was closed")  # ws is disconnected implicitly by run_send_recv_loop()
            return True

        except Exception as e:
            error = str(e)
            if 'status_code' in dir(e):   # see https://pypi.org/project/websocket-client/ for format of 'e'
                self.connection_error_code = e.status_code
                if e.status_code == fwglobals.g.WS_STATUS_ERROR_NOT_APPROVED:
                    error  = "not approved"
            else:
                self.connection_error_code = fwglobals.g.WS_STATUS_ERROR_LOCAL_ERROR
            self.log.error(f"connect: {error}")

            # Create a file to signal the upgrade process that the
            # upgraded agent failed to connect to the management.
            #
            self._mark_connection_failure(error)
            return False


    def reconnect(self):
        """Closes and reestablishes the main WebSocket connection between
        device and manager, on which Fwagent receives manager requests.
        When WAN address or default route are changed, the connection might
        loose connectivity, while relying on TCP/WebSocket keep-alive mechanism
        to detect that. That might take up to few minutes! As we have full
        control of device IPs and routes, we can short the connection down period
        significantly by enforcing connection re-establishment.
        This function closes the current connection and opens the new one.
        """
        if self.ws == None:
            self.log.info("flexiManage is not connected, ignore reconnection request")
        elif self.reconnecting:
            self.log.info("reconnection to flexiManage was initiated already")
        else:
            self.log.info("initiate reconnection to flexiManage")
            self.reconnecting = True
            self.ws.disconnect()
            # The new connection will be opened by the FwagentDaemon object from
            # within the connection loop, when the current connection
            # will be closed gracefully.


    def _on_close(self):
        """Websocket connection close handler

        :param ws:  Websocket handler.

        :returns: None.
        """
        self.log.info("_on_close: connection to flexiManage is closed")
        if self.thread_statistics:
            self.connected = False
            self.thread_statistics.join()

    def _on_open(self):
        """Websocket connection open handler

        :param ws:  Websocket handler.

        :returns: None.
        """
        self.log.info("connected to flexiManage")

        self.connected    = True
        self.reconnecting = False
        self._clean_connection_failure()

        # Send pending message replies to the flexiManage upon connection reopen.
        # These are replies to messages that might have cause the connection
        # to the flexiManage to disconnect, and thus have to be sent on the new connection.
        if len(self.pending_msg_replies) > 0:
            self.log.info("_on_open: send %d pending replies to flexiManage" % len(self.pending_msg_replies))
            for reply in self.pending_msg_replies:
                self.log.debug("_on_open: sending reply: " + json.dumps(reply))
                self.ws.send(json.dumps(reply))
            del self.pending_msg_replies[:]

        self.thread_statistics = threading.Thread(
                                    target=fwstats.update_stats_tread,
                                    name='Statistics Thread', args=(self.log, self))
        self.thread_statistics.start()

        if not fwutils.vpp_does_run():
            self.log.info("connect: router is not running, start it in flexiManage")


    def _on_message(self, message):
        """Websocket received message handler.
        This callbacks invokes global handler of the received request defined
        in the fwglobals.py module, gets back the response from the global
        handler and sends it back to the server. The global handler dispatches
        requests to appropriate request handlers. It is implemented
        in the fwglobals.py module.

        :param ws:       Websocket handler.
        :param message:  Message instance.

        :returns: None.
        """
        pmsg    = json.loads(message)
        request = pmsg['msg']
        seq     = str(pmsg['seq'])              # Sequence number of the received message
        job_id  = str(pmsg.get('jobid',''))     # ID of job on flexiManage that sent this message

        self.log.debug(seq + " job_id=" + job_id + " request=" + json.dumps(request))

        # In load simulator mode always reply ok on sync message
        if fwglobals.g.loadsimulator and request["message"] == "sync-device":
            reply = {"ok":1}
        else:
            reply = self.handle_received_request(request)

        reply_str = reply if 'message' in request and not re.match('get-device-(logs|packet-traces)', request['message']) else {"ok":1}
        self.log.debug(seq + " job_id=" + job_id + " reply=" + json.dumps(reply_str))

        # Messages that change the interfaces might break the existing connection
        # (for example, if the WAN interface IP/mask has changed). Since sending
        # the reply on a broken connection will not work, we close the connection
        # before sending the reply and save the reply into pending queue.
        # Later, when daemon re-opens the new connection by connection loop,
        # we will pop the reply out of queue and will send it to the flexiManage.
        #
        if self.reconnecting == True:
            self.log.info("_on_message: goes to reestablish connection, queue reply %s" % str(pmsg['seq']))
            self.pending_msg_replies.append({'seq':pmsg['seq'], 'msg':reply})
        else:
            self.ws.send(json.dumps({'seq':pmsg['seq'], 'msg':reply}))

    def disconnect(self):
        """Shutdowns the WebSocket connection.

        :returns: None.
        """
        if self.ws:
            self.ws.disconnect()

    def handle_received_request(self, received_msg):
        """Handles received request: invokes the global request handler
        while logging the request and the response returned by the global
        request handler. Note the global request handler is implemented
        in the fwglobals.py module. It dispatches requests to the appropriate
        request handlers.

        :param received_msg:  the receive instance.

        :returns: (reply, msg), where reply is reply to be sent back to server,
                  msg is normalized received message.
        """
        logger = None
        try:
            msg = fwutils.fix_received_message(received_msg)

            print_message = False if re.match('get-device-', msg['message']) else fwglobals.g.cfg.DEBUG

            # 'add-application' request is huge, so we log it into dedicated file.
            # This is in addition to log into default file, where lines are truncated to 4K.
            #
            logger = fwglobals.g.get_logger(msg)

            if print_message:
                log_line = "handle_received_request:request\n" + json.dumps(msg, sort_keys=True, indent=1)
                self.log.debug(log_line)
                if logger:
                    logger.debug(log_line)

            reply = fwglobals.g.handle_request(msg, received_msg=received_msg)
            if not 'entity' in reply and 'entity' in msg:
                reply.update({'entity': msg['entity'] + 'Reply'})
            if not 'message' in reply:
                reply.update({'message': 'success'})

            if print_message:
                log_line = "handle_received_request:reply\n" + json.dumps(reply, sort_keys=True, indent=1)
                self.log.debug(log_line)
                if logger:
                    logger.debug(log_line)

        except Exception as e:
             self.log.error("handle_received_request failed: %s" + str(e))
             return {'ok': 0, 'message': str(e)}
        return reply

    def inject_requests(self, filename, ignore_errors=False, json_requests=None):
        """Injects requests loaded from within 'file' JSON file,
        thus simulating receiving requests over network from the flexiManage.
        This function is used for Unit Testing.

        :param filename:      name of the JSON file, were from to load requests.

        :param ignore_errors: if False, failure to inject some of the loaded
                              requests will cause this function to return, so
                              rest of loaded requests will be not executed.
        :returns: N/A.
        """
        self.log.debug("inject_requests(filename=%s, ignore_errors=%s)" % \
            (filename, str(ignore_errors)))

        if json_requests:
            requests = json.loads(json_requests)
        else:
            with open(filename, 'r') as f:
                requests = json.loads(f.read())

        if type(requests) is list:   # Take care of file with list of requests
            for (idx, req) in enumerate(requests):
                reply = self.handle_received_request(req)
                if reply['ok'] == 0 and ignore_errors == False:
                    raise Exception('failed to inject request #%d in %s: %s' % \
                                    ((idx+1), filename, reply['message']))
            return None
        else:   # Take care of file with single request
            reply = self.handle_received_request(requests)
            if reply['ok'] == 0:
                raise Exception('failed to inject request from within %s: %s' % \
                                (filename, reply['message']))
            return reply

def version():
    """Handles 'fwagent version' command.

    :returns: None.
    """
    with open(fwglobals.g.VERSIONS_FILE, 'r') as stream:
        versions = yaml.load(stream, Loader=yaml.BaseLoader)

        # Find the longest name of component
        width = 0
        for component in versions['components']:
            if len(component) > width:
                width = len(component)
        delimiter = '-' * (width + 10)

        print(delimiter)
        print('Device %s' % versions['device'])
        print(delimiter)
        for component in sorted(list(versions['components'].keys())):
            print('%s %s' % (component.ljust(width), versions['components'][component]['version']))
        print(delimiter)

def dump(filename, path, clean_log):
    fwutils.dump(filename=filename, path=path, clean_log=clean_log)

def reset(soft=False, quiet=False, pppoe=False):
    """Handles 'fwagent reset' command.
    Resets device to the initial state. Once reset, the device MUST go through
    the registration procedure.

    :param soft:  Soft reset: resets router configuration only.
                  No re-registration is needed.
    :param quiet: Quiet reset: resets router configuration without confirmation
                  of device deletion in management.
    :param pppoe: PPPoE reset: resets PPPoE configuration.

    :returns: None.
    """

    # prevent reset configuration when vpp is run
    if fwutils.vpp_does_run() and soft:
        print("Router must be stopped in order to reset the configuration")
        return

    if pppoe:
        with FwPppoeClient(fwglobals.g.PPPOE_DB_FILE, fwglobals.g.PPPOE_CONFIG_PATH, fwglobals.g.PPPOE_CONFIG_PROVIDER_FILE) as pppoe:
            pppoe.clean()

    if soft:
        fwutils.reset_device_config()
        return

    with fwikev2.FwIKEv2() as ike:
        ike.reset()

    reset_device = True
    if not quiet:
        CSTART = "\x1b[0;30;43m"
        CEND = "\x1b[0m"
        choice = input(CSTART + "Device must be deleted in flexiManage before resetting the agent. " +
                        "Already deleted in flexiManage y/n [n]" + CEND)
        if choice != 'y' and choice != 'Y':
            reset_device = False

    if reset_device:
        if fwutils.vpp_does_run():
            print("stopping the router...")
        daemon_rpc('stop', stop_router=True)

        with FWAPPLICATIONS_API() as app_api:
            app_api.call_hook('uninstall')
            app_api.reset_db()

        fwutils.reset_device_config()

        if os.path.exists(fwglobals.g.DEVICE_TOKEN_FILE):
            os.remove(fwglobals.g.DEVICE_TOKEN_FILE)

        # stop LTE connections
        lte_interfaces = fwlte.get_lte_interfaces_dev_ids()
        for dev_id in lte_interfaces:
            fwlte.disconnect(dev_id, False)

        fwglobals.log.info("Reset operation done")
    else:
        fwglobals.log.info("Reset operation aborted")
    daemon_rpc('start')     # Start daemon main loop if daemon is alive

def stop(reset_device_config, stop_router):
    """Handles 'fwagent stop' command.
    Stops the infinite connection loop run by Fwagent in daemon mode.
    See documentation on FwagentDaemon class.

    :param reset_device_config:  Reset device configuration.
    :param stop_router:          Stop router, thus disabling packet routing.

    :returns: None.
    """
    fwglobals.log.info("stopping router...")
    try:
        daemon_rpc('stop', stop_router=stop_router)
    except:
        # If failed to stop, kill vpp from shell and get interfaces back to Linux
        if stop_router:
            fwglobals.log.excep("failed to stop vpp gracefully, kill it")
            fwutils.stop_vpp()

    if reset_device_config:
        fwutils.reset_device_config()
    fwglobals.log.info("done")

def start(start_router):
    """Handles 'fwagent start' command.
    Starts the infinite connection loop run by Fwagent in daemon mode.
    See documentation on FwagentDaemon class.

    :param start_router:  Start router, while applying router configuration.

    :returns: None.
    """
    fwglobals.log.info("start router...")
    daemon_rpc('start', start_vpp=start_router) # if daemon runs, start connection loop and router if required
    fwglobals.log.info("done")

def show(agent, configuration, database, status):
    """Handles 'fwagent show' command.
    This commands prints various information about device and it's components,
    like router configuration, software version, etc.
    For full list of available options to show use 'fwagent --help'.

    :param agent:          Agent information.
    :param configuration:  Configuration information.
    :param database:       Databases information.
    :param status:         Status information.

    :returns: None.
    """

    if configuration:
        if configuration == 'all':
            fwutils.print_router_config()
            fwutils.print_system_config()
        elif configuration == 'router':
            fwutils.print_router_config()
        elif configuration == 'system':
            fwutils.print_system_config()
        elif configuration == 'multilink-policy':
            fwutils.print_router_config(basic=False, multilink=True)
        elif configuration == 'signature':
            fwutils.print_device_config_signature()

    if agent:
        out = daemon_rpc('show', what=agent)
        if out:
            print(out)

    if database:
        if database == 'router':
            fwutils.print_router_config(full=True)
        elif database == 'system':
            fwutils.print_system_config(full=True)
        elif database == 'general':
            fwutils.print_general_database()
        elif database == 'applications':
            fwutils.print_applications_db()
        elif database == 'multilink':
            with fwmultilink.FwMultilink(fwglobals.g.MULTILINK_DB_FILE, fill_if_empty=False) as multilink_db:
                print(multilink_db.dumps())

    if status:
        if status == 'daemon':
            try:
                daemon = Pyro4.Proxy(fwglobals.g.FWAGENT_DAEMON_URI)
                daemon.ping()   # Check if daemon runs
                fwglobals.log.info("running")
            except Pyro4.errors.CommunicationError:
                fwglobals.log.info("not running")
        elif status == 'router':
            fwglobals.log.info('Router state: %s (%s)' % (fwutils.get_router_status()[0], fwutils.get_router_status()[1]))

@Pyro4.expose
class FwagentDaemon(FwObject):
    """This class implements abstraction of Fwagent that runs in daemon mode.
    When the Fwagent runs as a daemon, someone has to create it and to invoke
    registration, connection and other Fwagent functionality, while keeping
    the Fwagent connected to flexiManage. These tasks are performed
    by the FwagentDaemon object.
    So the FwagentDaemon is responsible for:
        1. Creation and configuration the Fwagent object
        2. Running infinite loop of the Fwagent registration & WebSocket
           connection retrials, named the 'main daemon loop'.
        3. Listening for CLI commands that effect on the main daemon loop,
           like 'fwagent start', 'fwagent stop', etc.
        4. Listening for CLI commands that are designated for the Fwagent object
           itself and proxying them to it.

    The FwagentDaemon object is created by the 'fwagent daemon' command.
    """
    def __init__(self, standalone=False):
        """Constructor method.

        :param standalone: if True, the agent will be not connected to flexiManage,
                           hence no need in network activity, like STUN.
                           The standalone mode is used by CLI-based tests.
        """
        FwObject.__init__(self)

        self.agent          = None
        self.active         = False
        self.thread_main    = None
        self.standalone     = standalone

        signal.signal(signal.SIGTERM, self._signal_handler)
        signal.signal(signal.SIGINT,  self._signal_handler)

    def _signal_handler(self, signum, frame):
        self.log.info("got %s" % fwglobals.g.signal_names[signum])
        exit(1)

    def __enter__(self):
        self.agent = fwglobals.g.initialize_agent(standalone=self.standalone)
        return self

    def __exit__(self, exc_type, exc_value, tb):
        # The three arguments to `__exit__` describe the exception
        # caused the `with` statement execution to fail. If the `with`
        # statement finishes without an exception being raised, these
        # arguments will be `None`.
        self.log.debug("goes to exit")
        self.stop(stop_router=False)  # Keep VPP running to continue packet routing. To stop is use 'fwagent stop'
        fwglobals.g.finalize_agent()
        self.agent = None
        self.log.debug("exited")

    def _check_system(self):
        """Check system requirements.

        :returns: None.
        """
        root = os.path.dirname(os.path.realpath(__file__))
        checker = os.path.join(root, 'tools' , 'system_checker' , 'fwsystem_checker.py')
        try:
            subprocess.check_call(['python3' , checker , '--check_only'])
            return True
        except subprocess.CalledProcessError as err:
            self.log.excep("+====================================================")
            self.log.excep("| System checker failed (%d)" % err.returncode)
            self.log.excep("| Fix problems and run 'fwagent start'")
            self.log.excep("| To check and configure system run 'fwsystem_checker'")
            self.log.excep("+=====================================================")
            return False

    def ping(self):
        self.log.debug("ping: alive")

    def start(self, start_vpp=False, check_system=True):
        """Starts the main daemon loop.
        The main daemon loop keeps Fwagent connected to flexiManage.
        To stop registration/connection retrials use the 'fwagent stop' command.

        :param start_vpp:       Start router, while applying configuration to it.
        :param check_system:    Check system requirements.

        :returns: None.
        """
        self.log.debug("start (start_vpp=%s)" % str(start_vpp))

        if self.active:
            self.log.debug("already started, ignore")
            return

        # Reload configuration.
        fwglobals.g.load_configuration_from_file()

        # Ensure system compatibility with our soft
        if check_system and fwglobals.g.router_api.state_is_started():
            check_system = False    # No need to check system if VPP runs, it is too late :)
        if check_system and self._check_system() == False:
            self.log.excep("system checker failed")

        if start_vpp:
            try:
                fwglobals.g.router_api.start_router()
                self.log.debug("vpp started")
            except Exception as e:
                self.log.excep("failed to start vpp: " + str(e))
                return
        self.active  = True
        self.thread_main = threading.Thread(target=self.main, name='FwagentDaemon Main Thread')
        self.thread_main.start()

        self.log.debug("started")

    def stop(self, stop_router=True):
        """Stop main daemon loop.
        Once stopped, no more registration or connection retrials are performed.
        To resume registration/connection use the 'fwagent start' command.

        :param stop_router: Stop router, thus cheesing the packet routing.

        :returns: None.
        """
        self.log.debug("stop")

        # Initiate connection shutdown
        if self.active:
            self.active = False
            self.agent.disconnect()  # Break WebSocket connection event loop to get control back to main()
            self.log.debug("disconnect from server was initiated")
        # Stop vpp ASAP, as no more requests can arrive on connection
        if stop_router:
            try:
                fwglobals.g.handle_request({'message':'stop-router'})
                self.log.debug("router stopped")
            except Exception as e:
                self.log.excep("failed to stop router: " + str(e))
        elif fwglobals.g.router_api.state_is_started():
            self.log.debug("vpp alive, use 'fwagent stop' to stop it")
        # Stop main connection loop
        if self.thread_main:
            self.thread_main.join()
            self.thread_main = None

        self.log.debug("stopped")

    def reset(self):
        """Restart the main daemon loop.

        :returns: None.
        """
        self.log.debug("reset")
        self.stop()
        self.start()

    def show(self, what=None):
        if what == 'version':
            return fwutils.get_device_versions(fwglobals.g.VERSIONS_FILE)['components']['agent']['version']
        if what == 'cache':
            return json.dumps(fwglobals.g.cache.db, indent=2, sort_keys=True, default=lambda x: x.__dict__)
        if what == 'threads':
            thread_list = []
            for thd in threading.enumerate():
                thread_list.append(thd.name)
            return json.dumps(sorted(thread_list), indent=2, sort_keys=True)


    def main(self):
        """Implementation of the main daemon loop.
        The main daemon loop keeps Fwagent registered and connected to flexiManage.

        :returns: None.
        """
        self.log.debug(f"tid={fwutils.get_thread_tid()}: {threading.current_thread().name}")

        self.log.info("connection loop was started, use 'fwagent stop' to stop it if needed")

        # Register with Manager if needed
        # -------------------------------------
        if self.agent.is_registered():
            self.log.info("already registered, to refresh run 'fwagent reset' and retry")
        else:
            prev_register_error = ''
            device_token = self.agent.register()
            while self.active and not device_token:
                # If registration failed due to invalid authentication token,
                # probe the token file in loop until it is modified.
                # Otherwise sleep random period and retry registration.
                if self.agent.register_error == 'token not found' or \
                self.agent.register_error == 'invalid token':
                    self.log.debug('poll %s for modification' % fwglobals.g.cfg.TOKEN_FILE)
                    token   = self.agent.token
                    elapsed = 0
                    while token == self.agent.token and self.active:
                        time.sleep(1)               # Check self.active every second to detect Ctrl-C as soon as possible
                        elapsed += 1
                        if (elapsed % 10) == 0:     # Check if token was updated every 10 seconds
                            with open(fwglobals.g.cfg.TOKEN_FILE, 'r') as f:
                                token = f.readline()
                    self.agent.token = token
                # If we got same registration reject twice - stop retrials
                elif self.agent.register_error != '' and \
                    self.agent.register_error == prev_register_error:
                    self.log.info("stop registration trials, use 'fwagent start' to resume")
                    self.active = False
                    return
                # Sleep a little bit and retry
                else:
                    prev_register_error = self.agent.register_error
                    retry_sec = random.randint(fwglobals.g.RETRY_INTERVAL_MIN, fwglobals.g.RETRY_INTERVAL_MAX)
                    self.log.info("retry registration in %d seconds" % retry_sec)
                    time.sleep(retry_sec)

                device_token = self.agent.register()

            # Store device token on disk, so no registration will be performed
            # on next daemon start.
            #
            with open(fwglobals.g.DEVICE_TOKEN_FILE, 'w') as f:
                fwutils.file_write_and_flush(f, device_token)

        # Establish main connection to Manager.
        # That start infinite receive-send loop in Fwagent::connect().
        # -------------------------------------
        while self.active:

            closed_gracefully = self.agent.connect()
            if not closed_gracefully and self.active:
                # If connection was closed by flexiManage because of not approved
                # device (reject 403), retry connection in few seconds.
                # Otherwise - in few minutes in order to prevent DoS attack.
                #
                if self.agent.connection_error_code in fwglobals.g.ws_reconnect_status_codes:
                    retry_sec = random.randint(fwglobals.g.RETRY_INTERVAL_MIN, fwglobals.g.RETRY_INTERVAL_MAX)
                else:
                    retry_sec = random.randint(fwglobals.g.RETRY_INTERVAL_LONG_MIN, fwglobals.g.RETRY_INTERVAL_LONG_MAX)
                self.log.info("retry connection in %d seconds" % retry_sec)
                while retry_sec > 0 and self.active:
                    time.sleep(1)   # Check self.active every second to detect Ctrl-C as soon as possible
                    retry_sec -= 1

        self.log.info("connection loop was stopped, use 'fwagent start' to start it again")


    def api(self, api_name, api_args=None):
        """Wrapper for Fwagent methods
        """
        if self.agent:
            api_func = getattr(self.agent, api_name)
            if api_args:
                ret = api_func(**api_args)
            else:
                ret = api_func()
            return ret

def daemon(standalone=False):
    """Handles 'fwagent daemon' command.
    This command runs Fwagent in daemon mode. It creates the wrapping
    FwagentDaemon object that manages the instance of the Fwagent class and
    keeps it registered and connected to flexiManage.
    For more info See documentation on FwagentDaemon class.

    :param standalone: if False the register-and-connect loop will not be started.

    :returns: None.
    """
    fwglobals.log.set_target(to_syslog=True, to_terminal=False)
    fwglobals.log.info("starting in daemon mode (standalone=%s)" % str(standalone))

    with FwagentDaemon(standalone) as agent_daemon:

        # Start the FwagentDaemon main function in separate thread as it is infinite,
        # and we need to get to Pyro4.Daemon.serveSimple() call to run rpc loop.
        if not standalone:
            agent_daemon.start()

        # Register FwagentDaemon object with Pyro framework and start Pyro request loop:
        # listen for rpc that invoke FwagentDaemon methods
        fwglobals.log.debug("going to listen on " + fwglobals.g.FWAGENT_DAEMON_URI)
        Pyro4.Daemon.serveSimple(
            {agent_daemon: fwglobals.g.FWAGENT_DAEMON_NAME},
            host=fwglobals.g.FWAGENT_DAEMON_HOST,
            port=fwglobals.g.FWAGENT_DAEMON_PORT,
            ns=False,
            verbose=False)

def daemon_rpc(func, **kwargs):
    """Wrapper for methods of the FwagentDaemon object that runs on background
    as a daemon. It is used to fullfil CLI commands that can be designated
    either to the FwagentDaemon object itself or to the Fwagent object managed
    by the FwagentDaemon. See for example 'fwagent start' command.

    :param func:      Name of FwagentDaemon method to be called.
    :param kwargs:    Method parameters.

    :returns: None.
    """
    try:
        agent_daemon = Pyro4.Proxy(fwglobals.g.FWAGENT_DAEMON_URI)
        remote_func = getattr(agent_daemon, func)
        fwglobals.log.debug("invoke remote FwagentDaemon::%s(%s)" % (func, json.dumps(kwargs)), to_terminal=False)
        return remote_func(**kwargs)
    except Pyro4.errors.CommunicationError:
        fwglobals.log.debug("ignore FwagentDaemon::%s(%s): daemon does not run" % (func, json.dumps(kwargs)))
        return None
    except Exception as e:
        fwglobals.log.debug("FwagentDaemon::%s(%s) failed: %s" % (func, json.dumps(kwargs), str(e)))
        ex_type, ex_value, ex_tb = sys.exc_info()
        Pyro4.util.excepthook(ex_type, ex_value, ex_tb)
        return None

def cli(clean_request_db=True, api=None, script_fname=None, template_fname=None, ignore_errors=False):
    """Handles 'fwagent cli' command.
    This command is not used in production. It assists unit testing.
    The 'fwagent cli' reads function names and their arguments from prompt and
    executes them on agent that runs in background. If no agent runs in
    background, the command creates new instance of it. When done, this instance
    is destroyed.
        The agent API to be invoked can be provided in one line with command,
    e.g. 'fwagent cli stop()'. In this case the command will not run prompt loop,
    but will execute this API and will exit immediately.
        To stop the read-n-execute loop just ^C it.

    :param clean_request_db:    Clean request database before return.
                                Effectively this flag resets the router configuration.
    :param api:                 The fwagent function to be executed in list format,
                                where the first element is api name, the rest
                                elements are api arguments.
                                e.g. [ 'inject_requests', 'requests.json' ].
                                If provided, no prompt loop will be run.
    :param script_fname:        Shortcat for --api==inject_requests(<script_fname>)
                                command. Is kept for backward compatibility.
    :param template_fname:      Path to template file that includes variables to replace in the cli request.
    :returns: None.
    """
    fwglobals.log.info("started in cli mode (clean_request_db=%s, api=%s, ignore_errors=%s)" % \
                        (str(clean_request_db), str(api), ignore_errors))

    # Preserve historical 'fwagent cli -f' option, as it involve less typing :)
    # Generate the 'api' value out of '-f/--script_file' value.
    if script_fname:
        # Convert relative path into absolute, as daemon fwagent might have
        # working directory other than the typed 'fwagent cli -f' command.
        script_fname = os.path.abspath(script_fname)
        api = ['inject_requests' , 'filename=%s' % script_fname ]
        if ignore_errors:
            api.append('ignore_errors=True')

        if template_fname:
            requests = fwutils.replace_file_variables(template_fname, script_fname)
            api.append('json_requests=%s' % json.dumps(requests, sort_keys=True))
            fwglobals.log.debug(
                "cli: generate 'api' out of 'script_fname' and 'template_fname': " + str(api))
        else:
            fwglobals.log.debug(
                "cli: generate 'api' out of 'script_fname': " + str(api))

    import fwagent_cli
    with fwagent_cli.FwagentCli() as cli:
        if api:
            ret = cli.execute(api)

            # We return dictionary with serialized return value of the invoked API,
            # so cli output can be parsed by invoker to extract the returned object.
            #
            if ret['succeeded']:
                if ret['return-value']:
                    ret_val = json.dumps(ret['return-value'])
                else:
                    ret_val = json.dumps({'ok': 1})
            else:
                ret_val = json.dumps({'ok': 0, 'error': ret['error']})
            fwglobals.log.info('return-value-start ' + ret_val + ' return-value-end')
        else:
            cli.run_loop()
    if clean_request_db:
        fwglobals.g.router_cfg.clean()


if __name__ == '__main__':
    import argcomplete
    import argparse

    fwglobals.initialize()

    command_functions = {
                    'version':lambda args: version(),
                    'reset': lambda args: reset(soft=args.soft, quiet=args.quiet, pppoe=args.pppoe),
                    'stop': lambda args: stop(reset_device_config=args.reset_softly, stop_router=(not args.dont_stop_vpp)),
                    'start': lambda args: start(start_router=args.start_router),
                    'daemon': lambda args: daemon(standalone=args.dont_connect),
                    'simulate': lambda args: loadsimulator.simulate(count=int(args.count)),
                    'dump': lambda args: dump(filename=args.filename, path=args.path, clean_log=args.clean_log),
                    'show': lambda args: show(
                        agent=args.agent,
                        configuration=args.configuration,
                        database=args.database,
                        status=args.status),
                    'cli': lambda args: cli(
                        script_fname=args.script_fname,
                        clean_request_db=args.clean,
                        api=args.api,
                        template_fname=args.template_fname,
                        ignore_errors=args.ignore_errors)}

    parser = argparse.ArgumentParser(
        description="Device Agent for FlexiWan orchestrator\n" + \
                    "--------------------------------------------------------------\n" + \
                    "Use 'fwagent.py <command> --help' for help on specific command",
        formatter_class=argparse.RawTextHelpFormatter)
    subparsers = parser.add_subparsers(help='Agent commands', dest='command')
    subparsers.required = True
    parser_version = subparsers.add_parser('version', help='show components and their versions')
    parser_reset = subparsers.add_parser('reset', help='Reset device: clear router configuration and remove device registration')
    parser_reset.add_argument('-s', '--soft', action='store_true',
                        help="clean router configuration only, device remains registered")
    parser_reset.add_argument('-q', '--quiet', action='store_true',
                        help="don't print info onto screen, print into syslog only")
    parser_reset.add_argument('-p', '--pppoe', action='store_true',
                        help="clean pppoe configuration")
    parser_stop = subparsers.add_parser('stop', help='Stop router and reset interfaces')
    parser_stop.add_argument('-s', '--reset_softly', action='store_true',
                        help="reset router softly: clean router configuration")
    parser_stop.add_argument('-r', '--dont_stop_vpp', action='store_true',
                        help="stop agent connection loop only")
    parser_stop.add_argument('-q', '--quiet', action='store_true',
                        help="don't print info onto screen, print into syslog only")
    parser_start = subparsers.add_parser('start', help='Resumes daemon connection loop if it was stopped by "fwagent stop"')
    parser_start.add_argument('-q', '--quiet', action='store_true',
                        help="don't print info onto screen, print into syslog only")
    parser_start.add_argument('-r', '--start_router', action='store_true',
                        help="start router before loop is started")
    parser_daemon = subparsers.add_parser('daemon', help='Run agent in daemon mode: infinite register-connect loop')
    parser_daemon.add_argument('-d', '--dont_connect', action='store_true',
                        help="Don't start connection loop on daemon start")
    parser_simulate = subparsers.add_parser('simulate', help='register and connect many fake devices with flexiManage')
    parser_simulate.add_argument('-c', '--count', dest='count',
                        help="How many devices to simulate")
    parser_show = subparsers.add_parser('show', help='Prints various information to stdout')
    parser_show.add_argument('--agent', choices=['version', 'cache', 'threads'],
                        help="show various agent parameters")
    parser_show.add_argument('--configuration', const='all', nargs='?',
                        choices=['all', 'router', 'system', 'multilink-policy', 'signature'],
                        help="show flexiEdge configuration")
    parser_show.add_argument('--database',
                        choices=['applications', 'general', 'multilink', 'router', 'system'],
                        help="show whole flexiEdge database")
    parser_show.add_argument('--status', choices=['daemon', 'router'],
                        help="show flexiEdge status")
    parser_cli = subparsers.add_parser('cli', help='runs agent in CLI mode: read flexiManage requests from command line')
    parser_cli.add_argument('-f', '--script_file', dest='script_fname', default=None,
                        help="File with requests to be executed")
    parser_cli.add_argument('-t', '--template', dest='template_fname', default=None,
                        help="File with substitutions for the script file, see -f")
    parser_cli.add_argument('-I', '--ignore_errors', dest='ignore_errors', action='store_true',
                        help="Ignore errors")
    parser_cli.add_argument('-c', '--clean', action='store_true',
                        help="clean request database on exit")
    parser_cli.add_argument('-i', '--api', dest='api', default=None, nargs='+',
                        help="fwagent API to be invoked with space separated arguments, e.g. '--api inject_requests request.json'")
                        # If arguments include spaces escape them with slash, e.g. "--api inject_requests my\ request.json"
                        # or surround argument with single quotes, e.g. "--api inject_requests 'my request.json'"
                        # Note we don't use circle brackets, e.g. "--api inject_requests(request.json)" to avoid bash confuse
    parser_dump = subparsers.add_parser('dump', help='Dump various system info into x.tar.gz file')
    parser_dump.add_argument('-f', '--file', dest='filename', default=None,
                        help="The name of the result archive file. Can be full path. The default is 'fwdump_<hostname>_<YYYYMMDD>_<HHMMSS>.tar.gz")
    parser_dump.add_argument('-p', '--path', dest='path', default=None,
                        help="The path to the final name. The default is %s" % fwglobals.g.DUMP_FOLDER)
    parser_dump.add_argument('-c', '--clean_log', action='store_true',
                        help="Clean agent log")
    argcomplete.autocomplete(parser)
    args = parser.parse_args()

    if hasattr(args, 'quiet') and args.quiet:
        fwglobals.log.set_target(to_syslog=True, to_terminal=False)

    if not args.command in [ 'show', 'version' ]:
        if not fwutils.check_root_access():
            sys.exit(1)

    fwglobals.log.debug("---> exec " + str(args), to_terminal=False)
    command_functions[args.command](args)<|MERGE_RESOLUTION|>--- conflicted
+++ resolved
@@ -51,12 +51,9 @@
 import fwwebsocket
 import loadsimulator
 
+from fwapplications_api import FWAPPLICATIONS_API
 from fwobject import FwObject
-<<<<<<< HEAD
-from fwapplications_api import FWAPPLICATIONS_API
-=======
 from fwpppoe import FwPppoeClient
->>>>>>> 3e62205d
 
 from fw_nat_command_helpers import WAN_INTERFACE_SERVICES
 
