--- conflicted
+++ resolved
@@ -412,22 +412,15 @@
 
         def run(*args):
             slept = 0
-<<<<<<< HEAD
             # Since this thread runs as long as the agent lives, we "hijeck" it
             # for the purpose of STUN request as well. We have several calculations
-            # to do every second, and this is a good place to make tehm.
-            # So here we initialize the StunWrapper class.
+            # to do every second, and this is a good place to make them.
             p = fwglobals.g.stun_wrap
-
-            while self.isConnRunning:
-=======
             while self.connected:
->>>>>>> caacea4c
                 # Every 30 seconds ensure that connection to management is alive.
                 # Management should send 'get-device-stats' request every 10 sec.
                 # Note the WebSocket Ping-Pong (see ping_interval=25, ping_timeout=20)
                 # does not help in case of Proxy in the middle, as was observed in field.
-                #
                 # Note management does not send next request until it gets
                 # response for the previous request. As a result, heavy local
                 # processing prevents receiving of 'get-device-stats'-s. To
@@ -453,7 +446,7 @@
                     else:
                         fwstats.update_stats()
 
-                if (slept % 30) == 0:
+                if (slept % timeout) == 0:
                     #log content of Stun addresses cache
                     p.dump()
 
@@ -461,17 +454,13 @@
                 time.sleep(1)
                 slept += 1
 
-<<<<<<< HEAD
                 # send stun retquests for addresses that a request was not sent for
                 # them, or for ones that did not get reply previously
                 p.send_stun_request()
                 p.increase_sec()
 
-        self.isConnRunning = True
-        self.requestReceived = True
-=======
+
         self.received_request = True
->>>>>>> caacea4c
         self.thread_statistics = threading.Thread(target=run, name='Statistics Thread')
         self.thread_statistics.start()
 
