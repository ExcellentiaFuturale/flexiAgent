--- conflicted
+++ resolved
@@ -23,16 +23,6 @@
 import json
 import os
 import glob
-<<<<<<< HEAD
-import websocket
-=======
-
-from urllib import request as ureq
-from urllib import parse as uparse
-from urllib import error as uerr
-from http import server as hsvr
-
->>>>>>> 7f1cfbcd
 import ssl
 import socket
 import sys
