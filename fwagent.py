--- conflicted
+++ resolved
@@ -653,15 +653,11 @@
         if fwutils.vpp_does_run():
             print("stopping the router...")
         daemon_rpc('stop', stop_router=True)
-<<<<<<< HEAD
 
         with FWAPPLICATIONS_API() as applications_api:
-            app_api.reset()
-
-        fwutils.reset_device_config()
-=======
+            applications_api.reset()
+
         fwutils.reset_device_config(pppoe)
->>>>>>> 106d009e
 
         if os.path.exists(fwglobals.g.DEVICE_TOKEN_FILE):
             os.remove(fwglobals.g.DEVICE_TOKEN_FILE)
