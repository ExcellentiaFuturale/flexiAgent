--- conflicted
+++ resolved
@@ -81,26 +81,16 @@
                 daddr['connectivity_type'] = 'lte'
 
             pciaddr = fwutils.linux_to_pci_addr(nicname)
-<<<<<<< HEAD
             usbaddr = fwutils.linux_to_usb_addr(nicname)
             if pciaddr == "" and usbaddr == "":
-=======
-            if pciaddr and pciaddr[0] == "":
->>>>>>> 1ad933f0
                 continue
-            
+
             daddr['pciaddr'] = pciaddr
-            daddr['usbaddr'] = usbaddr 
+            daddr['usbaddr'] = usbaddr
 
             daddr['driver'] = fwutils.get_interface_driver(nicname)
             daddr['dhcp'] = fwnetplan.get_dhcp_netplan_interface(nicname)
-<<<<<<< HEAD
-            
-            daddr['gateway'], daddr['metric'] = fwutils.get_linux_interface_gateway(nicname)
-
-=======
             daddr['gateway'], daddr['metric'] = fwutils.get_interface_gateway(nicname)
->>>>>>> 1ad933f0
             for addr in addrs:
                 addr_af_name = fwutils.af_to_name(addr.family)
                 daddr[addr_af_name] = addr.address.split('%')[0]
