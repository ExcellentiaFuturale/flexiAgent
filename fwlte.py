################################################################################
# flexiWAN SD-WAN software - flexiEdge, flexiManage.
# For more information go to https://flexiwan.com
#
# Copyright (C) 2023  flexiWAN Ltd.
#
# This program is free software: you can redistribute it and/or modify it under
# the terms of the GNU Affero General Public License as published by the Free
# Software Foundation, either version 3 of the License, or (at your option) any
# later version.
#
# This program is distributed in the hope that it will be useful,
# but WITHOUT ANY WARRANTY; without even the implied warranty of MERCHANTABILITY
# or FITNESS FOR A PARTICULAR PURPOSE.
# See the GNU Affero General Public License for more details.
#
# You should have received a copy of the GNU Affero General Public License
# along with this program. If not, see <https://www.gnu.org/licenses/>.
################################################################################

import json
import os
import re
import subprocess
import time
from datetime import datetime, timedelta

import serial

import fw_os_utils
import fwglobals
import fwnetplan
import fwutils
from fwcfg_request_handler import FwCfgMultiOpsWithRevert
from fwobject import FwObject


class MODEM_STATES():
    IDLE = 'IDLE'
    CONNECTING = 'CONNECTING'
    RESETTING = 'RESETTING'

class FwLinuxModem(FwObject):
    def __init__(self, usb_device):
        FwObject.__init__(self)

        self.usb_device = usb_device
        self.modem_manager_id = None
        self.linux_if = None
        self.at_ports = []
        self.driver = None
        self.vendor = None
        self.model = None
        self.imei = None
        self.sim_presented = None
        self.mode = None
        self.ip = None
        self.gateway = None
        self.dns_servers = []

        self.mbim_session = '0'

        self._initialize()

    def _initialize(self):
        self._enable()
        modem_data = self._load_info_from_modem_manager()
        drivers = modem_data.get('generic', {}).get('drivers', [])
        if 'cdc_mbim' in drivers:
            self.driver = 'cdc_mbim'
            self.mode = 'MBIM'
        elif 'qmi_wwan' in drivers:
            self.driver = 'qmi_wwan'
            self.mode = 'QMI'

    def is_connected(self):
        return self._get_connection_state() == 'activated'

    def _get_connection_state(self):
        lines, err = self._run_mbimcli_command('--query-connection-state', print_error=True)
        # [/dev/cdc-wdm0] Connection status:
        #             Session ID: '0'
        #         Activation state: 'deactivated'
        #         Voice call state: 'none'
        #                 IP type: 'default'
        #             Context type: 'internet'
        #         Network error: 'unknown'
        for line in lines:
            if 'Activation state' in line:
                return line.split(':')[-1].strip().replace("'", '')
        return ''

    def _get_sim_card_status(self, data=None):
        modem_state, reason = self._get_modem_state(data)
        if modem_state == 'failed' and reason == 'sim-missing':
            # if modem failed due to another reason, it means that sim is presented
            return reason
        return 'present' # to keep backward compatibility, this string indicates in flexiManage that sim is ok

    def _mmcli_exec(self, flag, json_format=True):
        # -J at the end tells modem manager to return output in JSON format
        success, output = fwutils.exec(f'mmcli {flag} {"-J" if json_format else ""}')
        if not success:
            raise Exception(output)

        if json_format:
            output = json.loads(output)
        return output

    def _get_modem_state(self, data=None):
        if not data:
            data = self._get_modem_manager_data()
        state = data.get('generic', {}).get('state')
        reason = data.get('generic', {}).get('state-failed-reason')
        return state, reason

    def _mmcli_modem_exec(self, flag = None, json_format=True):
        '''
        Run ModemManager command for a specific modem index by adding the "-m {modem_path}  flag
        '''
        modem_manager_id = self.modem_manager_id
        try:
            output = self._mmcli_exec(f'-m {modem_manager_id} {flag}', json_format)
            return output
        except Exception as e:
            err_str = str(e)
            if "modem not enabled yet" in err_str:
                self._modem_manager_enable_modem()
            if "modem has no extended signal capabilities" in err_str:
                self._modem_manager_signal_setup()
            elif "couldn't find modem" not in err_str:
                raise e

            # try to load modem once again. ModemManager may re-index it with a different "modem_path".
            current_modem_manager_id = self._enable()
            if modem_manager_id != current_modem_manager_id:
                return self._mmcli_exec(f'-m {current_modem_manager_id} {flag}', json_format)
            raise e

    def _enable(self):
        # {
        #     "modem": {
        #         ...
        #         "dbus-path": "/org/freedesktop/ModemManager1/Modem/0",
        #         ...
        #      }
        # }
        modem_list_output = self._mmcli_exec('-L')
        modem_list = modem_list_output.get('modem-list', [])
        if not modem_list:
            # send scan command and check after few moments
            self._mmcli_exec('-S', False)
            time.sleep(5)
            modem_list = modem_list_output.get('modem-list', [])

        modem_info = None
        for modem in modem_list:
            modem_info = self._mmcli_exec(f'-m {modem}').get('modem', {})
            primary_port =  modem_info.get('generic', {}).get('primary-port')
            if primary_port != self.usb_device:
                continue

            self.modem_manager_id = modem_info.get('dbus-path')

            modem_state, _ = self._get_modem_state(modem_info)
            if modem_state != 'locked': # locked modem will be enabled once PIN will be verified
                self._modem_manager_enable_modem()
                self._modem_manager_signal_setup()

        if not modem_info:
            raise Exception(f"modem {self.usb_device} not found in modem list: {str(modem_list)}")
        return self.modem_manager_id

    def _load_info_from_modem_manager(self):
        # {
        #     "modem": {
        #         ...
        #         "dbus-path": "/org/freedesktop/ModemManager1/Modem/0",
        #         ...
        #      }
        # }
        info = self._get_modem_manager_data()
        generic = info.get('generic', {})

        self.imei = info.get('3gpp', {}).get('imei')
        self.model = generic.get('model')
        self.sim_presented = self._get_sim_card_status(info) == 'present'
        self.vendor = generic.get('manufacturer')

        ports = generic.get('ports', [])
        for port in ports:
            if '(net)' in port:
                self.linux_if = port.split('(net)')[0].strip()
            elif '(at)' in port:
                at_port = port.split('(at)')[0].strip()
                self.at_ports.append(at_port)
        return info

    def _modem_manager_enable_modem(self):
        try:
            self._mmcli_exec(f'-m {self.modem_manager_id} -e', False)
        except Exception as e:
            self.log.error(f"_modem_manager_enable_modem: failed to enable modem. err={str(e)}")
            pass

    def _modem_manager_signal_setup(self):
        try:
            self._mmcli_exec(f'-m {self.modem_manager_id} --signal-setup=5', False)
        except Exception as e:
            self.log.error(f"_modem_manager_signal_setup: failed to setup signal. err={str(e)}")
            pass

    def _run_qmicli_command(self, cmd, print_error=False):
        if self.mode != 'QMI':
            raise Exception("modem not in QMI mode")

        try:
            qmicli_cmd = f'qmicli --device=/dev/{self.usb_device} --device-open-proxy {cmd}'
            self.log.debug(f"_run_qmicli_command: {qmicli_cmd}")
            output = subprocess.check_output(qmicli_cmd, shell=True, stderr=subprocess.STDOUT).decode()
            if not output:
                self.log.debug('_run_qmicli_command: no output from command')
                return ([], None)
            return (output.splitlines(), None)
        except subprocess.CalledProcessError as err:
            err_str = str(err.output.strip())
            if print_error:
                self.log.error(f'_run_qmicli_command({cmd}): err={err_str}')
            raise Exception(err_str)

    def _run_mbimcli_command(self, cmd, print_error=False):
        if self.mode != 'MBIM':
            raise Exception("modem not in MBIM mode")
        try:
            mbimcli_cmd = f'mbimcli --device=/dev/{self.usb_device} --device-open-proxy {cmd}'
            if '--attach-packet-service' in mbimcli_cmd:
                # This command might take a long or even get stuck.
                # Hence, send SIGTERM after 10 seconds.
                # '-k 5' is to ensure that SIGTERM is not handled and ignored by the service
                # and it sends SIGKILL if process doesn't terminate after 5 second
                mbimcli_cmd = f'timeout -k 5 10 {mbimcli_cmd}'

            self.log.debug(f"_run_mbimcli_command: {mbimcli_cmd}")
            output = subprocess.check_output(mbimcli_cmd, shell=True, stderr=subprocess.STDOUT).decode()
            if not output:
                self.log.debug('_run_mbimcli_command: no output from command')
                return ([], None)
            return (output.splitlines(), None)
        except subprocess.CalledProcessError as err:
            err_str = str(err.output.strip())
            if print_error:
                self.log.error(f'_run_mbimcli_command({cmd}): err={err_str}')
            raise Exception(err_str)

    def _prepare_connection_params(self, apn=None, user=None, password=None, auth=None):
        connection_params = ['ip-type=ipv4'] # ask for IPv4 only. Available options are ipv4, ipv6, ipv4v6
        if apn:
            connection_params.append(f'apn={apn}')
        if user:
            connection_params.append(f'username={user}')
        if password:
            connection_params.append(f'password={password}')
        if auth:
            connection_params.append(f'auth={auth}')

        return ",".join(connection_params)

    def _update_ip_configuration(self):
        lines, _ = self._run_mbimcli_command('--query-ip-configuration')
        # [/dev/cdc-wdm0] IPv4 configuration available: 'address, gateway, dns, mtu'
        #     IP [0]: '10.196.122.165/30'
        #     Gateway: '10.196.122.166'
        #     DNS [0]: '91.135.102.8'
        #     DNS [1]: '91.135.104.8'
        #         MTU: '1500'
        # [/dev/cdc-wdm0] IPv6 configuration available: 'none'
        for line in lines:
            if 'IP [0]:' in line:
                ip = line.split(':')[-1].strip().replace("'", '')
                self.ip = ip
                continue
            if 'Gateway:' in line:
                gateway = line.split(':')[-1].strip().replace("'", '')
                self.gateway = gateway
                continue
            if 'DNS [0]:' in line:
                dns_primary = line.split(':')[-1].strip().replace("'", '')
                self.dns_servers = [dns_primary]
                continue
            if 'DNS [1]:' in line:
                dns_secondary = line.split(':')[-1].strip().replace("'", '')
                self.dns_servers.append(dns_secondary)

    def _ensure_pdp_context(self, apn):
        '''
        Check deeply in modem if Packet Data Protocol is defined.
        This check is not mandatory for most of the ISPs,
        but we found that for AT&T it is required in order to connect to the network.
        '''
        try:
            exists = False
            pdp_context_lines = self._run_at_command('AT+CGDCONT?').splitlines()
            # response = '+CGDCONT: 1,"IP","internet.rl","0.0.0.0",0,0,0,0'
            for pdp_context_line in pdp_context_lines:
                line_params = pdp_context_line.split(',')
                if len(line_params) > 3 and line_params[2].strip('"') == apn:
                    exists = True
                    break

            if not exists:
<<<<<<< HEAD
                self.log.info(f'_ensure_pdp_context({apn}): APN not found in {str(pdp_context_lines)}. Adding now')
=======
                self.log.info(f'_ensure_pdp_context({apn}): APN not found in modem. Adding now. pdp_context_lines={str(pdp_context_lines)} ')
>>>>>>> fd5274d5
                self._run_at_command(f'AT+CGDCONT=1,\\"IP\\",\\"{apn}\\"')
                # in order to apply it, run "CFUN" commands which is kind of soft reboot.
                self._run_at_command(f'AT+CFUN=0')
                self._run_at_command(f'AT+CFUN=1')
                # give it a bit time. If it is not enough, watchdog takes care to connect it again
                time.sleep(2)
        except Exception as e:
            self.log.error(f'_ensure_pdp_context({apn}): {str(e)}')
            # do not raise error as it not mandatory for most of ISPs

    def connect(self, apn=None, user=None, password=None, auth=None):
        if apn:
            self._ensure_pdp_context(apn)

        connection_params = self._prepare_connection_params(apn, user, password, auth)
        mbim_commands = [
            '--query-subscriber-ready-status',
            '--query-registration-state',
            '--attach-packet-service',
        ]
        for cmd in mbim_commands:
            lines, err = self._run_mbimcli_command(cmd, print_error=True)
            if err:
                raise Exception(err)

        lines, err = self._run_mbimcli_command(f'--connect={connection_params}')
        if err:
            raise Exception(err)
        for line in lines:
            if 'IPv4 configuration available' in line and 'none' in line:
                self.log.debug(f'connect: failed to get IPv4 from the ISP. lines={str(lines)}')
                raise Exception(f'Failed to get IPv4 configuration from the ISP')
            elif 'Session ID:' in line:
                session = line.split(':')[-1].strip().replace("'", '')
                self.mbim_session = session

        self._update_ip_configuration()

    def disconnect(self):
        self._run_mbimcli_command(f'--disconnect={self.mbim_session}')
        self.ip = None
        self.gateway = None
        self.dns_servers = []

    def get_ip_configuration(self, cache=True, config_name=None):
        # if not exists, take from modem and update cache
        if not self.ip or not self.gateway or not self.dns_servers or cache == False:
            self._update_ip_configuration()

        if config_name == 'ip':
            return self.ip
        elif config_name == 'gateway':
            return self.gateway
        elif config_name == 'dns_servers':
            return self.dns_servers
        return self.ip, self.gateway, self.dns_servers

    def reset(self):
        try:
            self._mmcli_modem_exec(f'-r', False)
        except Exception as e:
            # if it doesn't work with modem manager, do reset with AT command
            if 'Quectel' in self.vendor:
                self._run_at_command('AT+QPOWD=0')
            elif 'Sierra' in self.vendor:
                self._run_at_command('AT!RESET')
            else:
                raise e

        self.modem_manager_id = None # modem manager gives another id after reset

        # In the reset process, the LTE interface (wwan) is deleted from Linux, and then comes back up.
        # We verify these two steps to make sure the reset process is completed successfully

        # if vpp runs, we have the tap_wwan0 interface, so we filter it out to make sure that the LTE interface (wwan0) doesn't exist
        cmd = f"sudo ls -l /sys/class/net/ | grep -v tap_ | grep {self.linux_if}"
        ifc_removed = fwutils.exec_with_retrials(cmd, retrials=60, expected_to_fail=True)
        if not ifc_removed:
            raise Exception('the modem exists after reset. it was expected to be temporarily removed')
        ifc_restored = fwutils.exec_with_retrials(cmd)
        if not ifc_restored:
            raise Exception('The modem has not recovered from the reset')

        # give modem manager little time to detect the modem
        fwutils.exec_with_retrials('mmcli -L | grep -q -v "No modems were found"', retrials=60)

        self._initialize()

    def _get_modem_manager_data(self):
        modem_data = self._mmcli_modem_exec()
        # {
        #     "modem": {
        #         "3gpp": {
        #             "enabled-locks": [
        #                 "fixed-dialing"
        #             ],
        #             "eps": {
        #                 "initial-bearer": {
        #                     "dbus-path": "--",
        #                     "settings": {
        #                         "apn": "--",
        #                         "ip-type": "--",
        #                         "password": "--",
        #                         "user": "--"
        #                     }
        #                 },
        #                 "ue-mode-operation": "ps-2"
        #             },
        #             "imei": "866680040112569",
        #             "operator-code": "--",
        #             "operator-name": "--",
        #             "pco": "--",
        #             "registration-state": "--"
        #         },
        #         "cdma": {
        #             "activation-state": "--",
        #             "cdma1x-registration-state": "--",
        #             "esn": "--",
        #             "evdo-registration-state": "--",
        #             "meid": "--",
        #             "nid": "--",
        #             "sid": "--"
        #         },
        #         "dbus-path": "/org/freedesktop/ModemManager1/Modem/0",
        #         "generic": {
        #             "access-technologies": [],
        #             "bearers": [],
        #             "carrier-configuration": "ROW_Generic_3GPP",
        #             "carrier-configuration-revision": "06010821",
        #             "current-bands": [
        #                 "utran-1",
        #                 "utran-3",
        #                 "utran-5",
        #                 "utran-8",
        #                 "eutran-1",
        #                 "eutran-3",
        #                 "eutran-5",
        #                 "eutran-7",
        #                 "eutran-8",
        #                 "eutran-20",
        #                 "eutran-28",
        #                 "eutran-32",
        #                 "eutran-38",
        #                 "eutran-40",
        #                 "eutran-41"
        #             ],
        #             "current-capabilities": [
        #                 "gsm-umts, lte"
        #             ],
        #             "current-modes": "allowed: 3g, 4g; preferred: 4g",
        #             "device": "/sys/devices/pci0000:00/0000:00:15.0/usb1/1-3",
        #             "device-identifier": "1cb7aed10665c820d13fa8459b4797c957d76059",
        #             "drivers": [
        #                 "cdc_mbim",
        #                 "option"
        #             ],
        #             "equipment-identifier": "866680040112569",
        #             "hardware-revision": "EM06-E",
        #             "manufacturer": "Quectel",
        #             "model": "EM06-E",
        #             "own-numbers": [],
        #             "plugin": "generic",
        #             "ports": [
        #                 "cdc-wdm0 (mbim)",
        #                 "ttyUSB0 (qcdm)",
        #                 "ttyUSB1 (gps)",
        #                 "ttyUSB2 (at)",
        #                 "ttyUSB3 (at)",
        #                 "wwan0 (net)"
        #             ],
        #             "power-state": "on",
        #             "primary-port": "cdc-wdm0",
        #             "primary-sim-slot": "--",
        #             "revision": "EM06ELAR03A08M4G",
        #             "signal-quality": {
        #                 "recent": "no",
        #                 "value": "0"
        #             },
        #             "sim": "/org/freedesktop/ModemManager1/SIM/0",
        #             "sim-slots": [],
        #             "state": "disabled",
        #             "state-failed-reason": "--",
        #             "supported-bands": [
        #                 "utran-1",
        #                 "utran-3",
        #                 "utran-5",
        #                 "utran-8",
        #                 "eutran-1",
        #                 "eutran-3",
        #                 "eutran-5",
        #                 "eutran-7",
        #                 "eutran-8",
        #                 "eutran-20",
        #                 "eutran-28",
        #                 "eutran-32",
        #                 "eutran-38",
        #                 "eutran-40",
        #                 "eutran-41"
        #             ],
        #             "supported-capabilities": [
        #                 "gsm-umts, lte"
        #             ],
        #             "supported-ip-families": [
        #                 "ipv4",
        #                 "ipv6",
        #                 "ipv4v6"
        #             ],
        #             "supported-modes": [
        #                 "allowed: 3g; preferred: none",
        #                 "allowed: 4g; preferred: none",
        #                 "allowed: 3g, 4g; preferred: 4g",
        #                 "allowed: 3g, 4g; preferred: 3g"
        #             ],
        #             "unlock-required": "--",
        #             "unlock-retries": [
        #                 "sim-pin2 (5)"
        #             ]
        #         }
        #     }
        # }
        return modem_data.get('modem')

    def _enable_pin(self, pin):
        return self._run_pin_command(f'--enable-pin --pin={pin}')

    def _disable_pin(self, pin):
        return self._run_pin_command(f'--disable-pin --pin={pin}')

    def _change_pin(self, current, new):
        return self._run_pin_command(f'--pin={current} --change-pin={new}')

    def _unblock_pin(self, puk, new):
        return self._run_pin_command(f'--puk={puk} --pin={new}')

    def _verify_pin(self, pin):
        self.log.debug('verifying lte pin number')
        output, err = self._run_pin_command(f'--pin={pin}')
        if not err:
            # after verifying pin, ensure the modem is not locked
            modem_state, _ = self._get_modem_state()
            if modem_state == 'disabled':
                self._modem_manager_enable_modem()
                self._modem_manager_signal_setup()
        return (output, err)

    def _run_pin_command(self, mmcli_pin_flag):
        data = self._get_modem_manager_data()
        sim_path = data.get('generic', {}).get('sim')
        try:
            self._mmcli_exec(f'-i {sim_path} {mmcli_pin_flag}', False)
            return (self.get_pin_state(), None)
        except Exception as e:
            return (self.get_pin_state(), str(e))

    def _mbimcli_get_pin_status(self):
        enabled_disabled = None
        pin_list_lines = self._run_mbimcli_command('--query-pin-list')[0]
        for idx, line in enumerate(pin_list_lines):
            if 'PIN1:' in line:
                enabled_disabled = pin_list_lines[idx + 1].split(':')[-1].strip().replace("'", '')
                break

        if enabled_disabled == 'disabled':
            return enabled_disabled
        else:
            pin_state_lines = self._run_mbimcli_command('--query-pin-state')[0]
            if not pin_state_lines:
                return 'sim-missing'

            pin_state = pin_state_lines[1].split(':')[-1].strip().replace("'", '')
            pin_type = pin_state_lines[2].split(':')[-1].strip().replace("'", '')
            if pin_type == 'pin1':
                if pin_state == 'locked':
                    return 'enabled-not-verified'
                else:
                    return 'enabled-verified'
            elif pin_type == 'puk1':
                return 'blocked'
            else:
                return 'enabled-verified'

    def get_pin_state(self, data=None):
        res = {
            'pin1_status': self._mbimcli_get_pin_status(),
            'pin1_retries': '',
            'puk1_retries': '',
        }

        if not data:
            data = self._get_modem_manager_data()
        unlock_retries = data.get('generic', {}).get('unlock-retries', [])
        # "unlock-retries": [
        #     "sim-puk (5)"
        # ]
        for pin in unlock_retries:
            if 'sim-puk' in pin:
                res['puk1_retries'] = re.search(r'\((.*?)\)', pin).group(1)
                continue
            elif 'sim-pin ' in pin: # the space is to exclude 'sim-pin2'.
                res['pin1_retries'] = re.search(r'\((.*?)\)', pin).group(1)
                continue
        return res

    def _get_signal(self):
        result = {
            'rssi'        : '',
            'rsrp'        : '',
            'rsrq'        : '',
            'rscp'        : '',
            'sinr'        : '',
            'ecio'        : '',
            'snr'         : '',
            'quality'     : '',
            'technologies': []
        }
        if not self.sim_presented:
            return result

        output = self._mmcli_modem_exec('--signal-get')
        rate = output.get('modem', {}).get('signal', {}).get('refresh', {}).get('rate')
        if rate == '0':
            self._modem_manager_signal_setup()
            output = self._mmcli_modem_exec('--signal-get')

        signal = output.get('modem', {}).get('signal', {})

        def _fill_result_if_has_value(signal_dict):
            for key in signal_dict:
                val = signal_dict[key]
                if not val or val == '--':
                    continue
                result[key] = val

        _fill_result_if_has_value(signal.get('lte', {}))
        _fill_result_if_has_value(signal.get('evdo', {}))
        _fill_result_if_has_value(signal.get('umts', {}))
        _fill_result_if_has_value(signal.get('gsm', {}))
        _fill_result_if_has_value(signal.get('cdma1x', {}))
        _fill_result_if_has_value(signal.get('5g', {}))

        data = self._get_modem_manager_data()
        result['quality'] = data.get('generic', {}).get('signal-quality', {}).get('value', '0')
        result['technologies'] = data.get('generic', {}).get('access-technologies', [])
        return result

    def _get_system_info(self, data=None):
        result = {
            'cell_id'        : '',
            'mcc'            : '',
            'mnc'            : '',
            'operator_name'  : self._get_operator_name(data)
        }
        if not self.sim_presented:
            return result

        output = self._mmcli_modem_exec('--location-get')
        location = output.get('modem', {}).get('location', {}).get('3gpp', {})
        # "location": {
        #     "3gpp": {
        #         "cid": "000D5C10",
        #         "lac": "FFFE",
        #         "mcc": "425",
        #         "mnc": "03",
        #         "tac": "001CD5"
        #     },
        #     "cdma-bs": {
        #         "latitude": "--",
        #         "longitude": "--"
        #     },
        #     "gps": {
        #         "altitude": "--",
        #         "latitude": "--",
        #         "longitude": "--",
        #         "nmea": [],
        #         "utc": "--"
        #     }
        #     }
        cell = location.get('cid', '--')
        if cell == '--':
            cell = 0
        else:
            cell = int(cell, base=16)

        result['cell_id'] = cell
        result['mcc'] = location.get('mcc')
        result['mnc'] = location.get('mnc')
        return result

    def _get_operator_name(self, data=None):
        if not data:
            data = self._get_modem_manager_data()
        return data.get('3gpp', {}).get('operator-name')

    def _run_at_command(self, at_command):
        output = self._mmcli_modem_exec(f'--command={at_command}', False)
        output = output.replace('response:', '').replace("\'", '').strip()
        return output

    def set_mbim_mode(self, log=None):
        """Switch LTE modem to the MBIM mode
        """
        try:
            if not log:
                log = self.log

            lte_driver = self.driver
            if lte_driver == 'cdc_mbim':
                return

            log.debug(f'Modem Vendor: {self.vendor}. Modem Model: {self.model}')

            if 'Quectel' in self.vendor or re.match('Quectel', self.model, re.IGNORECASE): # Special fix for Quectel ec25 mini pci card
                self._run_at_command('AT+QCFG=\\"usbnet\\",2')
            elif 'Sierra Wireless' in self.vendor:
                self._run_qmicli_command('--dms-swi-set-usb-composition=8')
            else:
                log.error("Your card is not officially supported. It might work, But you have to switch manually to the MBIM modem")
                raise Exception('vendor or model are not supported. (vendor: %s, model: %s)' % (self.vendor, self.model))

            log.debug(f'Modem was switched to MBIM. Resetting the modem')

            # at this point the modem switched to mbim mode without errors
            # but we have to reset the modem in order to apply it
            self.reset()

            log.debug(f'The reset process was completed successfully')

            os.system('modprobe cdc_mbim') # sometimes driver doesn't register to the device after reset

            return
        except Exception as e:
            # Modem cards sometimes get stuck and recover only after disconnecting the router from the power supply
            self.log.error("Failed to switch modem to MBIM. You can unplug the router, wait a few seconds and try again. (%s)" % str(e))
            raise e

    def _get_packets_state(self):
        result = {
            'uplink_speed'  : 0,
            'downlink_speed': 0
        }
        try:
            lines, _ = self._run_mbimcli_command('--query-packet-service-state')
            for line in lines:
                if 'Uplink speed' in line:
                    result['uplink_speed'] = line.split(':')[-1].strip().replace("'", '')
                    continue
                if 'Downlink speed' in line:
                    result['downlink_speed'] = line.split(':')[-1].strip().replace("'", '')
                    continue
        except Exception:
            pass

        return result

    def _get_registration_state(self):
        res = {
            'register_state': '',
            'network_error' : '',
        }
        lines, _ = self._run_mbimcli_command('--query-registration-state')
        for line in lines:
            if 'Network error:' in line:
                res['network_error'] = line.split(':')[-1].strip().replace("'", '')
                continue
            if 'Register state:' in line:
                res['register_state'] = line.split(':')[-1].strip().replace("'", '')
                break
        return res

    def _get_phone_number(self, data=None):
        if not data:
            data = self._get_modem_manager_data()
        own_numbers = data.get('generic', {}).get('own-numbers', [])
        return ', '.join(own_numbers)

    def get_default_settings(self, data=None):
        default_settings = {
            'APN'     : '',
            'username': '',
            'password': '',
            'auth'    : ''
        }

        if not data:
            data = self._get_modem_manager_data()
        bearer_path = data.get('3gpp', {}).get('eps', {}).get('initial-bearer', {}).get('dbus-path', '--')
        if bearer_path == '--': # modem manager sets "--" as default if not exists
            return default_settings

        bearer_data_output = self._mmcli_exec(f'-b {bearer_path}')
        bearer_data = bearer_data_output.get('bearer', {}).get('properties', {})

        apn = bearer_data.get('apn', '--')
        user = bearer_data.get('user', '--')
        password = bearer_data.get('password', '--')

        default_settings['APN'] = apn if apn != '--' else ''
        default_settings['username'] = user if user != '--' else ''
        default_settings['password'] = password if password != '--' else ''

        allowed_auth = bearer_data.get('allowed-auth', [])
        if allowed_auth:
            default_settings['auth'] = allowed_auth[0]
        return default_settings

    def _get_hardware_info(self):
        return {
            'vendor'   : self.vendor,
            'model'    : self.model,
            'imei'     : self.imei,
        }

class PIN_ERROR_MESSAGES():
    NEW_PIN_IS_REQUIRED = 'NEW_PIN_IS_REQUIRED'
    PIN_IS_DISABLED = 'PIN_IS_DISABLED'
    PIN_IS_REQUIRED = 'PIN_IS_REQUIRED'
    PIN_IS_WRONG = 'PIN_IS_WRONG'
    PUK_IS_REQUIRED = 'PUK_IS_REQUIRED'
    PUK_IS_WRONG = 'PUK_IS_WRONG'

class FwModem(FwLinuxModem):
    def __init__(self, dev_id):
        FwObject.__init__(self)

        self.state = MODEM_STATES.IDLE
        self.dev_id = dev_id

        usb_device = self._dev_id_to_usb_device()
        FwLinuxModem.__init__(self, usb_device)

    def _dev_id_to_usb_device(self):
        try:
            # do not use here self.driver, as "FwLinuxModem.__init__" has not been called yet
            driver = fwutils.get_interface_driver_by_dev_id(self.dev_id)
            usb_addr = self.dev_id.split('/')[-1]
            output = subprocess.check_output(f'ls /sys/bus/usb/drivers/{driver}/{usb_addr}/usbmisc/', shell=True).decode().strip()
            return output
        except subprocess.CalledProcessError:
            return None

    def ensure_tc_config(self):
        devices = [self.linux_if]
        tap_if_name = fwutils.linux_tap_by_interface_name(self.linux_if)
        if tap_if_name:
            devices.append(tap_if_name)

        need_to_recreate = False
        for device in devices:
            try:
                output = subprocess.check_output(f'tc -j filter show dev {device} root', shell=True).decode().strip()
                if not output or output == '[]':
                    need_to_recreate = True
                    break
            except Exception as e:
                need_to_recreate = True
                break

        if need_to_recreate:
            self.log.debug('ensure_tc_config(): No traffic control configurations were found. Adding them now')
            os.system(f'sudo tc -force qdisc del dev {self.linux_if} ingress handle ffff:')
            # Note, don't remove qdisc from "tap_if_name" (tap_wwan0) as it is configured in vpp startup.conf as part of QoS
            os.system(f'sudo tc -force filter del dev {self.linux_if} root')
            if tap_if_name:
                os.system(f'sudo tc -force filter del dev {tap_if_name} root')

            self.add_del_traffic_control(is_add=True)

    def connect(self, apn=None, user=None, password=None, auth=None, pin=None):
        # To avoid wan failover monitor and lte watchdog at this time
        self.state = MODEM_STATES.CONNECTING

        try:
            if self.mode == 'QMI':
                raise Exception("Unsupported modem mode (QMI)")

            # check if sim exists
            if self._get_sim_card_status() != "present":
                raise Exception("SIM not present")

            # check PIN status
            pin_state = self.get_pin_state().get('pin1_status', 'disabled')
            if pin_state not in ['disabled', 'enabled-verified']:
                if not pin:
                    raise Exception("PIN is required")

                # If a user enters a wrong pin, the function will fail, but flexiManage will send three times `sync` jobs.
                # As a result, the SIM may be locked. So we save the wrong pin in the cache
                # and we will not try again with this wrong one.
                wrong_pin = self._get_db_entry('wrong_pin')
                if wrong_pin and wrong_pin == pin:
                    raise Exception("Wrong PIN provisioned")

                _, err = self._verify_pin(pin)
                if err:
                    self._set_db_entry('wrong_pin', pin)
                    raise Exception("PIN is wrong")

            # At this point, we sure that the sim is unblocked.
            # After a block, the sim might open it from different places (manually qmicli command, for example),
            # so we need to make sure to clear this cache
            self._set_db_entry('wrong_pin', None)

            # Check if modem already connected to ISP.
            if self.is_connected():
                return

            # Make sure context is released and set the interface to up
            self.disconnect()
            os.system(f'ip link set dev {self.linux_if} up')
            FwLinuxModem.connect(self, apn, user, password, auth)
        except Exception as e:
            self.log.debug('connect: failed to connect lte. %s' % str(e))
            self.state = None
            self.disconnect()
            return (False, str(e))
        finally:
            self.state = MODEM_STATES.IDLE

    def configure_interface(self, metric=None):
        '''
        To get LTE connectivity, two steps are required:
        1. Creating a connection between the modem and cellular provider.
        2. Setting up the Linux interface with the IP/gateway received from the cellular provider
        This function is responsible for the second stage.
        If the vpp is running, we have special logic to configure LTE. This logic handled by the add_interface translator.
        '''
        try:
            # If VPP is running, add-interface translation configures the relevant data.
            # Hence, just ensure that interface is up
            if fw_os_utils.vpp_does_run() and fwutils.is_interface_assigned_to_vpp(self.dev_id):
                fwutils.os_system(f'ip link set dev {self.linux_if} up')
                return

            ip, gateway, dns_servers = self.get_ip_configuration()

            os.system(f'sudo ip link set dev {self.linux_if} up && ip addr add {ip} dev {self.linux_if}')

            # remove old default route
            output = os.popen('ip route list match default | grep %s' % self.linux_if).read()
            if output:
                routes = output.splitlines()
                for r in routes:
                    fwutils.os_system(f"ip route del {r}")
            # set updated default route
            if not metric:
                metric = '0'
            fwutils.os_system(f"ip route add default via {gateway} proto static metric {metric}")

            # configure dns servers for the interface.
            # If the LTE interface is configured in netplan, the user must set the dns servers manually in netplan.
            set_dns_str = ' '.join(map(lambda server: '--set-dns=' + server, dns_servers))
            if set_dns_str:
                fwutils.os_system(f"systemd-resolve {set_dns_str} --interface {self.linux_if}")

            fwutils.clear_linux_interfaces_cache() # remove this code when move ip configuration to netplan
        except Exception as e:
            return (False, "Failed to configure lte for dev_id %s. (%s)" % (self.dev_id, str(e)))

    def disconnect(self):
        try:
            FwLinuxModem.disconnect(self)
            os.system(f'sudo ip link set dev {self.linux_if} down && sudo ip addr flush dev {self.linux_if}')
            fwutils.clear_linux_interfaces_cache() # remove this code when move ip configuration to netplan
        except subprocess.CalledProcessError as e:
            return (False, str(e))

    def reset(self):
        '''
        The function resets the modem while handling the consequences created by the reset in Linux.
        '''
        recreate_tc_filters = False
        if fw_os_utils.vpp_does_run() and fwutils.is_interface_assigned_to_vpp(self.dev_id):
            recreate_tc_filters = True

        try:
            self.state = MODEM_STATES.RESETTING
            self.log.debug('reset(): reset starting')

            if recreate_tc_filters:
                self.log.debug('reset(): removing TC configuration')
                try:
                    self.add_del_traffic_control(is_add=False)
                except Exception as e:
                    # Forgive a failure in TC removal here, as it will prevent code to from resetting the modem.
                    self.log.error('reset: failed to remove traffic control. Continue to reset...')

            # do the reset
            FwLinuxModem.reset(self)

            # To re-apply set-name for LTE interface we have to call netplan apply here
            fwutils.netplan_apply("reset_modem")

            if recreate_tc_filters:
                self.log.debug('reset(): applying TC configuration')
                self.add_del_traffic_control(is_add=True)

            self.log.debug('reset(): reset finished')
        finally:
            self.state = MODEM_STATES.IDLE
            # clear wrong PIN cache on reset
            self._set_db_entry('wrong_pin', None)

    def get_lte_info(self, data=None):
        lte_info = {
            'address'             : '',
            'signals'             : {},
            'connectivity'        : False,
            'packet_service_state': {},
            'hardware_info'       : {},
            'system_info'         : {},
            'sim_status'          : '',
            'default_settings'    : {},
            'phone_number'        : '',
            'pin_state'           : {},
            'connection_state'    : '',
            'registration_network': {},
            'state'               : self.state,
            'mode'                : self.mode,
        }

        if self.mode == 'QMI' or self.is_resetting():
            return lte_info

        data = self._get_modem_manager_data()

        lte_info['sim_status'] = self._get_sim_card_status(data)
        if not self.sim_presented:
            return lte_info

        lte_info['packet_service_state'] = self._get_packets_state()
        lte_info['hardware_info']        = self._get_hardware_info()
        lte_info['default_settings']     = self.get_default_settings(data)
        lte_info['phone_number']         = self._get_phone_number(data)
        lte_info['pin_state']            = self.get_pin_state(data)
        lte_info['connection_state']     = self._get_connection_state()
        lte_info['registration_network'] = self._get_registration_state()

        # to fetch information below, modem cannot be locked
        modem_state, _ = self._get_modem_state(data)
        if modem_state == 'locked':
            return lte_info

        # There is no need to check the tap name if the router is not entirely run.
        # When the router is in the start process, and the LTE is not yet fully configured,
        # the "dev_id_to_tap()" causes a chain of unnecessary functions to be called,
        # and eventually, the result is empty.
        if_name  = self.linux_if #fwutils.dev_id_to_linux_if(dev_id)
        if fwglobals.g.router_api.state_is_started():
            tap_name = fwutils.dev_id_to_tap(self.dev_id, check_vpp_state=True)
            if tap_name:
                if_name = tap_name

        addr = fwutils.get_interface_address(if_name)
        connectivity = os.system("ping -c 1 -W 1 -I %s 8.8.8.8 > /dev/null 2>&1" % if_name) == 0
        lte_info['address']              = addr
        lte_info['connectivity']         = connectivity
        lte_info['signals']              = self._get_signal()
        lte_info['system_info']          = self._get_system_info(data)
        return lte_info

    def set_arp_entry(self, is_add, gw=None):
        '''
        :param is_add:      if True the static ARP entry is added, o/w it is removed.
        :param gw:          the IP of GW for which the ARP entry should be added/removed.
        '''
        vpp_if_name = fwutils.dev_id_to_vpp_if_name(self.dev_id)
        if not vpp_if_name:
            raise Exception(f"set_arp_entry: failed to resolve {self.dev_id} to vpp_if_name")

        if not gw:
            _, gw, _ = self.get_ip_configuration(cache=False)
            if not gw:
                self.log.debug(f"set_arp_entry: no GW was found for {self.dev_id}")
                return

        log_prefix=f"set_arp_entry({self.dev_id})"

        if is_add:
            cmd = f"sudo arp -s {gw} 00:00:00:00:00:00"
            fwutils.os_system(cmd, log_prefix=log_prefix, raise_exception_on_error=True)
            cmd = f"set ip neighbor static {vpp_if_name} {gw} ff:ff:ff:ff:ff:ff"
            fwutils.vpp_cli_execute([cmd], log_prefix=log_prefix, raise_exception_on_error=True)
        else:
            cmd = f"sudo arp -d {gw} > /dev/null 2>&1"
            fwutils.os_system(cmd, log_prefix=log_prefix, print_error=False, raise_exception_on_error=False) # Suppress exception as arp entry might not exists if interface was taken down for some reason
            cmd = f"set ip neighbor del static {vpp_if_name} {gw} ff:ff:ff:ff:ff:ff"
            fwutils.vpp_cli_execute([cmd], log_prefix=log_prefix, raise_exception_on_error=True)

    def _get_db_entry(self, key):
        lte_db = fwglobals.g.db.get('lte' ,{})
        dev_id_entry = lte_db.get(self.dev_id ,{})
        return dev_id_entry.get(key)

    def _set_db_entry(self, key, value):
        lte_db = fwglobals.g.db.get('lte' ,{})
        dev_id_entry = lte_db.get(self.dev_id ,{})
        dev_id_entry[key] = value

        lte_db[self.dev_id] = dev_id_entry
        fwglobals.g.db['lte'] = lte_db # SqlDict can't handle in-memory modifications, so we have to replace whole top level dict

    def _run_qmicli_command(self, cmd, print_error=False):
        try:
            return FwLinuxModem._run_qmicli_command(self, cmd, print_error)
        except Exception as e:
            err_str = str(e)
            modem_was_reset = self._reset_if_needed(err_str)
            if modem_was_reset:
                return self._run_qmicli_command(cmd, print_error)
            return ([], err_str)

    def _run_mbimcli_command(self, cmd, print_error=False):
        try:
            return FwLinuxModem._run_mbimcli_command(self, cmd, print_error)
        except Exception as e:
            err_str = str(e)
            modem_was_reset = self._reset_if_needed(err_str)
            if modem_was_reset:
                return self._run_mbimcli_command(cmd, print_error)
            return ([], err_str)

    def _reset_if_needed(self, err_str):
        '''The qmi and mbim commands can sometimes get stuck and return errors.
        It is not clear if this is the modem that get stuck or the way commands are run to it.
        The solution we found is to do a modem reset.
        But, to avoid a loop of error -> reset -> error -> reset,
        we will only perform it if a period of time has passed since the last reset.

        :param err_str: the error string returned from the mbim/qmi clients

        :return: boolean indicates if reset is performed or not.

        '''
        reset_modem_error_triggers = [
            "couldn't create client for the",
            "operation failed: Failure",
            "operation failed: Busy",
            "operation failed: RadioPowerOff"
        ]

        if not any(x in err_str for x in reset_modem_error_triggers):
            return False

        last_reset_time = self._get_db_entry('healing_reset_last_time')

        now = datetime.now()
        if last_reset_time:
            last_reset_time = datetime.fromtimestamp(last_reset_time)
            if last_reset_time > (now - timedelta(hours=1)):
                return False

        # do reset
        self.log.debug(f"_reset_if_needed(): resetting modem while error. err: {err_str}")

        self._set_db_entry('healing_reset_last_time', datetime.timestamp(now))

        self.reset()
        return True

    def add_del_traffic_control(self, is_add):
        """
        Add or remove the needed traffic control command for LTE.

        After configuring the TAP interface in VPP, we have three interfaces in Linux that belong to LTE.
        1. LTE interface itself - wwan0.
        2. TAP interface - tap_wwan0.
        3. VPPSB interface - vppX.

        The IP in Linux is on the vppX interface and the Linux default route is through the vppX interface.

        Outbound traffic originating from Linux goes as follows:
        Linux application (ping) -> vppX -> VPP -> tap_wwan0 -> wwan0 -> internet.

        Outbound traffic originating from LAN client goes as follows:
        Client -> VPP -> tap_wwan0 -> wwan0 -> internet.

        Incoming traffic goes:
        Internet -> wwan0 -> tap_wwan0 -> VPP -> (client or Linux via VPPSB).

        See that:
        * wwan0 mirrors incoming traffic to tap_wwan0
        * tap_wwan0 mirrors incoming traffic to wwan0.

        This mirroring is done by traffic control tool.

        We create a filter on both interface to mirrot traffic between them.

        To apply a traffic control policy on an incoming interface, we must add them a "ingress" qdisc.
        """
        lte_if_name = self.linux_if

        linux_tap_if_name = fwutils.linux_tap_by_interface_name(lte_if_name)
        if not linux_tap_if_name:
            raise Exception(f'add_del_traffic_control(dev_id={self.dev_id}, {lte_if_name}): linux_tap_if_name not found')

        lte_mac_addr = fwutils.get_interface_mac_addr(lte_if_name)
        vpp_mac_addr = fwutils.get_vpp_tap_interface_mac_addr(self.dev_id)

        # Since we run multiple commands here, we need to take care of the failure case.
        # If a command fails, it throws an error.
        # Hence, after each command, we know that it succeeded, and we add the revert function of it to a list.
        # In case of an error, we call each function within the revert list to clean up the configuration.
        with FwCfgMultiOpsWithRevert() as handler:
            try:
                if is_add:
                    # first, apply the ingress qdisc
                    handler.exec(
                        func=fwutils.traffic_control_add_del_qdisc,
                        params={ 'is_add': True, 'dev_name': lte_if_name },
                        revert_func=fwutils.traffic_control_add_del_qdisc,
                        revert_params={ 'is_add': False, 'dev_name': lte_if_name }
                    )
                    '''
                    When DPDK is used to initialize the tap interface created as part of LTE init,
                    the ingress qdisc setup is taken care as part of dpdk initialization
                    Below setup is need only if the tap is initialized by VPP (not DPDK)
                    handler.exec(
                        func=fwutils.traffic_control_add_del_qdisc,
                        params={ 'is_add': True, 'dev_name': linux_tap_if_name },
                        revert_func=fwutils.traffic_control_add_del_qdisc,
                        revert_params={ 'is_add': True, 'dev_name': linux_tap_if_name },
                    )
                    '''
                    # then, apply the mirroring
                    handler.exec(
                        func=fwutils.traffic_control_add_del_mirror_policy,
                        params={ 'is_add': True, 'from_ifc': linux_tap_if_name, 'to_ifc': lte_if_name, 'set_dst_mac': lte_mac_addr },
                        revert_func=fwutils.traffic_control_add_del_mirror_policy,
                        revert_params={ 'is_add': False, 'from_ifc': linux_tap_if_name, 'to_ifc': lte_if_name, 'set_dst_mac': lte_mac_addr }
                    )

                    handler.exec(
                        func=fwutils.traffic_control_add_del_mirror_policy,
                        params={ 'is_add': True, 'from_ifc': lte_if_name, 'to_ifc': linux_tap_if_name, 'set_dst_mac': vpp_mac_addr },
                        revert_func=fwutils.traffic_control_add_del_mirror_policy,
                        revert_params={ 'is_add': False, 'from_ifc': lte_if_name, 'to_ifc': linux_tap_if_name, 'set_dst_mac': vpp_mac_addr }
                    )
                else:
                    # first, remove the mirroring
                    fwutils.traffic_control_add_del_mirror_policy(is_add=False, from_ifc=linux_tap_if_name, to_ifc=lte_if_name, set_dst_mac=lte_mac_addr)
                    fwutils.traffic_control_add_del_mirror_policy(is_add=False, from_ifc=lte_if_name, to_ifc=linux_tap_if_name, set_dst_mac=vpp_mac_addr)
                    # then, remove the ingress qdisc
                    fwutils.traffic_control_add_del_qdisc(is_add=False, dev_name=lte_if_name)
                    '''
                    Below teardown is need only if the tap is initialized by VPP (not DPDK)
                    fwutils.traffic_control_add_del_qdisc(is_add=False, dev_name=linux_tap_if_name)
                    '''
            except Exception as e:
                self.log.error(f"add_del_traffic_control({self.dev_id}, {lte_if_name}): {str(e)}")
                handler.revert(e)

    def _handle_unblock_sim(self, puk, new_pin):
        if not puk:
            raise Exception(PIN_ERROR_MESSAGES.PUK_IS_REQUIRED)

        if not new_pin:
            raise Exception(PIN_ERROR_MESSAGES.NEW_PIN_IS_REQUIRED)

        # unblock the sim and get the updated status
        updated_status, err = self._unblock_pin(puk, new_pin)
        if err:
            raise Exception(PIN_ERROR_MESSAGES.PIN_IS_WRONG)
        updated_pin_state = updated_status.get('pin1_status')

        # if SIM status is not one of below statuses, it means that puk code is wrong
        if updated_pin_state not in['disabled', 'enabled-verified']:
            raise Exception(PIN_ERROR_MESSAGES.PUK_IS_WRONG)

    def _set_pin_protection(self, pin, is_enable):
        if is_enable:
            return self._enable_pin(pin)
        return self._disable_pin(pin)

    def _handle_change_pin_status(self, current_pin, enable):
        _, err = self._set_pin_protection(current_pin, enable)
        if err:
            raise Exception(PIN_ERROR_MESSAGES.PIN_IS_WRONG)

        # at this point, pin is verified so we reset wrong pin protection
        self._set_db_entry('wrong_pin', None)

    def _handle_change_pin_code(self, current_pin, new_pin, is_currently_enabled):
        if not is_currently_enabled: # can't change disabled pin
            raise Exception(PIN_ERROR_MESSAGES.PIN_IS_DISABLED)

        _, err = self._change_pin(current_pin, new_pin)
        if err:
            raise Exception(PIN_ERROR_MESSAGES.PIN_IS_WRONG)

        # at this point, pin is changed so we reset wrong pin protection
        self._set_db_entry('wrong_pin', None)

    def _handle_verify_pin_code(self, current_pin, is_currently_enabled, retries_left):
        updated_status, err = self._verify_pin(current_pin)
        if err and not is_currently_enabled: # can't verify disabled pin
            raise Exception(PIN_ERROR_MESSAGES.PIN_IS_DISABLED)
        if err:
            raise Exception(PIN_ERROR_MESSAGES.PIN_IS_WRONG)

        updated_pin_state = updated_status.get('pin1_status')
        updated_retries_left = updated_status.get('pin1_retries', '3')
        if updated_retries_left != '3' and int(retries_left) > int(updated_retries_left):
            raise Exception(PIN_ERROR_MESSAGES.PIN_IS_WRONG)
        if updated_pin_state not in['disabled', 'enabled-verified']:
            raise Exception(PIN_ERROR_MESSAGES.PIN_IS_WRONG)

        # at this point, pin is verified so we reset wrong pin protection
        self._set_db_entry('wrong_pin', None)

    def handle_pin_modifications(self, current_pin, new_pin, enable, puk):
        current_pin_state = self.get_pin_state()
        is_currently_enabled = current_pin_state.get('pin1_status') != 'disabled'
        retries_left = current_pin_state.get('pin1_retries', '3')

        # Handle blocked SIM card. In order to unblock it a user should provide PUK code and new PIN code
        if current_pin_state.get('pin1_status') == 'blocked' or retries_left == '0':
            self._handle_unblock_sim(puk, new_pin)
            return True

        # for the following operations we need current pin
        if not current_pin:
            raise Exception(PIN_ERROR_MESSAGES.PIN_IS_REQUIRED)

        need_to_verify = True
        # check if need to enable/disable PIN
        if is_currently_enabled != enable:
            self._handle_change_pin_status(current_pin, enable)
            need_to_verify = False

        # check if need to change PIN
        if new_pin and new_pin != current_pin:
            self._handle_change_pin_code(current_pin, new_pin, is_currently_enabled)
            need_to_verify = False

        # verify PIN if no other change requested by the user.
        # no need to verify if we enabled or disabled the pin since it's already verified
        if need_to_verify:
            self._handle_verify_pin_code(current_pin, is_currently_enabled, retries_left)

    def _is_connecting(self):
        return self.state == MODEM_STATES.CONNECTING

    def is_resetting(self):
        return self.state == MODEM_STATES.RESETTING

    def is_connecting_or_resetting(self):
        return self.is_resetting() or self._is_connecting()

    def _get_lte_if_name(self):
        # "if_name" can be "wwan0" if vpp does not run, or "vppX" if vpp does run
        if_name = fwutils.dev_id_to_tap(self.dev_id, check_vpp_state=True, print_log=False)
        if not if_name:
            if_name = self.linux_if # -> "wwan0"
        return if_name

    def check_connectivity(self):
        if_name = self._get_lte_if_name()
        cmd = "fping 8.8.8.8 -C 1 -q -R -I %s > /dev/null 2>&1" % if_name
        ok = not subprocess.call(cmd, shell=True)
        if ok:
            return True

        connected = self.is_connected()

        if not connected:
            self.log.debug("lte modem is disconnected on %s" % self.dev_id)
            fwglobals.g.system_api.restore_configuration(types=['add-lte'])

        # Make sure that LTE Linux interface is up
        # "modem.linux_if" is always "wwan0".
        # The tap interface should be up by Netplan.
        os.system(f'ip link set dev {self.linux_if} up')

        if fwglobals.g.router_api.state_is_started():
            # if GW exists, ensure ARP entry exists in Linux
            gw, _ = fwutils.get_interface_gateway(if_name)
            if gw:
                arp_entries = fwutils.get_gateway_arp_entries(gw)
                valid_arp_entries = list(filter(lambda entry: 'PERMANENT' in entry, arp_entries))
                if not valid_arp_entries:
                    self.log.debug(f'no valid ARP entry found. gw={gw}, name={if_name}, dev_id={self.dev_id}, \
                            arp_entries={str(arp_entries)}. adding now')
                    self.set_arp_entry(is_add=True, gw=gw)

                # ensure traffic control settings are configured
            self.ensure_tc_config()

        return False

    def check_ip_change(self, metric):
        modem_addr, new_gw, _ = self.get_ip_configuration(cache=False)
        if not modem_addr:
            return

        if_name = self._get_lte_if_name()
        iface_addr = fwutils.get_interface_address(if_name, log=False)
        if iface_addr == modem_addr:
            return

        self.log.debug("%s: LTE IP change detected: %s -> %s" % (self.dev_id, iface_addr, modem_addr))

        # If vpp runs, just update the interface IP and gateway.
        # Our IP monitoring thread should detect the change in Linux IPs
        # and continue with applying rest configuration related to IP changes
        if fwglobals.g.router_api.state_is_started():
            mtu = fwutils.get_linux_interface_mtu(if_name)

            fwnetplan.add_remove_netplan_interface(\
                        is_add=True,
                        dev_id=self.dev_id,
                        ip=modem_addr,
                        gw=new_gw,
                        metric=int(metric),
                        dhcp='no',
                        type='WAN',
                        dnsServers=fwglobals.g.DEFAULT_DNS_SERVERS,
                        dnsDomains=None,
                        mtu=mtu
                    )
        else:
            self.configure_interface(metric)

        self.log.debug("%s: LTE IP was changed: %s -> %s" % (self.dev_id, iface_addr, modem_addr))

class FwModemManager():
    def __init__(self):
        self.modems = {}
        self.scan()

    def __enter__(self):
        return self

    def __exit__(self, exc_type, exc_value, tb):
        return

    def scan(self):
        self.modems = {}
        if_names_by_dev_ids = get_if_names_by_dev_ids(allow_qmi=True)
        for dev_id in if_names_by_dev_ids:
            try:
                modem = FwModem(dev_id)
                self.modems[dev_id] = modem
            except Exception as e:
                fwglobals.log.error(f'failed to load modem. dev_id={dev_id}, err={str(e)}')

    def get(self, dev_id):
        modem = self.modems.get(dev_id)
        if not modem:
            raise Exception(f"No modem found. dev_id={dev_id}")
        return modem

    def get_safe(self, dev_id):
        modem = self.modems.get(dev_id)
        return modem

    def call(self, dev_id, func, args = {}):
        modem = self.get(dev_id)
        modem_func = getattr(modem, func)
        return modem_func(**args)

    def get_stats(self):
        out = {}
        for modem in self.modems:
            if self.modems[modem].is_connecting_or_resetting():
                continue

            try:
                info = self.modems[modem].get_lte_info()
                out[modem] = info
            except:
                pass

        return out

def get_ip_configuration(dev_id, key):
    return fwglobals.g.modems.get(dev_id).get_ip_configuration(config_name=key)

def disconnect_all():
    """ Disconnect all modems safely
    """
    if fwglobals.g.modems:
        for modem in fwglobals.g.modems.modems:
            modem.disconnect()
    else:
        with FwModemManager() as fw_modem_manager:
            for modem in fw_modem_manager.modems:
                fw_modem_manager.modems[modem].disconnect()

def reload_lte_drivers_if_needed():
    if is_need_to_reload_lte_drivers():
        reload_lte_drivers()

def is_need_to_reload_lte_drivers():
    # 2c7c:0125 is the vendor Id and product Id of quectel EC25 card.
    ec25_card_exists = os.popen('lsusb | grep 2c7c:0125').read()
    if not ec25_card_exists:
        return False

    # check if driver is associated with the modem. (see the problematic output "Driver=").
    # venko@PCENGINE2:~$ lsusb -t
    # /:  Bus 02.Port 1: Dev 1, Class=root_hub, Driver=ehci-pci/2p, 480M
    #     |__ Port 1: Dev 2, If 0, Class=Hub, Driver=hub/4p, 480M
    #         |__ Port 3: Dev 3, If 0, Class=Vendor Specific Class, Driver=option, 480M
    #         |__ Port 3: Dev 3, If 1, Class=Vendor Specific Class, Driver=option, 480M
    #         |__ Port 3: Dev 3, If 2, Class=Vendor Specific Class, Driver=option, 480M
    #         |__ Port 3: Dev 3, If 3, Class=Vendor Specific Class, Driver=option, 480M
    #         |__ Port 3: Dev 3, If 4, Class=Communications, Driver=, 480M
    #         |__ Port 3: Dev 3, If 5, Class=CDC Data, Driver=option, 480M
    cmd = 'lsusb -t | grep "Class=Communications" | awk -F "Driver=" {\'print $2\'} | awk -F "," {\'print $1\'}'
    driver = os.popen(cmd).read().strip()
    if not driver:
        return True
    return False

def reload_lte_drivers():
    modules = [
        'cdc_mbim',
        'qmi_wwan',
        'option',
        'cdc_wdm',
        'cdc_ncm',
        'usbnet',
        'qcserial',
        'usb_wwan',
        'mii',
        'usbserial'
    ]

    for module in modules:
        os.system('rmmod %s 2>/dev/null' % module)

    for module in modules:
        os.system('modprobe %s' % module)

    time.sleep(2)

    fwutils.netplan_apply("reload_lte_drivers")

def dump(lte_if_name, prefix_path=''):
    devices = [lte_if_name]
    tap_if_name = fwutils.linux_tap_by_interface_name(lte_if_name)
    if tap_if_name:
        devices.append(tap_if_name)

    for device in devices:
        fwutils.exec_to_file(f'tc -j filter show dev {device} root', f'{prefix_path}_{device}_tc_filter.json')
        fwutils.exec_to_file(f'tc -j qdisc show dev {device}', f'{prefix_path}_{device}_tc_qdisc.json')

def get_if_names_by_dev_ids(allow_qmi=False):
    out = {}
    lines = subprocess.check_output('sudo ls -l /sys/class/net', shell=True).decode().splitlines()
    for line in lines:
        nicname = line.split('/')[-1]
        driver = fwutils.get_interface_driver(nicname, cache=False)
        if not driver:
            continue

        if driver == 'cdc_mbim' or (allow_qmi and driver == 'qmi_wwan'):
            dev_id = fwutils.get_interface_dev_id(nicname)
            out[dev_id] = nicname
            continue
    return out

def is_lte_interface_by_dev_id(dev_id):
    if_name = fwutils.dev_id_to_linux_if(dev_id)
    if not if_name:
        return False
    return is_lte_interface(if_name)

def is_lte_interface(if_name, allow_qmi=False):
    """Check if interface is LTE.

    :param dev_id: Bus address of interface to check.

    :returns: Boolean.
    """
    driver = fwutils.get_interface_driver(if_name)
    supported_lte_drivers = ['cdc_mbim']
    if driver in supported_lte_drivers or (allow_qmi and driver == 'qmi_wwan'):
        return True

    return False<|MERGE_RESOLUTION|>--- conflicted
+++ resolved
@@ -308,11 +308,7 @@
                     break
 
             if not exists:
-<<<<<<< HEAD
                 self.log.info(f'_ensure_pdp_context({apn}): APN not found in {str(pdp_context_lines)}. Adding now')
-=======
-                self.log.info(f'_ensure_pdp_context({apn}): APN not found in modem. Adding now. pdp_context_lines={str(pdp_context_lines)} ')
->>>>>>> fd5274d5
                 self._run_at_command(f'AT+CGDCONT=1,\\"IP\\",\\"{apn}\\"')
                 # in order to apply it, run "CFUN" commands which is kind of soft reboot.
                 self._run_at_command(f'AT+CFUN=0')
