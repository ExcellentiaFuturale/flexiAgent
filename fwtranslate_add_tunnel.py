#! /usr/bin/python

################################################################################
# flexiWAN SD-WAN software - flexiEdge, flexiManage.
# For more information go to https://flexiwan.com
#
# Copyright (C) 2019  flexiWAN Ltd.
#
# This program is free software: you can redistribute it and/or modify it under
# the terms of the GNU Affero General Public License as published by the Free
# Software Foundation, either version 3 of the License, or (at your option) any
# later version.
#
# This program is distributed in the hope that it will be useful,
# but WITHOUT ANY WARRANTY; without even the implied warranty of MERCHANTABILITY
# or FITNESS FOR A PARTICULAR PURPOSE.
# See the GNU Affero General Public License for more details.
#
# You should have received a copy of the GNU Affero General Public License
# along with this program. If not, see <https://www.gnu.org/licenses/>.
################################################################################

import copy
import os

import fwutils
import fwglobals

from netaddr import *

# add_tunnel
# --------------------------------------
# Translates request:
#
#    {
#      "entity": "agent",
#      "message": "add-tunnel",
#      "params": {
#        "src": "8.8.1.1"
#        "dst": "8.8.1.2"
#        "ipsec": {
#          "local-sa": {
#             "spi": 1020,
#             "crypto-alg": "aes-cbc-128",
#             "crypto-key": "1020aa794f574265564551694d653768",
#             "integr-alg":  "sha1-96",
#             "integr-key":  "1020ff4b55523947594d6d3547666b45764e6a58"
#          },
#          "remote-sa": {
#             "spi": 2010,
#             "crypto-alg": "aes-cbc-128",
#             "crypto-key": "2010aa794f574265564551694d653768",
#             "integr-alg":  "sha1-96",
#             "integr-key":  "2010ff4b55523947594d6d3547666b45764e6a58"
#          }
#        },
#        "loopback-iface": {
#          "addr":"10.100.0.7/31",
#          "mac":"02:00:27:fd:00:07",
#          "mtu":1420,
#          "routing":"ospf"
#        }
#      }
#    }
#
# into list of commands:
#
#    1.vpp.cfg:
#       - create GRE tunnel
#       - create loopback 0 interface for FRR to run OSPF through it
#       - set GRE tunnel and loopback 0 into bridge
#       - create VxLAN tunnel
#       - create loopback 1 interface
#       - set VxLAN tunnel and loopback 1 into bridge
#       - give the GRE tunnel source and destination addresses of
#         local and remote loopback 1 interfaces, so vpp will route
#         packets rewrote by GRE through the loopback 1 interface.
#    -----------------------------------------------------------------
#    create loopback interface
#    set int ip address loop0 10.100.0.7/31
#    set int mac address loop0 02:00:27:fd:00:07
#    set int mtu 1420 loop0
#    set int l2 learn loop0 disable
#    set int state loop0 up
#
#    create loopback interface
#    set int ip address loop1 10.101.0.7/31
#    set int mac address loop1 02:00:27:fe:00:07
#    set int mtu 9000 loop1
#    set int l2 learn loop1 disable
#    set int state loop1 up
#
#    ipsec sa add 21 spi 1020 esp crypto-alg aes-cbc-128 crypto-key 1020aa794f574265564551694d653768 integr-alg sha1-96 integr-key 1020ff4b55523947594d6d3547666b45764e6a58
#    ipsec sa add 22 spi 2010 espcrypto-alg aes-cbc-128 crypto-key 2010aa794f574265564551694d653768 integr-alg sha1-96 integr-key 2010ff4b55523947594d6d3547666b45764e6a58
#
#    create ipsec gre tunnel src 10.101.0.7 dst 10.101.0.6 local-sa 10 remote-sa 20
#    set int state ipsec-gre0 up
#    set int l2 bridge loop0 1 bvi
#    set int l2 bridge ipsec_gre0 1 1
#
#    create vxlan tunnel src 8.8.1.1 dst 8.8.2.1 vni 1
#    set int state vxlan_tunnel0 up
#    set int l2 bridge loop0 1 bvi
#    set int l2 bridge vxlan_tunnel0 1 1
#
#    2.Linux.sh:
#       - configure loopback tap in Linux
#    ------------------------------------------------------------
#    sudo ip addr add 10.100.0.7/31 dev vpp2  (vpp2 is Linux name for vpp loop0)
#    sudo ip link set dev vpp2 up
#
#    3.Linux.sh:
#       - update ospfd.conf with loopback interface:
#    ------------------------------------------------------------
#    Add "  network 10.100.0.7/31 area 0.0.0.0" into 'router ospf' section
#    Mark it as point-to-point:
#           !
#               interface vpp2
#               ip ospf network point-to-point
#           !
#        So final ospfd.conf should look like:
#            hostname ospfd
#            password zebra
#            log file /var/log/frr/ospfd.log informational
#            log stdout
#            !
#            interface vpp2
#              ip ospf network point-to-point
#            !
#            router ospf
#             ospf router-id 192.168.56.101
#             network 192.168.56.0/24 area 0.0.0.0
#             network 10.100.0.7/31 area 0.0.0.0
#    sudo systemctl restart
#
#  This command sequence implements following scheme:
#
#     +--------------------------------------------------------------------------------+
#     |                                     LINUX                                      |
#     |              10.100.0.7                                                        |
#     |  +--------+  +--------+                                             +--------+ |
#     |  |tap/vpp0|  |tap/vpp2|                                             |tap/vpp1| |
#     +--+--------+--+--------+---------------------------------------------+--------+-+
#   --|--|  LAN   |--| loop0  |--bridge_l2gre-ipsec --- loop1-bridge-vxlan--|  WAN   |-|--
#     |  +--------+  +--------+                       10.101.0.7            +--------+ |
#     |              10.100.0.7                                                        |
#     |                                       VPP                                      |
#     +--------------------------------------------------------------------------------+
#

def generate_sa_id():
    """Generate SA identifier.

    :returns: New SA identifier.
    """
    router_api_db = fwglobals.g.db['router_api']  # SqlDict can't handle in-memory modifications, so we have to replace whole top level dict

    sa_id = router_api_db['sa_id']
    sa_id += 1
    if sa_id == 2**32:       # sad_id is u32 in VPP
        sa_id = 0
    router_api_db['sa_id'] = sa_id

    fwglobals.g.db['router_api'] = router_api_db
    return sa_id

def _add_loopback(cmd_list, cache_key, iface_params, id, internal=False):
    """Add loopback command into the list.

    :param cmd_list:            List of commands.
    :param cache_key:           Cache key of the tunnel to be used by others.
    :param mac:                 MAC address.
    :param addr:                IP address.
    :param mtu:                 MTU value.
    :param internal:            Hide from Linux.

    :returns: None.
    """
    # --------------------------------------------------------------------------
    #    create loopback interface
    #    set int ip address loop0 10.100.0.2/31
    #    set int mac address loop0 08:00:27:fd:12:01
    #    set int mtu 1420 loop0
    # --------------------------------------------------------------------------

    addr = iface_params['addr']
    mac  = iface_params['mac']
    mtu  = iface_params['mtu']

    # ret_attr  - attribute of the object returned by command,
    #             value of which is stored in cache to be available
    #             for next commands.
    # cache_key - key in cache, where the value
    #             of the 'ret_attr' attribute is stored.
    ret_attr = 'sw_if_index'
    mac_bytes = fwutils.mac_str_to_bytes(mac)
    cmd = {}
    cmd['cmd'] = {}
    cmd['cmd']['name']          = "create_loopback_instance"
    cmd['cmd']['params']        = { 'mac_address':mac_bytes, 'is_specified': 1, 'user_instance': id }
    cmd['cmd']['cache_ret_val'] = (ret_attr,cache_key)
    cmd['cmd']['descr']         = "create loopback interface (mac=%s, id=%d)" % (mac, id)
    cmd['revert'] = {}
    cmd['revert']['name']       = 'delete_loopback'
    cmd['revert']['params']     = { 'substs': [ { 'add_param':'sw_if_index', 'val_by_key':cache_key} ] }
    cmd['revert']['descr']      = "delete loopback interface (mac=%s, id=%d)" % (mac, id)
    cmd_list.append(cmd)

    # l2.api.json: l2_flags (..., sw_if_index, bd_id, is_set, flags, ...)
    cmd = {}
    cmd['cmd'] = {}
    cmd['cmd']['name']    = "l2_flags"
    cmd['cmd']['descr']   = "disable learning on loopback interface %s" % addr
    cmd['cmd']['params']  = { 'substs': [ { 'add_param':'sw_if_index', 'val_by_key':cache_key} ],
                              'is_set':0 , 'feature_bitmap':1 }  # 1 stands for LEARN (see test\test_l2bd_multi_instance.py)
    cmd_list.append(cmd)

    if internal:
        # interface.api.json: sw_interface_add_del_address (..., sw_if_index, is_add, address_length, address, ...)
        # 'sw_if_index' is returned by the previous command and it is stored in the executor cache.
        # So executor takes it out of the cache while executing this command.
        iface_addr_bytes, iface_addr_len = fwutils.ip_str_to_bytes(addr)
        cmd = {}
        cmd['cmd'] = {}
        cmd['cmd']['name']      = "sw_interface_add_del_address"
        cmd['cmd']['descr']     = "set %s to loopback interface" % addr
        cmd['cmd']['params']    = { 'substs': [ { 'add_param':'sw_if_index', 'val_by_key':cache_key} ],
                                    'is_add':1, 'address':iface_addr_bytes, 'address_length':iface_addr_len }
        cmd['revert'] = {}
        cmd['revert']['name']   = "sw_interface_add_del_address"
        cmd['revert']['descr']  = "unset %s from loopback interface" % addr
        cmd['revert']['params'] = { 'substs': [ { 'add_param':'sw_if_index', 'val_by_key':cache_key} ],
                                    'is_add':0, 'address':iface_addr_bytes, 'address_length':iface_addr_len }
        cmd_list.append(cmd)

        # interface.api.json: sw_interface_set_flags (..., sw_if_index, admin_up_down, ...)
        cmd = {}
        cmd['cmd'] = {}
        cmd['cmd']['name']      = "sw_interface_set_flags"
        cmd['cmd']['descr']     = "UP loopback interface %s" % addr
        cmd['cmd']['params']    = { 'substs': [ { 'add_param':'sw_if_index', 'val_by_key':cache_key} ],
                                    'admin_up_down':1 }
        cmd['revert'] = {}
        cmd['revert']['name']   = "sw_interface_set_flags"
        cmd['revert']['descr']  = "DOWN loopback interface %s" % addr
        cmd['revert']['params'] = { 'substs': [ { 'add_param':'sw_if_index', 'val_by_key':cache_key} ],
                                    'admin_up_down':0 }
        cmd_list.append(cmd)

    # interface.api.json: sw_interface_set_mtu (..., sw_if_index, mtu, ...)
    cmd = {}
    cmd['cmd'] = {}
    cmd['cmd']['name']    = "sw_interface_set_mtu"
    cmd['cmd']['descr']   = "set mtu=%s to loopback interface" % mtu
    cmd['cmd']['params']  = { 'substs': [ { 'add_param':'sw_if_index', 'val_by_key':cache_key} ],
                              'mtu': [ mtu , 0, 0, 0 ] }
    cmd_list.append(cmd)

    # interface.api.json: sw_interface_flexiwan_label_add_del (..., sw_if_index, n_labels, labels, ...)
    if 'multilink' in iface_params and 'labels' in iface_params['multilink']:
        labels = iface_params['multilink']['labels']
        if len(labels) > 0:
            # next_hop is remote end of tunnel, which is XOR(local_end, 0.0.0.1)
            next_hop = str(IPNetwork(addr).ip ^ IPAddress("0.0.0.1"))
            cmd = {}
            cmd['cmd'] = {}
            cmd['cmd']['name']    = "python"
            cmd['cmd']['descr']   = "add multilink labels into loopback interface %s: %s" % (addr, labels)
            cmd['cmd']['params']  = {
                            'substs': [ { 'add_param':'sw_if_index', 'val_by_key':cache_key} ],
                            'module': 'fwutils',
                            'func'  : 'vpp_multilink_update_labels',
                            'args'  : { 'labels': labels, 'next_hop': next_hop, 'remove': False }
            }
            cmd['revert'] = {}
            cmd['revert']['name']   = "python"
            cmd['revert']['descr']  = "remove multilink labels from loopback interface %s: %s" % (addr, labels)
            cmd['revert']['params'] = {
                            'substs': [ { 'add_param':'sw_if_index', 'val_by_key':cache_key} ],
                            'module': 'fwutils',
                            'func'  : 'vpp_multilink_update_labels',
                            'args'  : { 'labels': labels, 'next_hop': next_hop, 'remove': True }
            }
            cmd_list.append(cmd)

    # Configure tap of loopback interface in Linux
    # ------------------------------------------------------------
    # sudo ip addr add <loopback ip> dev <tap of loopback iface>
    # sudo ip link set dev <tap of loopback iface> up
    # sudo ip link set dev <tap of loopback iface> mtu <mtu of loopback iface>  // ensure length of Linux packets + overhead of vpp gre & ipsec & vxlan is below 1500
    if not internal:
        cmd = {}
        cmd['cmd'] = {}
        cmd['cmd']['name']      = "exec"
        cmd['cmd']['descr']     = "set %s to loopback interface in Linux" % addr
        cmd['cmd']['params']    = [ {'substs': [ {'replace':'DEV-STUB', 'val_by_func':'vpp_sw_if_index_to_tap', 'arg_by_key':cache_key} ]},
                                    "sudo ip addr add %s dev DEV-STUB" % (addr) ]
        cmd['revert'] = {}
        cmd['revert']['name']   = "exec"
        cmd['revert']['descr']  = "unset %s from loopback interface in Linux" % addr
        cmd['revert']['params'] = [ {'substs': [ {'replace':'DEV-STUB', 'val_by_func':'vpp_sw_if_index_to_tap', 'arg_by_key':cache_key} ]},
                                    "sudo ip addr del %s dev DEV-STUB" % (addr) ]
        cmd_list.append(cmd)
        cmd = {}
        cmd['cmd'] = {}
        cmd['cmd']['name']      = "exec"
        cmd['cmd']['descr']     = "UP loopback interface %s in Linux" % addr
        cmd['cmd']['params']    = [ {'substs': [ {'replace':'DEV-STUB', 'val_by_func':'vpp_sw_if_index_to_tap', 'arg_by_key':cache_key} ]},
                                    "sudo ip link set dev DEV-STUB up" ]
        cmd['revert'] = {}
        cmd['revert']['name']   = "exec"
        cmd['revert']['descr']  = "DOWN loopback interface %s in Linux" % addr
        cmd['revert']['params'] = [ {'substs': [ {'replace':'DEV-STUB', 'val_by_func':'vpp_sw_if_index_to_tap', 'arg_by_key':cache_key} ]},
                                    "sudo ip link set dev DEV-STUB down" ]
        cmd_list.append(cmd)
        cmd = {}
        cmd['cmd'] = {}
        cmd['cmd']['name']    = "exec"
        cmd['cmd']['descr']   = "set mtu=%s into loopback interface %s in Linux" % (mtu, addr)
        cmd['cmd']['params']  = [ {'substs': [ {'replace':'DEV-STUB', 'val_by_func':'vpp_sw_if_index_to_tap', 'arg_by_key':cache_key} ]},
                                "sudo ip link set dev DEV-STUB mtu %s" % mtu ]
        cmd_list.append(cmd)

def _add_bridge(cmd_list, bridge_id):
    """Add bridge command into the list.

    :param cmd_list:            List of commands.
    :param bridge_id:           Bridge identifier.

    :returns: None.
    """
    # l2.api.json: bridge_domain_add_del (..., bd_id, is_add, ...)
    cmd = {}
    cmd['cmd'] = {}
    cmd['cmd']['name']      = "bridge_domain_add_del"
    cmd['cmd']['params']    = { 'bd_id':bridge_id , 'is_add':1, 'learn':0, 'forward':1, 'uu_flood':1, 'flood':1, 'arp_term':1 }
    cmd['cmd']['descr']     = "create bridge"
    cmd['revert'] = {}
    cmd['revert']['name']   = 'bridge_domain_add_del'
    cmd['revert']['params'] = { 'bd_id':bridge_id , 'is_add':0 }
    cmd['revert']['descr']  = "delete bridge"
    cmd_list.append(cmd)

def _add_interface_to_bridge(cmd_list, iface_description, bridge_id, bvi, cache_key):
    """Add interface to bridge command into the list.

    :param cmd_list:            List of commands.
    :param iface_description:   Interface name.
    :param bridge_id:           Bridge identifier.
    :param bvi:                 Use BVI.
    :param cache_key:           Cache key of the tunnel to be used by others.

    :returns: None.
    """
    # l2.api.json: sw_interface_set_l2_bridge (..., rx_sw_if_index, bd_id, port_type, ...)
    cmd = {}
    cmd['cmd'] = {}
    cmd['cmd']['name']    = "sw_interface_set_l2_bridge"
    cmd['cmd']['descr']   = "add interface %s to bridge" % iface_description
    cmd['cmd']['params']  = { 'substs': [ { 'add_param':'rx_sw_if_index', 'val_by_key':cache_key} ],
                              'bd_id':bridge_id , 'enable':1, 'port_type':bvi }         # port_type 1 stands for BVI (see test\vpp_l2.py)
    cmd['revert'] = {}
    cmd['revert']['name']   = 'sw_interface_set_l2_bridge'
    cmd['revert']['descr']  = "remove interface %s from bridge" % iface_description
    cmd['revert']['params'] = { 'substs': [ { 'add_param':'rx_sw_if_index', 'val_by_key':cache_key} ],
                              'bd_id':bridge_id , 'enable':0 }
    cmd_list.append(cmd)

def _add_gre_tunnel(cmd_list, cache_key, src, dst, local_sa_id, remote_sa_id):
    """Add GRE tunnel command into the list.

    :param cmd_list:             List of commands.
    :param cache_key:            Cache key of the tunnel to be used by others.
    :param src:                  Source ip address.
    :param src:                  Destination ip address.
    :param local_sa_id:          Local SA identifier.
    :param remote_sa_id:         Remote SA identifier.

    :returns: None.
    """
    # ipsec_gre.api.json: ipsec_gre_add_del_tunnel (..., is_add, tunnel <type vl_api_ipsec_gre_tunnel_t>, ...)
    ret_attr = 'sw_if_index'
    src_addr_bytes = fwutils.ip_str_to_bytes(src)[0]
    dst_addr_bytes = fwutils.ip_str_to_bytes(dst)[0]
    cmd_params = {
            'is_add'       : 1,
            'src_address'  : src_addr_bytes,
            'dst_address'  : dst_addr_bytes,
            'local_sa_id'  : local_sa_id,
            'remote_sa_id' : remote_sa_id
    }
    cmd = {}
    cmd['cmd'] = {}
    cmd['cmd']['name']          = "ipsec_gre_add_del_tunnel"
    cmd['cmd']['params']        = cmd_params
    cmd['cmd']['cache_ret_val'] = (ret_attr , cache_key)
    cmd['cmd']['descr']         = "create ipsec tunnel %s -> %s" % (src, dst)
    cmd['revert'] = {}
    cmd['revert']['name']       = 'ipsec_gre_add_del_tunnel'
    cmd['revert']['params']     = copy.deepcopy(cmd_params)
    cmd['revert']['params']['is_add'] = 0
    cmd['revert']['descr']      = "delete ipsec tunnel %s -> %s" % (src, dst)
    cmd_list.append(cmd)

    # interface.api.json: sw_interface_set_flags (..., sw_if_index, admin_up_down, ...)
    cmd = {}
    cmd['cmd'] = {}
    cmd['cmd']['name']    = "sw_interface_set_flags"
    cmd['cmd']['descr']   = "UP GRE tunnel %s -> %s" % (src, dst)
    cmd['cmd']['params']  = { 'substs': [ { 'add_param':'sw_if_index', 'val_by_key':cache_key} ],
                              'admin_up_down':1 }
    cmd_list.append(cmd)

<<<<<<< HEAD
def _add_vxlan_tunnel(cmd_list, cache_key, dev_id, bridge_id, src, dst, dest_port):
=======
def _add_vxlan_tunnel(cmd_list, cache_key, bridge_id, src, dst, params):
>>>>>>> 4ad1d85b
    """Add VxLAN tunnel command into the list.

    :param cmd_list:             List of commands.
    :param cache_key:            Cache key of the tunnel to be used by others.
    :param dev_id:               Interface bus address to create tunnel for.
    :param bridge_id:            Bridge identifier.
    :param src:                  Source ip address.
    :param src:                  Destination ip address.
    :param dest_port:            Destination port after STUN resolution

    :returns: None.
    """
    # vxlan.api.json: vxlan_add_del_tunnel (..., is_add, tunnel <type vl_api_vxlan_add_del_tunnel_t>, ...)
    ret_attr = 'sw_if_index'
    src_addr_bytes = fwutils.ip_str_to_bytes(src)[0]
    dst_addr_bytes = fwutils.ip_str_to_bytes(dst)[0]

    # for lte interface, we need to get the current source IP, and not the one stored in DB, because its change by last 'add-interface'
    if fwutils.is_lte_interface(dev_id):
        tap = fwutils.dev_id_to_tap(dev_id) if fwutils.vpp_does_run() else None
        if tap:
            source = fwutils.get_interface_address(tap)
            if source:
                src = source.split('/')[0]
                src_addr_bytes = fwutils.ip_str_to_bytes(src)[0]

    cmd_params = {
            'is_add'               : 1,
            'src_address'          : src_addr_bytes,
            'dst_address'          : dst_addr_bytes,
            'vni'                  : bridge_id,
            'dest_port'            : int(params.get('dstPort', 4789)),
            'substs': [{'add_param': 'next_hop_sw_if_index', 'val_by_func': 'pci_to_vpp_sw_if_index', 'arg': params['pci']},
                       {'add_param': 'next_hop_ip', 'val_by_func': 'get_binary_interface_gateway_by_pci', 'arg': params['pci']}],
            'instance'             : bridge_id,
            'decap_next_index'     : 1 # VXLAN_INPUT_NEXT_L2_INPUT, vpp/include/vnet/vxlan/vxlan.h
    }
    cmd = {}
    cmd['cmd'] = {}
    cmd['cmd']['name']          = "vxlan_add_del_tunnel"
    cmd['cmd']['params']        = cmd_params
    cmd['cmd']['cache_ret_val'] = (ret_attr , cache_key)
    cmd['cmd']['descr']         = "create vxlan tunnel %s -> %s" % (src, dst)
    cmd['revert'] = {}
    cmd['revert']['name']       = 'vxlan_add_del_tunnel'
    cmd['revert']['params']     = copy.deepcopy(cmd_params)
    cmd['revert']['params']['is_add'] = 0
    cmd['revert']['descr']      = "delete vxlan tunnel %s -> %s" % (src, dst)
    cmd_list.append(cmd)

    # interface.api.json: sw_interface_set_flags (..., sw_if_index, admin_up_down, ...)
    cmd = {}
    cmd['cmd'] = {}
    cmd['cmd']['name']    = "sw_interface_set_flags"
    cmd['cmd']['descr']   = "UP vxlan tunnel %s -> %s" % (src, dst)
    cmd['cmd']['params']  = { 'substs': [ { 'add_param':'sw_if_index', 'val_by_key':cache_key} ],
                              'admin_up_down':1 }
    cmd_list.append(cmd)

def _add_ipsec_sa(cmd_list, local_sa, local_sa_id):
    """Add IPSEC sa command into the list.

    :param cmd_list:            List of commands.
    :param local_sa:            SA parameters.
    :param local_sa_id:         SA identifier.

    :returns: None.
    """
    # --------------------------------------------------------------------------
    #    ipsec sa add 21 spi 1020 esp crypto-alg aes-cbc-128 crypto-key 1020aa794f574265564551694d653768 integr-alg sha1-96 integr-key 1020ff4b55523947594d6d3547666b45764e6a58
    #    ipsec sa add 22 spi 2010 esp crypto-alg aes-cbc-128 crypto-key 2010aa794f574265564551694d653768 integr-alg sha1-96 integr-key 2010ff4b55523947594d6d3547666b45764e6a58
    # --------------------------------------------------------------------------

    #vpp/src/vnet/ipsec/ipsec.h
    crypto_algs = {
        "aes-cbc-128":  1,
        "aes-cbc-192":  2,
        "aes-cbc-256":  3,
        "aes-ctr-128":  4,
        "aes-ctr-192":  5,
        "aes-ctr-256":  6,
        "aes-gcm-128":  7,
        "aes-gcm-192":  8,
        "aes-gcm-256":  9,
        "des-cbc":      10,
        "3des-cbc":     11
    }
    integr_algs = {
        "md5-96":       1,
        "sha1-96":      2,
        "sha-256-96":   3,
        "sha-256-128":  4,
        "sha-384-192":  5,
        "sha-512-256":  6
    }

    # ipsec.api.json: ipsec_sad_entry_add_del (..., is_add, entry <type vl_api_ipsec_sad_entry_t>, ...)
    if not local_sa['crypto-alg'] in crypto_algs:
        raise Exception("fwtranslate_add_tunnel: crypto-alg %s is not supported" % local_sa['crypto-alg'])
    if not local_sa['integr-alg'] in integr_algs:
        raise Exception("fwtranslate_add_tunnel: integr-alg %s is not supported" % local_sa['integr-alg'])

    crypto_alg  = crypto_algs[local_sa['crypto-alg']]
    integr_alg  = integr_algs[local_sa['integr-alg']]
    crypto_key  = fwutils.hex_str_to_bytes(str(local_sa['crypto-key']))  # str() is needed in Python 2
    integr_key  = fwutils.hex_str_to_bytes(str(local_sa['integr-key']))

    cmd_params = {
            'is_add': 1 ,
            'sad_id' : local_sa_id ,
            'spi' : local_sa['spi'] ,
            'protocol' : 1 ,                   # IPSEC_PROTOCOL_ESP = 1 , vpp/src/vnet/ipsec/ipsec.h
            'crypto_algorithm' : crypto_alg,
            'crypto_key' : crypto_key,
            'crypto_key_length' : len(crypto_key),
            'integrity_algorithm' : integr_alg,
            'integrity_key' : integr_key,
            'integrity_key_length' : len(integr_key)
    }
    cmd = {}
    cmd['cmd'] = {}
    cmd['cmd']['name']    = "ipsec_sad_add_del_entry"
    cmd['cmd']['params']  = cmd_params
    cmd['cmd']['descr']   = "add SA rule no.%d (spi=%d, crypto=%s, integrity=%s)" % (local_sa_id, local_sa['spi'], local_sa['crypto-alg'] , local_sa['integr-alg'])
    cmd['revert'] = {}
    cmd['revert']['name']   = 'ipsec_sad_add_del_entry'
    cmd['revert']['params'] = copy.deepcopy(cmd_params)
    cmd['revert']['params']['is_add'] = 0
    cmd['revert']['descr']  = "remove SA rule no.%d (spi=%d, crypto=%s, integrity=%s)" % (local_sa_id, local_sa['spi'], local_sa['crypto-alg'] , local_sa['integr-alg'])
    cmd_list.append(cmd)


def _add_loop0_bridge_l2gre_ipsec(cmd_list, params, l2gre_tunnel_ips, bridge_id):
    """Add GRE tunnel, loopback and bridge commands into the list.

    :param cmd_list:            List of commands.
    :param params:              Parameters from flexiManage.
    :param l2gre_tunnel_ips:    GRE tunnel src and dst ip addresses.
    :param bridge_id:           Bridge identifier.

    :returns: None.
    """
    local_sa_id = generate_sa_id()
    _add_ipsec_sa(cmd_list, params['ipsec']['local-sa'], local_sa_id)
    remote_sa_id = generate_sa_id()
    _add_ipsec_sa(cmd_list, params['ipsec']['remote-sa'], remote_sa_id)

    _add_loopback(
                cmd_list,
                'loop0_sw_if_index',
                params['loopback-iface'],
                id=bridge_id)
    _add_bridge(
                cmd_list, bridge_id)
    _add_gre_tunnel(
                cmd_list,
                'gre_tunnel_sw_if_index',
                l2gre_tunnel_ips['src'],
                l2gre_tunnel_ips['dst'],
                local_sa_id,
                remote_sa_id)
    _add_interface_to_bridge(
                cmd_list,
                iface_description='loop0_' + params['loopback-iface']['addr'],
                bridge_id=bridge_id,
                bvi=1,
                cache_key='loop0_sw_if_index')
    _add_interface_to_bridge(
                cmd_list,
                iface_description='l2gre_tunnel',
                bridge_id=bridge_id,
                bvi=0,
                cache_key='gre_tunnel_sw_if_index')

def _add_loop1_bridge_vxlan(cmd_list, params, loop1_cfg, remote_loop1_cfg, l2gre_tunnel_ips, bridge_id):
    """Add VxLAN tunnel, loopback and bridge commands into the list.

    :param cmd_list:            List of commands.
    :param params:              Parameters from flexiManage.
    :param loop1_ip:            Loopback ip address.
    :param loop1_mac:           Loopback MAC address.
    :param l2gre_tunnel_ips:    VxLAN tunnel src and dst ip addresses.
    :param bridge_id:           Bridge identifier.

    :returns: None.
    """
    _add_loopback(
                cmd_list,
                'loop1_sw_if_index',
                loop1_cfg,
                id=bridge_id,
                internal=True)
    _add_bridge(
                cmd_list, bridge_id)
    _add_vxlan_tunnel(
                cmd_list,
                'vxlan_tunnel_sw_if_index',
                params.get('dev_id'),
                bridge_id,
                l2gre_tunnel_ips['src'],
                l2gre_tunnel_ips['dst'],
                params)
    _add_interface_to_bridge(
                cmd_list,
                iface_description='loop1_' + loop1_cfg['addr'],
                bridge_id=bridge_id,
                bvi=1,
                cache_key='loop1_sw_if_index')
    _add_interface_to_bridge(
                cmd_list,
                iface_description='vxlan_tunnel',
                bridge_id=bridge_id,
                bvi=0,
                cache_key='vxlan_tunnel_sw_if_index')

    # Configure static ARP for remote loop1 IP.
    # loop1-s are not managed by Linux, so Linux can't answer them.
	# Short the circuit and don't send ARP requests on network.
	# Note we use global ARP cache and not bridge private ARP cache,
	# as the ARP responses generated by bridge has no impact on local site.
	# The bridge can send them back on the network if ARP request was received
	# on network. But it can't send them to previous nodes,
	# if the request were generated by them.
    remote_loop1_ip  = remote_loop1_cfg['addr'].split('/')[0]  # Remove length of address
    remote_loop1_mac = remote_loop1_cfg['mac']
    cmd = {}
    cmd['cmd'] = {}
    cmd['cmd']['name']    = "exec"
    cmd['cmd']['descr']   = "add static arp entry %s %s" % (remote_loop1_ip, remote_loop1_mac)
    cmd['cmd']['params']  = ["sudo vppctl set ip arp loop%d %s %s static" % (bridge_id, remote_loop1_ip, remote_loop1_mac)]
    cmd['revert'] = {}
    cmd['revert']['name']   = "exec"
    cmd['revert']['descr']  = "delete static arp entry %s %s" % (remote_loop1_ip, remote_loop1_mac)
    cmd['revert']['params'] = ["sudo vppctl set ip arp del loop%d %s %s static" % (bridge_id, remote_loop1_ip, remote_loop1_mac)]
    cmd_list.append(cmd)


def add_tunnel(params):
    """Generate commands to add IPSEC-GRE and VxLAN tunnels into VPP.

    :param params:        Parameters from flexiManage.

    :returns: List of commands.
    """
    cmd_list = []

    loop0_ip  = IPNetwork(params['loopback-iface']['addr'])     # 10.100.0.4 / 10.100.0.5
    loop0_mac = EUI(params['loopback-iface']['mac'], dialect=mac_unix_expanded) # 02:00:27:fd:00:04 / 02:00:27:fd:00:05

    loop1_ip         = copy.deepcopy(loop0_ip)
    loop1_ip.value  += IPAddress('0.1.0.0').value               # 10.100.0.4 -> 10.101.0.4 / 10.100.0.5 -> 10.101.0.5
    loop1_mac        = copy.deepcopy(loop0_mac)
    loop1_mac.value += EUI('00:00:00:01:00:00').value           # 02:00:27:fd:00:04 -> 02:00:27:fe:00:04 / 02:00:27:fd:00:05 -> 02:00:27:fe:00:05

    remote_loop1_ip         = copy.deepcopy(loop1_ip)
    remote_loop1_ip.value  ^= IPAddress('0.0.0.1').value        # 10.101.0.4 -> 10.101.0.5 / 10.101.0.5 -> 10.101.0.4
    remote_loop1_mac        = copy.deepcopy(loop1_mac)
    remote_loop1_mac.value ^= EUI('00:00:00:00:00:01').value    # 02:00:27:fe:00:04 -> 02:00:27:fe:00:05 / 02:00:27:fe:00:05 -> 02:00:27:fe:00:04

    # Add loop0-bridge-l2gre_ipsec
    l2gre_ips = {'src':str(loop1_ip), 'dst':str(remote_loop1_ip)}
    _add_loop0_bridge_l2gre_ipsec(cmd_list, params, l2gre_ips, bridge_id=params['tunnel-id']*2)

    # Add loop1-bridge-vxlan
    vxlan_ips = {'src':params['src'], 'dst':params['dst']}
    loop1_cfg = {'addr':str(loop1_ip), 'mac':str(loop1_mac), 'mtu': 9000}
    remote_loop1_cfg = {'addr':str(remote_loop1_ip), 'mac':str(remote_loop1_mac)}
    _add_loop1_bridge_vxlan(cmd_list, params, loop1_cfg, remote_loop1_cfg, vxlan_ips, bridge_id=(params['tunnel-id']*2+1))

    # --------------------------------------------------------------------------
    # Add following section to frr ospfd.conf
    #           !
    #               interface <tap of loopback iface>
    #                 ip ospf network point-to-point
    #           !
    # Add following line into 'router ospf' section of ospfd.conf
    #           network <loopback ip> area 0.0.0.0
    # Restart frr
    # --------------------------------------------------------------------------
    if 'routing' in params['loopback-iface'] and params['loopback-iface']['routing'] == 'ospf':
        ospfd_file = fwglobals.g.FRR_OSPFD_FILE

        # Create /etc/frr/ospfd.conf file if it does not exist yet
        cmd = {}
        cmd['cmd'] = {}
        cmd['cmd']['name']      = "python"
        cmd['cmd']['descr']     = "create ospfd file if needed"
        cmd['cmd']['params']    = {
                                    'module': 'fwutils',
                                    'func':   'frr_create_ospfd',
                                    'args': {
                                        'frr_cfg_file':     fwglobals.g.FRR_CONFIG_FILE,
                                        'ospfd_cfg_file':   ospfd_file,
                                        'router_id':        params['loopback-iface']['addr'].split('/')[0]   # Get rid of address length
                                    }
                                  }
        # Don't delete /etc/frr/ospfd.conf on revert, as it might be used by other interfaces too
        cmd_list.append(cmd)

        # Add point-to-point type of interface for the tunnel address
        cmd = {}
        cmd['cmd'] = {}
        cmd['cmd']['name']    = "exec"
        cmd['cmd']['descr']   = "add loopback interface %s to ospf as point-to-point" % params['loopback-iface']['addr']
        cmd['cmd']['params']  = [ {'substs': [ {'replace':'DEV-STUB', 'val_by_func':'vpp_sw_if_index_to_tap', 'arg_by_key':'loop0_sw_if_index'} ]},
            'if [ -z "$(grep \'interface DEV-STUB\' %s)" ]; then sudo printf "' % ospfd_file + \
            'interface DEV-STUB\n' + \
            '    ip ospf network point-to-point\n' + \
            '!\n' + \
            '" >> %s; fi' % ospfd_file]
        cmd['revert'] = {}
        cmd['revert']['name']    = "exec"
        cmd['revert']['descr']   = "remove loopback interface %s from ospf as point-to-point" % params['loopback-iface']['addr']
        cmd['revert']['params']  = [ {'substs': [ {'replace':'DEV-STUB', 'val_by_func':'vpp_sw_if_index_to_tap', 'arg_by_key':'loop0_sw_if_index'} ]},
            'sed -i -E "/interface DEV-STUB/,+2d" %s; sudo systemctl restart frr' % ospfd_file ]
        cmd['revert']['filter']  = 'must'   # When 'remove-XXX' commands are generated out of the 'add-XXX' commands, run this command even if vpp doesn't run
        cmd_list.append(cmd)

        # Add network for the tunnel interface.
        addr = params['loopback-iface']['addr']  # Escape slash in address with length to prevent sed confusing
        addr = addr.split('/')[0] + r"\/" + addr.split('/')[1]

        cmd = {}
        cmd['cmd'] = {}
        cmd['cmd']['name']    = "exec"
        cmd['cmd']['descr']   = "add loopback interface %s to ospf" % params['loopback-iface']['addr']
        cmd['cmd']['params']  = [
            'if [ -z "$(grep \'network %s\' %s)" ]; then sed -i -E "s/([ ]+)(ospf router-id .*)/\\1\\2\\n\\1network %s area 0.0.0.0/" %s; fi' %
            (addr , ospfd_file , addr , ospfd_file) ]
        cmd['revert'] = {}
        cmd['revert']['name']    = "exec"
        cmd['revert']['descr']   = "remove loopback interface %s from ospf" % params['loopback-iface']['addr']
        cmd['revert']['params']  = [
            'sed -i -E "/[ ]+network %s area 0.0.0.0.*/d" %s; sudo systemctl restart frr' % (addr , ospfd_file) ]
        cmd['revert']['filter']  = 'must'   # When 'remove-XXX' commands are generated out of the 'add-XXX' commands, run this command even if vpp doesn't run
        cmd_list.append(cmd)

        cmd = {}
        cmd['cmd'] = {}
        cmd['cmd']['name']    = 'exec'
        cmd['cmd']['params']  = [ 'sudo systemctl restart frr; if [ -z "$(pgrep frr)" ]; then exit 1; fi' ]
        cmd['cmd']['descr']   = "restart frr"
        cmd_list.append(cmd)

    cmd = {}
    cmd['cmd'] = {}
    cmd['cmd']['name']    = "python"
    cmd['cmd']['descr']   = "preprocess tunnel add"
    cmd['cmd']['params']  = {
                    'module': 'fwutils',
                    'func'  : 'tunnel_change_postprocess',
                    'args'  : { 'add': True, 'addr': params['loopback-iface']['addr']},
    }
    cmd['revert'] = {}
    cmd['revert']['name']   = "python"
    cmd['revert']['descr']  = "preprocess tunnel remove"
    cmd['revert']['params'] = {
                    'module': 'fwutils',
                    'func'  : 'tunnel_change_postprocess',
                    'args'  : { 'add': False, 'addr': params['loopback-iface']['addr']},
    }
    cmd_list.append(cmd)

    return cmd_list

def get_request_key(params):
    """Get add-tunnel command.

    :param params:        Parameters from flexiManage.

    :returns: add-tunnel command.
    """
    key = 'add-tunnel:%s' % (params['tunnel-id'])
    return key<|MERGE_RESOLUTION|>--- conflicted
+++ resolved
@@ -411,11 +411,7 @@
                               'admin_up_down':1 }
     cmd_list.append(cmd)
 
-<<<<<<< HEAD
-def _add_vxlan_tunnel(cmd_list, cache_key, dev_id, bridge_id, src, dst, dest_port):
-=======
-def _add_vxlan_tunnel(cmd_list, cache_key, bridge_id, src, dst, params):
->>>>>>> 4ad1d85b
+def _add_vxlan_tunnel(cmd_list, cache_key, dev_id, bridge_id, src, dst, params):
     """Add VxLAN tunnel command into the list.
 
     :param cmd_list:             List of commands.
@@ -433,7 +429,7 @@
     src_addr_bytes = fwutils.ip_str_to_bytes(src)[0]
     dst_addr_bytes = fwutils.ip_str_to_bytes(dst)[0]
 
-    # for lte interface, we need to get the current source IP, and not the one stored in DB, because its change by last 'add-interface'
+    # for lte interface, we need to get the current source IP, and not the one stored in DB. The IP may have changed due last 'add-interface' job.
     if fwutils.is_lte_interface(dev_id):
         tap = fwutils.dev_id_to_tap(dev_id) if fwutils.vpp_does_run() else None
         if tap:
