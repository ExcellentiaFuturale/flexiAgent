--- conflicted
+++ resolved
@@ -22,12 +22,6 @@
 
 import copy
 import ipaddress
-<<<<<<< HEAD
-
-import fwutils
-import fwglobals
-=======
->>>>>>> c997b856
 import socket
 
 from netaddr import *
