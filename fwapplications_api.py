--- conflicted
+++ resolved
@@ -76,32 +76,8 @@
         # arguments will be `None`.
         self.finalize()
 
-<<<<<<< HEAD
-                time.sleep(30)
-
-                if not fwglobals.g.router_api.state_is_started():
-                    continue
-
-                for app_identifier in self.applications_db:
-                    if self.is_app_running(app_identifier):
-                        continue
-
-                    fwglobals.log.debug(f"{thread_name}: {app_identifier} is stopped. starting it...")
-
-                    reply = self.start({ 'identifier': app_identifier })
-                    if reply['ok'] == 0:
-                        fwglobals.log.error(f"{thread_name}: failure in starting {app_identifier}. {reply['message']}")
-                        continue
-
-                    fwglobals.log.debug(f"{thread_name}: {app_identifier} is started successfully")
-
-            except Exception as e:
-                fwglobals.log.error(f"{thread_name}: {str(e)} ({traceback.format_exc()})")
-                pass
-=======
     def finalize(self):
         return
->>>>>>> 28fbc61a
 
     def call(self, request):
         """Invokes API specified by the 'request' parameter.
