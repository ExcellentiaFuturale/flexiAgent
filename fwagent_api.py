--- conflicted
+++ resolved
@@ -222,12 +222,9 @@
             'dhcp': fwglobals.g.DHCP_LOG_FILE,
             'vpp': fwglobals.g.VPP_LOG_FILE,
             'ospf': fwglobals.g.OSPF_LOG_FILE,
-<<<<<<< HEAD
-            'open-vpn': fwglobals.g.OPENVPN_LOG_FILE
-=======
+            'open-vpn': fwglobals.g.OPENVPN_LOG_FILE,
             'hostapd': fwglobals.g.HOSTAPD_LOG_FILE,
-            'agentui': fwglobals.g.AGENT_UI_LOG_FILE
->>>>>>> abfb9dad
+            'agentui': fwglobals.g.AGENT_UI_LOG_FILE,
 	    }
         file = dl_map.get(params['filter'], '')
         try:
