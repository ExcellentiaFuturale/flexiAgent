--- conflicted
+++ resolved
@@ -3579,16 +3579,13 @@
         else:
             dst[key] = value
 
-<<<<<<< HEAD
 def call_applications_hook(hook):
     with FWAPPLICATIONS_API() as applications_api:
         applications_api.call_hook(hook)
-        a = 'a'
-=======
+
 def get_linux_interface_mtu(if_name):
     net_if_stats = psutil.net_if_stats()
     if if_name not in net_if_stats:
         return ''
 
-    return str(net_if_stats[if_name].mtu)
->>>>>>> 8f1a9f9e
+    return str(net_if_stats[if_name].mtu)