################################################################################
# flexiWAN SD-WAN software - flexiEdge, flexiManage.
# For more information go to https://flexiwan.com
#
# Copyright (C) 2019  flexiWAN Ltd.
#
# This program is free software: you can redistribute it and/or modify it under
# the terms of the GNU Affero General Public License as published by the Free
# Software Foundation, either version 3 of the License, or (at your option) any
# later version.
#
# This program is distributed in the hope that it will be useful,
# but WITHOUT ANY WARRANTY; without even the implied warranty of MERCHANTABILITY
# or FITNESS FOR A PARTICULAR PURPOSE.
# See the GNU Affero General Public License for more details.
#
# You should have received a copy of the GNU Affero General Public License
# along with this program. If not, see <https://www.gnu.org/licenses/>.
################################################################################

import copy
import ctypes
import binascii
import datetime
import glob
import hashlib
import inspect
import ipaddress
import json
import os
import time
import platform
import subprocess
import psutil
import socket
import re
import fwglobals
import fwnetplan
import fwpppoe
import fwstats
import shutil
import sys
import traceback
import yaml
import zlib
import base64

from netaddr import IPNetwork, IPAddress

import fwlte
import fwwifi
import fwtranslate_add_switch

from fwapplications_api import call_applications_hook, FWAPPLICATIONS_API
from fwfrr          import FwFrr
from fwikev2        import FwIKEv2
from fwmultilink    import FwMultilink
from fwpolicies     import FwPolicies
from fwrouter_cfg   import FwRouterCfg
from fwsystem_cfg   import FwSystemCfg
from fwroutes       import FwLinuxRoutes
from fwapplications_cfg import FwApplicationsCfg
from fwwan_monitor  import get_wan_failover_metric
from fw_traffic_identification import FwTrafficIdentifications
from tools.common.fw_vpp_startupconf import FwStartupConf

libc = None

proto_map = {'any': 0, 'icmp': 1, 'tcp': 6, 'udp': 17}

dpdk = __import__('dpdk-devbind')

def get_device_logs(file, num_of_lines):
    """Get device logs.

    :param file:            File name.
    :param num_of_lines:    Number of lines.

    :returns: Return list.
    """
    try:
        if not os.path.exists(file):
            return []

        cmd = "tail -{} {}".format(num_of_lines, file)
        res = subprocess.check_output(cmd, shell=True).decode().splitlines()

        # On zero matching, res is a list with a single empty
        # string which we do not want to return to the caller
        return res if res != [''] else []
    except (OSError, subprocess.CalledProcessError) as err:
        raise err

def get_device_packet_traces(num_of_packets, timeout):
    """Get device packet traces.

    :param num_of_packets:    Number of lines.
    :param timeout:           Timeout to wait for trace to complete.

    :returns: Array of traces.
    """
    try:
        cmd = 'sudo vppctl clear trace'
        subprocess.check_call(cmd, shell=True)
        cmd = 'sudo vppctl show vmxnet3'
        shif_vmxnet3 = subprocess.check_output(cmd, shell=True).decode()
        if shif_vmxnet3 is '':
            cmd = 'sudo vppctl trace add dpdk-input %s && sudo vppctl trace add virtio-input %s' % (num_of_packets, num_of_packets)
        else:
            cmd = 'sudo vppctl trace add vmxnet3-input %s && sudo vppctl trace add virtio-input %s' % (num_of_packets, num_of_packets)
        subprocess.check_call(cmd, shell=True)
        time.sleep(int(timeout))
        cmd = 'sudo vppctl show trace max {}'.format(num_of_packets)
        res = subprocess.check_output(cmd, shell=True).decode().splitlines()
        # skip first line (contains unnecessary information header)
        return res[1:] if res != [''] else []
    except (OSError, subprocess.CalledProcessError) as err:
        raise err

def get_device_versions(filename):
    """Get agent version.

    :param filename:           Versions file name.

    :returns: Version value.
    """
    try:
        with open(filename, 'r') as stream:
            versions = yaml.load(stream, Loader=yaml.BaseLoader)
            return versions
    except:
        err = "get_device_versions: failed to get versions: %s" % (format(sys.exc_info()[1]))
        fwglobals.log.error(err)
        return None

def get_machine_id():
    """Get machine id.

    :returns: UUID.
    """
    if fwglobals.g.cfg.UUID:    # If UUID is configured manually, use it
        return fwglobals.g.cfg.UUID

    try:                        # Fetch UUID from machine
        if platform.system()=="Windows":
            machine_id = subprocess.check_output('wmic csproduct get uuid').decode().split('\n')[1].strip()
        else:
            machine_id = subprocess.check_output(['cat','/sys/class/dmi/id/product_uuid']).decode().split('\n')[0].strip()
        return machine_id.upper()
    except:
        return None

def get_machine_serial():
    """Get machine serial number.

    :returns: S/N string.
    """
    try:
        serial = subprocess.check_output(['dmidecode', '-s', 'system-serial-number']).decode().split('\n')[0].strip()
        return str(serial)
    except:
        return '0'
def pid_of(process_name):
    """Get pid of process.

    :param process_name:   Process name.

    :returns:           process identifier.
    """
    try:
        pid = subprocess.check_output(['pidof', process_name]).decode()
    except:
        pid = None
    return pid

def vpp_pid():
    """Get pid of VPP process.

    :returns:           process identifier.
    """
    try:
        pid = pid_of('vpp')
    except:
        pid = None
    return pid

def vpp_does_run():
    """Check if VPP is running.

    :returns:           Return 'True' if VPP is running.
    """
    runs = True if vpp_pid() else False
    return runs

def get_vpp_tap_interface_mac_addr(dev_id):
    tap = dev_id_to_tap(dev_id)
    return get_interface_mac_addr(tap)

def get_interface_mac_addr(interface_name):
    interfaces = psutil.net_if_addrs()

    if interface_name in interfaces:
        addrs = interfaces[interface_name]
        for addr in addrs:
            if addr.family == psutil.AF_LINK:
                return addr.address

    return None

def af_to_name(af_type):
    """Convert socket type.

    :param af_type:        Socket type.

    :returns: String.
    """
    af_map = {
    	socket.AF_INET: 'IPv4',
    	socket.AF_INET6: 'IPv6',
    	psutil.AF_LINK: 'MAC',
	}
    return af_map.get(af_type, af_type)

def get_default_route(if_name=None):
    """Get default route.

    :param if_name:  name of the interface to return info for.
        if not provided, the route with the lowest metric will return.

    :returns: tuple (<IP of GW>, <name of network interface>, <Dev ID of network interface>, <protocol>).
    """
    (via, dev, metric, proto) = ("", "", 0xffffffff, "")
    try:
        output = os.popen('ip route list match default').read()
        if output:
            routes = output.splitlines()
            for r in routes:
                _dev = ''   if not 'dev '    in r else r.split('dev ')[1].split(' ')[0]
                _via = ''   if not 'via '    in r else r.split('via ')[1].split(' ')[0]
                _metric = 0 if not 'metric ' in r else int(r.split('metric ')[1].split(' ')[0])
                _proto = '' if not 'proto '  in r else r.split('proto ')[1].split(' ')[0]

                if if_name == _dev: # If if_name specified, we return info for that dev even if it has a higher metric
                    dev    = _dev
                    via    = _via
                    metric = _metric
                    proto  = _proto
                    return (via, dev, get_interface_dev_id(dev), proto)

                if _metric < metric:  # The default route among default routes is the one with the lowest metric :)
                    dev    = _dev
                    via    = _via
                    metric = _metric
                    proto = _proto
    except:
        pass

    if not dev:
        return ("", "", "", "")

    dev_id = get_interface_dev_id(dev)
    return (via, dev, dev_id, proto)

def get_interface_gateway(if_name, if_dev_id=None):
    """Get gateway.

    :param if_name:  name of the interface, gateway for which is returned
    :param if_dev_id: Bus address of the interface, gateway for which is returned.
                     If provided, the 'if_name' is ignored. The name is fetched
                     from system by a Bus address.

    :returns: Gateway ip address.
    """
    if if_dev_id:
        if_name = dev_id_to_tap(if_dev_id)

    if fwpppoe.is_pppoe_interface(if_name=if_name):
        pppoe_iface = fwglobals.g.pppoe.get_interface(if_name=if_name)
        return pppoe_iface.gw, str(pppoe_iface.metric)

    try:
        cmd   = "ip route list match default | grep via | grep 'dev %s'" % if_name
        route = os.popen(cmd).read()
        if not route:
            return '', ''
    except:
        return '', ''

    rip    = route.split('via ')[1].split(' ')[0]
    metric = '' if not 'metric ' in route else route.split('metric ')[1].split(' ')[0]
    return rip, metric


def get_tunnel_gateway(dst, dev_id):
    interface = get_linux_interfaces(if_dev_id=dev_id)
    if interface:
        try:
            network = interface['IPv4'] + '/' + interface['IPv4Mask']
            # If src and dst on the same network return an empty gw
            # In this case the system uses default route as a gateway and connect the interfaces directly and not via the GW
            if is_ip_in_subnet(dst,network): return ''
        except Exception as e:
            fwglobals.log.error("get_tunnel_gateway: failed to check networks: dst=%s, dev_id=%s, network=%s, error=%s" % (dst, dev_id, network, str(e)))

    # If src, dst are not on same subnet or any error, use the gateway defined on the device
    gw_ip, _ = get_interface_gateway('', if_dev_id=dev_id)
    return ipaddress.ip_address(gw_ip) if gw_ip else ipaddress.ip_address('0.0.0.0')

def is_interface_assigned_to_vpp(dev_id):
    """ Check if dev_id is assigned to vpp.
    This function could be called even deamon doesn't run.

    :params dev_id: Bus address to check if assigned

    : return : Boolean
    """
    if getattr(fwglobals.g, 'router_cfg', False):
        return len(fwglobals.g.router_cfg.get_interfaces(dev_id=dev_id)) > 0

    with FwRouterCfg(fwglobals.g.ROUTER_CFG_FILE) as router_cfg:
        return len(router_cfg.get_interfaces(dev_id=dev_id)) > 0

    return False

def get_all_interfaces():
    """ Get all interfaces from linux. For dev id with address family of AF_INET,
        also store gateway, if exists.
        : return : Dictionary of dev_id->IP,GW
    """
    dev_id_ip_gw = {}
    interfaces = psutil.net_if_addrs()
    for nic_name, addrs in list(interfaces.items()):
        dev_id = get_interface_dev_id(nic_name)
        if not dev_id:
            continue

        if fwlte.is_lte_interface(nic_name):
            tap_name = dev_id_to_tap(dev_id, check_vpp_state=True)
            if tap_name:
                nic_name = tap_name
                addrs = interfaces.get(nic_name)

        if fwpppoe.is_pppoe_interface(if_name=nic_name):
            ppp_if_name = fwpppoe.pppoe_get_ppp_if_name(nic_name)
            if not ppp_if_name:
                continue
            addrs = interfaces.get(ppp_if_name)

        dev_id_ip_gw[dev_id] = {}
        dev_id_ip_gw[dev_id]['addr'] = ''
        dev_id_ip_gw[dev_id]['gw']   = ''

        if not addrs:
            addrs = []

        for addr in addrs:
            if addr.family == socket.AF_INET:
                ip = addr.address.split('%')[0]
                dev_id_ip_gw[dev_id]['addr'] = ip
                gateway, _ = get_interface_gateway(nic_name)
                dev_id_ip_gw[dev_id]['gw'] = gateway if gateway else ''
                break

    return dev_id_ip_gw

def get_interface_address(if_name, if_dev_id=None, log=True, log_on_failure=None):
    """Gets IP address of interface by name found in OS.

    :param if_name:     Interface name.
    :param if_dev_id:   Bus address of the interface, address for which is returned.
                        If provided, the 'if_name' is ignored. The name is fetched
                        from system by a Bus address.
    :param log:         If True the found/not found address will be logged.
                        Errors or debug info is printed in any case.
    :param log_on_failure: If provided, overrides the 'log' in case of not found address.

    :returns: IP address.
    """
    if if_dev_id:
        if_name = dev_id_to_tap(if_dev_id)

    if log_on_failure == None:
        log_on_failure = log

    if fwpppoe.is_pppoe_interface(if_name=if_name):
        ppp_if_name = fwpppoe.pppoe_get_ppp_if_name(if_name)
        if ppp_if_name:
            if_name = ppp_if_name

    interfaces = psutil.net_if_addrs()
    if if_name not in interfaces:
        fwglobals.log.debug("get_interface_address(%s): interfaces: %s" % (if_name, str(interfaces)))
        return None

    addresses = interfaces[if_name]
    for addr in addresses:
        if addr.family == socket.AF_INET:
            ip   = addr.address
            mask = IPAddress(addr.netmask).netmask_bits()
            if log:
                fwglobals.log.debug("get_interface_address(%s): %s" % (if_name, str(addr)))
            return '%s/%s' % (ip, mask)

    if log_on_failure:
        fwglobals.log.debug("get_interface_address(%s): %s" % (if_name, str(addresses)))
    return None

def get_interface_name(ip_no_mask, by_subnet=False):
    """ Get interface name based on IP address

    : param ip_no_mask: ip address with no mask
    : param by_subnet:  if True, the function retrieves the first interface
                        with IP in the same sub network as 'ip'.
    : returns : if_name - interface name
    """
    interfaces = psutil.net_if_addrs()
    for if_name in interfaces:
        addresses = interfaces[if_name]
        for address in addresses:
            if address.family != socket.AF_INET:
                continue
            if by_subnet:
                addr_with_mask = '%s/%s' % (address.address, IPAddress(address.netmask).netmask_bits())
                if is_ip_in_subnet(ip_no_mask, addr_with_mask):
                    return if_name
            elif address.address == ip_no_mask:
                return if_name
    return None

def is_ip_in_subnet(ip, subnet):
    """Check if IP address is in subnet.

    :param ip:            IP address.
    :param subnet:        Subnet address.

    :returns: 'True' if address is in subnet.
    """
    return True if IPAddress(ip) in IPNetwork(subnet) else False

def dev_id_to_full(dev_id):
    """Convert short PCI into full representation.
    the 'dev_id' param could be either a pci or a usb address.
    in case of pci address - the function will convert into a full address

    :param dev_id:      device bus address.

    :returns: full device bus address.
    """
    (addr_type, addr) = dev_id_parse(dev_id)
    if addr_type == 'usb':
        return dev_id

    pc = addr.split('.')
    if len(pc) == 2:
        return dev_id_add_type(pc[0]+'.'+"%02x"%(int(pc[1],16)))
    return dev_id

# Convert 0000:00:08.01 provided by management to 0000:00:08.1 used by Linux
def dev_id_to_short(dev_id):
    """Convert full PCI into short representation.
    the 'dev_id' param could be either a pci or a usb address.
    in case of pci address - convert pci provided by management into a short address used by Linux

    :param dev_id:      Full PCI address.

    :returns: Short PCI address.
    """
    addr_type, addr = dev_id_parse(dev_id)
    if addr_type == 'usb':
        return dev_id

    l = addr.split('.')
    if len(l[1]) == 2 and l[1][0] == '0':
        return dev_id_add_type(l[0] + '.' + l[1][1])
    return dev_id

def dev_id_parse(dev_id):
    """Convert a dev id into a tuple contained address type (pci, usb) and address.

    :param dev_id:     device bus address.

    :returns: Tuple (type, address)
    """
    type_and_addr = dev_id.split(':', 1)
    if type_and_addr and len(type_and_addr) == 2:
        return (type_and_addr[0], type_and_addr[1])

    return ("", "")

def dev_id_add_type(dev_id):
    """Add address type at the begining of the address.

    :param dev_id:      device bus address.

    :returns: device bus address with type.
    """

    if dev_id:
        if dev_id.startswith('pci:') or dev_id.startswith('usb:'):
            return dev_id

        if re.search('usb', dev_id):
            return 'usb:%s' % dev_id

        return 'pci:%s' % dev_id

    return ''

def set_linux_interfaces_stun(dev_id, public_ip, public_port, nat_type):
    with fwglobals.g.cache.lock:
        interface = fwglobals.g.cache.linux_interfaces.get(dev_id)
        if interface:
            interface['public_ip']   = public_ip
            interface['public_port'] = public_port
            interface['nat_type']    = nat_type

def clear_linux_interfaces_cache():
    with fwglobals.g.cache.lock:
        fwglobals.g.cache.linux_interfaces.clear()

def is_bridged_interface(dev_id):
    """Indicates if the interface is bridged.

    :param dev_id: dev_id of the interface to check.

    :return: bridge address if it is, None if not a bridged interface.
    """
    ifc = fwglobals.g.router_cfg.get_interfaces(dev_id=dev_id)
    if not ifc:
        return None

    bridged_addr = ifc[0].get('bridge_addr')
    if bridged_addr:
        return bridged_addr

    return None

def get_interface_is_dhcp(if_name):
    is_dhcp_in_netplan = fwnetplan.get_dhcp_netplan_interface(if_name)
    if is_dhcp_in_netplan == 'yes':
        return is_dhcp_in_netplan

    dhclient_running_for_if_name = os.popen(f'ps -aux | grep "dhclient {if_name}" | grep -v grep').read()
    if dhclient_running_for_if_name:
        return 'yes'

    if fwglobals.g.is_gcp_vm:
        # all Google Cloud Platform interfaces are configured by their agent as dhcp
        return 'yes'

    return 'no'

def get_linux_interfaces(cached=True, if_dev_id=None):
    """Fetch interfaces from Linux.

    :param cached: if True the data will be fetched from cache.
    :param if_dev_id: ID of interface to be fetched from cache.

    :return: Dictionary of interfaces by full form dev id, or specific interface if 'dev_id' was provided.
    """
    with fwglobals.g.cache.lock:

        interfaces = fwglobals.g.cache.linux_interfaces

        if cached and interfaces:
            if if_dev_id:
                return copy.deepcopy(interfaces.get(if_dev_id))
            return copy.deepcopy(interfaces)

        fwglobals.log.debug("get_linux_interfaces: Start to build Linux interfaces cache")
        interfaces.clear()

        linux_inf = psutil.net_if_addrs()
        for (if_name, addrs) in list(linux_inf.items()):

            if if_name.startswith('ppp'):
                continue

            dev_id = get_interface_dev_id(if_name)
            if not dev_id:
                continue

            interface = {
                'name':             if_name,
                'devId':            dev_id,
                'driver':           get_interface_driver(if_name, False),
                'MAC':              '',
                'IPv4':             '',
                'IPv4Mask':         '',
                'IPv6':             '',
                'IPv6Mask':         '',
                'dhcp':             '',
                'gateway':          '',
                'metric':           '',
                'internetAccess':   '',
                'public_ip':        '',
                'public_port':      '',
                'nat_type':         '',
                'link':             '',
                'tap_name':         '',
                'mtu':              '',
            }

            interface['dhcp'] = get_interface_is_dhcp(if_name)

            interface['mtu'] = get_linux_interface_mtu(if_name)

            is_pppoe = fwpppoe.is_pppoe_interface(if_name=if_name)
            is_wifi = fwwifi.is_wifi_interface(if_name)
            is_lte = fwlte.is_lte_interface(if_name)

            if is_lte:
                interface['deviceType'] = 'lte'
            elif is_wifi:
                interface['deviceType'] = 'wifi'
            elif is_pppoe:
                interface['deviceType'] = 'pppoe'
            else:
                interface['deviceType'] = 'dpdk'

            interface['link'] = get_interface_link_state(if_name, dev_id, device_type=interface['deviceType'])

            # Some interfaces need special logic to get their ip
            # For LTE/WiFi/Bridged interfaces - we need to take it from the tap
            if vpp_does_run():
                tap_name = None

                if is_lte or is_wifi:
                    tap_name = dev_id_to_tap(dev_id, check_vpp_state=True)
                    if tap_name:
                        interface['mtu'] = get_linux_interface_mtu(tap_name)

                # bridged interface is only when vpp is running
                bridge_addr = is_bridged_interface(dev_id)
                if bridge_addr:
                    tap_name = bridge_addr_to_bvi_interface_tap(bridge_addr)

                if tap_name:
                    if_name = tap_name
                    addrs = linux_inf[tap_name]
                    interface['tap_name'] = tap_name


            interface['gateway'], interface['metric'] = get_interface_gateway(if_name)

            for addr in addrs:
                addr_af_name = af_to_name(addr.family)
                if not interface[addr_af_name]:
                    interface[addr_af_name] = addr.address.split('%')[0]
                    if addr.netmask != None:
                        interface[addr_af_name + 'Mask'] = (str(IPAddress(addr.netmask).netmask_bits()))

            if is_lte:
                interface['dhcp'] = 'yes'
                interface['deviceParams'] = {
                    'initial_pin1_state': fwlte.get_pin_state(dev_id),
                    'default_settings':   fwlte.get_default_settings(dev_id)
                }

            elif is_wifi:
                interface['deviceParams'] = fwwifi.wifi_get_capabilities(dev_id)

            elif is_pppoe:
                pppoe_iface = fwglobals.g.pppoe.get_interface(if_name=if_name)
                interface['dhcp'] = 'yes'
                interface['mtu'] = str(pppoe_iface.mtu)
                if pppoe_iface.addr:
                    address = IPNetwork(pppoe_iface.addr)
                    interface['IPv4'] = str(address.ip)
                    interface['IPv4Mask'] = str(address.prefixlen)

            # Add information specific for WAN interfaces
            #
            if interface['gateway']:

                # Fetch public address info from STUN module
                #
                interface['public_ip'], interface['public_port'], interface['nat_type'] = \
                    fwglobals.g.stun_wrapper.find_addr(dev_id)

                # Fetch internet connectivity info from WAN Monitor module.
                # Hide the metric watermarks used for WAN failover from flexiManage.
                #
                metric = 0 if not interface['metric'] else int(interface['metric'])
                if metric >= fwglobals.g.WAN_FAILOVER_METRIC_WATERMARK:
                    interface['metric'] = str(metric - fwglobals.g.WAN_FAILOVER_METRIC_WATERMARK)
                    interface['internetAccess'] = False
                elif not interface['IPv4']:       # If DHCP interface has no IP
                    interface['internetAccess'] = False
                else:
                    interface['internetAccess'] = True
            else:
                interface['internetAccess'] = False  # If interface has no GW

            interfaces[dev_id] = interface

        fwglobals.log.debug("get_linux_interfaces: Finished to build Linux interfaces cache")
        if if_dev_id:
            return copy.deepcopy(interfaces.get(if_dev_id))
        return copy.deepcopy(interfaces)

def get_interface_dev_id(if_name):
    """Convert  interface name into bus address.

    :param if_name:      Linux interface name.

    :returns: dev_id.
    """
    if is_interface_without_dev_id(if_name):
        return ''

    with fwglobals.g.cache.lock:
        interface = fwglobals.g.cache.linux_interfaces_by_name.get(if_name)
        if not interface:
            fwglobals.g.cache.linux_interfaces_by_name[if_name] = {}
            interface = fwglobals.g.cache.linux_interfaces_by_name.get(if_name)

        dev_id = interface.get('dev_id')
        if dev_id != None:
            return dev_id

        # First try to get dev id if interface is under linux control
        dev_id = build_interface_dev_id(if_name)
        if dev_id:
            interface.update({'dev_id': dev_id})
            return dev_id

        if not vpp_does_run() or is_interface_assigned_to_vpp(dev_id) == False:
            # don't update cache
            return ''

        # If not found and vpp is running, try to fetch dev id if interface was created by vppsb, e.g. vpp1
        vpp_if_name = tap_to_vpp_if_name(if_name)
        if not vpp_if_name:
            # don't update cache
            return ''

        if re.match(r'^loop', vpp_if_name): # loopback interfaces have no dev id (bus id)
            interface.update({'dev_id': ''})
            return ''

        dev_id = vpp_if_name_to_dev_id(vpp_if_name)
        if dev_id:
            interface.update({'dev_id': dev_id})
            return dev_id

        fwglobals.log.error(
            'get_interface_dev_id: if_name=%s, vpp_if_name=%s' % (if_name, str(vpp_if_name)))
        # don't update cache
        return ''

def build_interface_dev_id(linux_dev_name, sys_class_net=None):
    """Converts Linux interface name into bus address.
    This function returns dev_id only for physical interfaces controlled by linux.

    :param linux_dev_name:     Linux device name.
    :param sys_class_net:      List of available networking devices formatted as output of the 'ls -l /sys/class/net' command.
                               This parameter is used for tests.

    :returns: dev_id or None if interface was created by vppsb
    """
    if not linux_dev_name:
        return ""

    if linux_dev_name.startswith('ppp'):
        return fwpppoe.pppoe_get_dev_id_from_ppp(linux_dev_name)

    if sys_class_net is None:
        cmd = "sudo ls -l /sys/class/net"
        try:
            out = subprocess.check_output(cmd, shell=True).decode()
            sys_class_net = out.splitlines()
        except Exception as e:
            fwglobals.log.error('build_interface_dev_id: failed to fetch networking devices: %s' % str(e))
            return ""

    for networking_device in sys_class_net:
        regex = r'\b%s\b' % linux_dev_name
        if not re.search(regex, networking_device):
            continue
        regex = r'[0-9A-Fa-f]{4}:[0-9A-Fa-f]{2}:[0-9A-Fa-f]{2}\.[0-9A-Fa-f]{1,2}|usb\d+\/.*(?=\/net)'
        if_addr = re.findall(regex, networking_device)
        if if_addr:
            if_addr = if_addr[-1]
            if re.search(r'usb|pci', networking_device):
                dev_id = dev_id_add_type(if_addr)
                dev_id = dev_id_to_full(dev_id)
                return dev_id

    return ""

def dev_id_to_linux_if(dev_id):
    """Convert device bus address into Linux interface name.

    :param dev_id:      device bus address.

    :returns: Linux interface name.
    """
    # igorn@ubuntu-server-1:~$ sudo ls -l /sys/class/net/
    # total 0
    # lrwxrwxrwx 1 root root 0 Jul  4 16:21 enp0s3 -> ../../devices/pci0000:00/0000:00:03.0/net/enp0s3
    # lrwxrwxrwx 1 root root 0 Jul  4 16:21 enp0s8 -> ../../devices/pci0000:00/0000:00:08.0/net/enp0s8
    # lrwxrwxrwx 1 root root 0 Jul  4 16:21 enp0s9 -> ../../devices/pci0000:00/0000:00:09.0/net/enp0s9
    # lrwxrwxrwx 1 root root 0 Jul  4 16:21 lo -> ../../devices/virtual/net/lo

    # We get 0000:00:08.01 from management and not 0000:00:08.1, so convert a little bit
    dev_id = dev_id_to_short(dev_id)
    _, addr = dev_id_parse(dev_id)

    try:
        output = subprocess.check_output("sudo ls -l /sys/class/net/ | grep " + addr, shell=True).decode()
    except:
        return None
    if output is None:
        return None
    return output.rstrip().split('/')[-1]

def dev_id_to_linux_if_name(dev_id):
    """Convert device bus address into Linux interface name.
    If vpp runs, the name of tap interface if fetched, otherwise the device name is used.

    :param dev_id: device bus address.

    :returns: interface name in Linux.
    """
    if getattr(fwglobals.g, 'router_api', False): # don't fail if agent is not running
        if fwglobals.g.router_api.state_is_stopped():
            tap_if_name = dev_id_to_tap(dev_id)
            if tap_if_name:
                return tap_if_name
    return dev_id_to_linux_if(dev_id)

def dev_id_is_vmxnet3(dev_id):
    """Check if device bus address is vmxnet3.

    :param dev_id:    device bus address.

    :returns: 'True' if it is vmxnet3, 'False' otherwise.
    """
    # igorn@ubuntu-server-1:~$ sudo ls -l /sys/bus/pci/devices/*/driver
    # lrwxrwxrwx 1 root root 0 Jul 17 22:08 /sys/bus/pci/devices/0000:03:00.0/driver -> ../../../../bus/pci/drivers/vmxnet3
    # lrwxrwxrwx 1 root root 0 Jul 17 23:01 /sys/bus/pci/devices/0000:0b:00.0/driver -> ../../../../bus/pci/drivers/vfio-pci
    # lrwxrwxrwx 1 root root 0 Jul 17 23:01 /sys/bus/pci/devices/0000:13:00.0/driver -> ../../../../bus/pci/drivers/vfio-pci

    # We get pci:0000:00:08.01 from management and not 0000:00:08.1, so convert a little bit
    dev_id = dev_id_to_short(dev_id)
    addr_type, addr = dev_id_parse(dev_id)
    if addr_type == 'usb':
        return False

    try:
        # The 'ls -l /sys/bus/pci/devices/*/driver' approach doesn't work well.
        # When vpp starts, it rebinds device to vfio-pci, so 'ls' doesn't detect it.
        # Therefore we go with dpdk-devbind.py. It should be installed on Linux
        # as a part of flexiwan-router installation.
        # When vpp does not run, we get:
        #   0000:03:00.0 'VMXNET3 Ethernet Controller' if=ens160 drv=vmxnet3 unused=vfio-pci,uio_pci_generic
        # When vpp does run, we get:
        #   0000:03:00.0 'VMXNET3 Ethernet Controller' if=ens160 drv=vfio-pci unused=vmxnet3,uio_pci_generic
        #
        #output = subprocess.check_output("sudo ls -l /sys/bus/pci/devices/%s/driver | grep vmxnet3" % pci, shell=True).decode()
        output = subprocess.check_output("sudo dpdk-devbind -s | grep -E '%s .*vmxnet3'" % addr, shell=True).decode()
    except:
        return False
    if output is None:
        return False
    return True

# 'dev_id_to_vpp_if_name' function maps interface referenced by device bus address - pci or usb - eg. '0000:00:08.00'
# into name of interface in VPP, eg. 'GigabitEthernet0/8/0'.
# We use the interface cache mapping, if doesn't exist we rebuild the cache
def dev_id_to_vpp_if_name(dev_id):
    """Convert interface bus address into VPP interface name.

    :param dev_id:      device bus address.

    :returns: VPP interface name.
    """
    dev_id = dev_id_to_full(dev_id)
    vpp_if_name = fwglobals.g.cache.dev_id_to_vpp_if_name.get(dev_id)
    if vpp_if_name: return vpp_if_name
    else: return _build_dev_id_to_vpp_if_name_maps(dev_id, None)

# 'vpp_if_name_to_dev_id' function maps interface name, eg. 'GigabitEthernet0/8/0'
# into the dev id of that interface, eg. '0000:00:08.00'.
# We use the interface cache mapping, if doesn't exist we rebuild the cache
def vpp_if_name_to_dev_id(vpp_if_name):
    """Convert vpp interface name address into interface bus address.

    :param vpp_if_name:      VPP interface name.

    :returns: Interface bus address.
    """
    dev_id = fwglobals.g.cache.vpp_if_name_to_dev_id.get(vpp_if_name)
    if dev_id: return dev_id
    else: return _build_dev_id_to_vpp_if_name_maps(None, vpp_if_name)

# '_build_dev_id_to_vpp_if_name_maps' function build the local caches of
# device bus address to vpp_if_name and vise vera
# if dev_id provided, return the name found for this dev_id,
# else, if name provided, return the dev_id for this name,
# else, return None
# To do that we dump all hardware interfaces, split the dump into list by empty line,
# and search list for interface that includes the dev_id name.
# The dumps brings following table:
#              Name                Idx    Link  Hardware
# GigabitEthernet0/8/0               1    down  GigabitEthernet0/8/0
#   Link speed: unknown
#   ...
#   pci: device 8086:100e subsystem 8086:001e address 0000:00:08.00 numa 0
#
def _build_dev_id_to_vpp_if_name_maps(dev_id, vpp_if_name):

    # For tap interfaces we don't use 'vpp_if_name', but fetch Linux name of interface from vpp.
    # Tap interfaces are created as follows:
    # The commands "create tap host-if-name tap_wwan0" and "enable tap-inject" create three interfaces:
    # Two on Linux (tap_wwan0, vpp1) and one on vpp (tap0).
    # We compose name of tap interface (tap_wwan0) of two parts: "tap_" and "wwan0", so we can
    # fetch name of Linux interface (wwan0) out of the tap name by a simple string split.
    #
    taps = fwglobals.g.router_api.vpp_api.vpp.call('sw_interface_tap_v2_dump')
    for tap in taps:
        if not re.match("tap_", tap.host_if_name):
            continue   # pppoe interfaces don't follow "tap_" convention

        vpp_tap = tap.dev_name                      # fetch tap0
        linux_tap = tap.host_if_name                # fetch tap_wwan0
        linux_dev_name = linux_tap.split('_')[-1]   # tap_wwan0 - > wwan0

        # 'linux_dev_name' might include truncated name of linux interface.
        # This is because Linux limits length of interface names to be no more than 15 characters.
        # So, when we create tap interface for linux interface with long name, e.g. wwp0s21u1i12m,
        # we can get "tap_wwp0s21u1i12" that exceeds the limit. So we have to short it.
        # We chop the beginning of the name as the end of the name is unique for interfaces.
        # So the final version of tap will be "tap_wp0s21u1i12". Note missing the first "w".
        #   To get Linux interface name out of truncated 'linux_dev_name' we use the '/sys/class/net'.
        # 'grep -v {linux_tap}' is used to filter out "tap_wp0s21u1i12",
        # 'grep {linux_dev_name}' is used to find full name (wwp0s21u1i12) based on truncated name (wp0s21u1i12).
        #
        cmd =  f"ls -l /sys/class/net | grep -v {linux_tap} | grep {linux_dev_name}"
        linux_dev_name = subprocess.check_output(cmd, shell=True).decode().strip().split('/')[-1]

        bus = build_interface_dev_id(linux_dev_name)            # fetch bus address of wwan0
        if bus:
            fwglobals.g.cache.dev_id_to_vpp_if_name[bus] = vpp_tap
            fwglobals.g.cache.vpp_if_name_to_dev_id[vpp_tap] = bus

    shif = _vppctl_read('show hardware-interfaces')
    if shif == None:
        fwglobals.log.debug("_build_dev_id_to_vpp_if_name_maps: Error reading interface info")
    data = shif.splitlines()
    for interface in _get_group_delimiter(data, r"^\w.*?\d"):
        # Contains data for a given interface
        data = ''.join(interface)
        (k,v) = _parse_vppname_map(data,
            valregex=r"^(\w[^\s]+)\s+\d+\s+(\w+)",
            keyregex=r"\s+pci:.*\saddress\s(.*?)\s")
        if k and v:
            k = dev_id_add_type(k)
            full_addr = dev_id_to_full(k)
            fwglobals.g.cache.dev_id_to_vpp_if_name[full_addr] = v
            fwglobals.g.cache.vpp_if_name_to_dev_id[v] = full_addr

    vmxnet3hw = fwglobals.g.router_api.vpp_api.vpp.call('vmxnet3_dump')
    for hw_if in vmxnet3hw:
        vpp_if_name = hw_if.if_name.rstrip(' \t\r\n\0')
        pci_addr = 'pci:%s' % pci_bytes_to_str(hw_if.pci_addr)
        fwglobals.g.cache.dev_id_to_vpp_if_name[pci_addr] = vpp_if_name
        fwglobals.g.cache.vpp_if_name_to_dev_id[vpp_if_name] = pci_addr

    # IMPORTANT! PPPoE should be consulted at last, as it might override values found so far!
    #
    pppoe_dev_id_vpp_if_name = fwpppoe.build_dev_id_to_vpp_if_name_map()
    for pppoe_dev_id, pppoe_vpp_if_name in pppoe_dev_id_vpp_if_name.items():
        if pppoe_vpp_if_name:
            fwglobals.g.cache.dev_id_to_vpp_if_name[pppoe_dev_id] = pppoe_vpp_if_name
            fwglobals.g.cache.vpp_if_name_to_dev_id[pppoe_vpp_if_name] = pppoe_dev_id

    if dev_id:
        vpp_if_name = fwglobals.g.cache.dev_id_to_vpp_if_name.get(dev_id)
        if vpp_if_name: return vpp_if_name
    elif vpp_if_name:
        dev_id = fwglobals.g.cache.vpp_if_name_to_dev_id.get(vpp_if_name)
        if dev_id: return dev_id

    fwglobals.log.debug("_build_dev_id_to_vpp_if_name_maps(%s, %s): not found: sh hard: %s" % (dev_id, vpp_if_name, shif))
    fwglobals.log.debug("_build_dev_id_to_vpp_if_name_maps(%s, %s): not found: sh vmxnet3: %s" % (dev_id, vpp_if_name, vmxnet3hw))
    fwglobals.log.debug("_build_dev_id_to_vpp_if_name_maps(%s, %s): not found: %s" % (dev_id, vpp_if_name, str(traceback.extract_stack())))
    return None

# 'pci_str_to_bytes' converts "0000:0b:00.0" string to bytes to pack following struct:
#    struct
#    {
#      u16 domain;
#      u8 bus;
#      u8 slot: 5;
#      u8 function:3;
#    };
#
def pci_str_to_bytes(pci_str):
    """Convert PCI address into bytes.

    :param pci_str:      PCI address.

    :returns: Bytes array.
    """
    list = re.split(r':|\.', pci_str)
    domain   = int(list[0], 16)
    bus      = int(list[1], 16)
    slot     = int(list[2], 16)
    function = int(list[3], 16)
    bytes = ((domain & 0xffff) << 16) | ((bus & 0xff) << 8) | ((slot & 0x1f) <<3 ) | (function & 0x7)
    return socket.htonl(bytes)   # vl_api_vmxnet3_create_t_handler converts parameters by ntoh for some reason (vpp\src\plugins\vmxnet3\vmxnet3_api.c)

# 'pci_str_to_bytes' converts pci bytes into full string "0000:0b:00.0"
def pci_bytes_to_str(pci_bytes):
    """Converts PCI bytes to PCI full string.

    :param pci_str:      PCI bytes.

    :returns: PCI full string.
    """
    bytes = socket.ntohl(pci_bytes)
    domain   = (bytes >> 16)
    bus      = (bytes >> 8) & 0xff
    slot     = (bytes >> 3) & 0x1f
    function = (bytes) & 0x7
    return "%04x:%02x:%02x.%02x" % (domain, bus, slot, function)

def dev_id_to_vpp_sw_if_index(dev_id, verbose=True):
    """Convert device bus address into VPP sw_if_index.

    This function maps interface referenced by device bus address, e.g pci - '0000:00:08.00'
    into index of this interface in VPP, eg. 1.
    To do that we convert firstly the device bus address into name of interface in VPP,
    e.g. 'GigabitEthernet0/8/0', than we dump all VPP interfaces and search for interface
    with this name.

    :param dev_id:      device bus address.

    :returns: sw_if_index.
    """
    vpp_if_name = dev_id_to_vpp_if_name(dev_id)
    if verbose or not vpp_if_name:
        fwglobals.log.debug("dev_id_to_vpp_sw_if_index(%s): vpp_if_name: %s" % (dev_id, str(vpp_if_name)))
    return vpp_if_name_to_vpp_sw_if_index(vpp_if_name)

def vpp_if_name_to_vpp_sw_if_index(vpp_if_name):
    """Convert VPP interface name into VPP sw_if_index.

    This function maps interface referenced by vpp interface name, e.g tun0
    into index of this interface in VPP, eg. 1.

    :param vpp_if_name:      VPP interface name

    :returns: sw_if_index.
    """
    if vpp_if_name is None:
        return None

    sw_ifs = fwglobals.g.router_api.vpp_api.vpp.call('sw_interface_dump')
    for sw_if in sw_ifs:
        if re.match(vpp_if_name, sw_if.interface_name):    # Use regex, as sw_if.interface_name might include trailing whitespaces
            return sw_if.sw_if_index
    fwglobals.log.debug("vpp_if_name_to_vpp_sw_if_index(%s): vpp_if_name: %s" % (vpp_if_name, yaml.dump(sw_ifs, canonical=True)))

    return None

# 'bridge_addr_to_bvi_interface_tap' function get the addr of the interface in a bridge
# and return the tap interface of the BVI interface
def bridge_addr_to_bvi_interface_tap(bridge_addr):
    if not vpp_does_run():
        return None

    # check if interface indeed in a bridge
    bd_id = fwtranslate_add_switch.get_bridge_id(bridge_addr)
    if not bd_id:
        fwglobals.log.error('bridge_addr_to_bvi_interface_tap: failed to fetch bridge id for address: %s' % str(bridge_addr))
        return None

    vpp_bridges_det = fwglobals.g.router_api.vpp_api.vpp.call('bridge_domain_dump', bd_id=bd_id)
    if not vpp_bridges_det:
        fwglobals.log.error('bridge_addr_to_bvi_interface_tap: failed to fetch vpp bridges for bd_id %s' % str(bd_id))
        return None

    bvi_sw_if_index = vpp_bridges_det[0].bvi_sw_if_index
    return vpp_sw_if_index_to_tap(bvi_sw_if_index)

# 'dev_id_to_tap' function maps interface referenced by dev_id, e.g '0000:00:08.00'
# into interface in Linux created by 'vppctl enable tap-inject' command, e.g. vpp1.
# To do that we convert firstly the dev_id into name of interface in VPP,
# e.g. 'GigabitEthernet0/8/0' and than we grep output of 'vppctl sh tap-inject'
# command by this name:
#   root@ubuntu-server-1:/# vppctl sh tap-inject
#       GigabitEthernet0/8/0 -> vpp0
#       GigabitEthernet0/9/0 -> vpp1
def dev_id_to_tap(dev_id, check_vpp_state=False, print_log=True):
    """Convert Bus address into TAP name.

    :param dev_id:          Bus address.
    :param check_vpp_state: If True ensure that vpp runs so taps are available.
    :returns: Linux TAP interface name.
    """
    dev_id_full = dev_id_to_full(dev_id)

    if check_vpp_state:
        is_assigned = is_interface_assigned_to_vpp(dev_id_full)
        vpp_runs    = vpp_does_run()
        if not (is_assigned and vpp_runs):
            if print_log:
                fwglobals.log.debug('dev_id_to_tap(%s): is_assigned=%s, vpp_runs=%s' %
                    (dev_id, str(is_assigned), str(vpp_runs)))
            return None

    cache = fwglobals.g.cache.dev_id_to_vpp_tap_name
    tap = cache.get(dev_id_full)
    if tap:
        return tap

    vpp_if_name = dev_id_to_vpp_if_name(dev_id_full)
    if vpp_if_name is None:
        return None
    tap = vpp_if_name_to_tap(vpp_if_name)
    if tap:
        cache[dev_id_full] = tap
    return tap

def set_dev_id_to_tap(dev_id, tap):
    """Update cache.

    :param dev_id:          Bus address.
    :param tap:             TAP name
    """
    if not dev_id:
        return

    dev_id_full = dev_id_to_full(dev_id)
    cache = fwglobals.g.cache.dev_id_to_vpp_tap_name
    cache[dev_id_full] = tap

def tunnel_to_vpp_if_name(params):
    """Finds the name of the tunnel loopback interface in vpp.
    We exploit vpp internals to do it in simple way.

    :param params: parameters of tunnel taken from the router configuration database.
                   It is 'params' field of the 'add-tunnel' request.
    :returns: name of the tunnel loopback interface in vpp.
    """
    vpp_if_name = 'loop%d' % (params['tunnel-id']*2)
    return vpp_if_name

def peer_tunnel_to_vpp_if_name(params):
    """Finds the name of the peer tunnel ipip interface in vpp.
    We exploit vpp internals to do it in simple way.

    :param params: parameters of tunnel taken from the router configuration database.
                   It is 'params' field of the 'add-tunnel' request.
    :returns: name of the tunnel loopback interface in vpp.
    """
    # The peer tunnel uses two vpp interfaces - the loopback interface to
    # provide access to peer tunnel from Linux, and the ip-ip tunnel interface.
    # The first one has 'loopX' name, the other one - 'ipipX' name, where
    # X is (tunnel-id * 2).
    #
    vpp_if_name = 'ipip%d' % (params['tunnel-id']*2)
    return vpp_if_name

def tunnel_to_tap(params):
    """Retrieves TAP name of the tunnel loopback interface that is exposed to Linux.

    :param params: parameters of tunnel taken from the router configuration database.
                   It is 'params' field of the 'add-tunnel' request.
    :returns: name of the tunnel loopback interface in Linux.
    """
    vpp_if_name = tunnel_to_vpp_if_name(params)
    return vpp_if_name_to_tap(vpp_if_name)

def vpp_enable_tap_inject():
    """Enable tap-inject plugin
     """
    out = _vppctl_read("enable tap-inject").strip()
    if out == None:
        return (False, "'vppctl enable tap-inject' failed")

    if not vpp_does_run():
        return (False, "VPP is not running")

    taps = _vppctl_read("show tap-inject").strip()

    # check if tap-inject is configured and enabled
    if taps and 'not enabled' in taps:
        return (False, "%s" % taps)

    return (True, None)

# 'vpp_get_tap_info' returns mappings between TAPs and VPP interfaces.
# To do that it greps output of 'vppctl sh tap-inject' by the tap interface name:
#   root@ubuntu-server-1:/# vppctl sh tap-inject
#       GigabitEthernet0/8/0 -> vpp0
#       GigabitEthernet0/9/0 -> vpp1
def vpp_get_tap_info(vpp_if_name=None, vpp_sw_if_index=None, tap_if_name=None):
    """Get tap information

     :returns: tap info in list
     """
    if not vpp_does_run():
        fwglobals.log.debug("vpp_get_tap_info: VPP is not running")
        return (None, None)

    if vpp_if_name:
        vppctl_cmd = f"show tap-inject {vpp_if_name}"
    elif vpp_sw_if_index:
        vppctl_cmd = f"show tap-inject sw_if_index {vpp_sw_if_index}"
    elif tap_if_name:
        vppctl_cmd = f"show tap-inject tap_name {tap_if_name}"
    else:
        fwglobals.log.debug("vpp_get_tap_info: no arguments provided")
        return (None, None)

    taps = _vppctl_read(vppctl_cmd)
    if not taps:
        fwglobals.log.debug(f"vpp_get_tap_info: '{vppctl_cmd}' returned nothing")
        return (None, None)

    taps = taps.strip()

    # check if tap-inject is configured and enabled
    if 'not enabled' in taps:
        fwglobals.log.debug("vpp_get_tap_info: tap-inject disabled")
        return (None, None)

    tap_lines = taps.splitlines()

    # the output of "show tap-inject" might be messy,
    # Here are some examples we dealt with during the time:
    # [
    # '_______    _        _   _____  ___ ',
    # ' __/ __/ _ \\  (_)__    | | / / _ \\/ _ \\',
    # ' _/ _// // / / / _ \\   | |/ / ___/ ___/',
    # ' /_/ /____(_)_/\\___/   |___/_/  /_/    ',
    # '',
    # 'vpp# loop16300 -> vpp3',
    # 'vmxnet3-0/3/0/0 -> vpp0',
    # 'GigabitEthernet4/0/1 -> vpp0',
    # 'tapcli-0 -> vpp5',
    # 'tap0 -> vpp3'
    # ]
    # we use a regex check to get the closest words before and after the arrow
    for line in tap_lines:
        tap_info = re.search(r'([/\w-]+) -> ([\S]+)', line)
        if tap_info:
            vpp_if_name = tap_info.group(1)
            tap = tap_info.group(2)
            return (vpp_if_name, tap)

    fwglobals.log.debug("vpp_get_tap_info(vpp_if_name=%s, vpp_sw_if_index=%s, tap_if_name=%s): interface not found: %s" % \
        (str(vpp_if_name), str(vpp_sw_if_index), str(tap_if_name), str(taps)))
    return (None, None)

def vpp_get_tap_mapping():
    """Get tap mapping

     :returns: tap info in list
     """
    vpp_loopback_name_to_tunnel_name = {}
    if not vpp_does_run():
        fwglobals.log.debug("vpp_get_tap_mapping: VPP is not running")
        return {}

    taps = _vppctl_read("show tap-inject map interface").strip()
    if not taps:
        fwglobals.log.debug("vpp_get_tap_mapping: no TAPs configured")
        return {}

    taps = taps.splitlines()

    for line in taps:
        tap_info = re.search("([/\w-]+) -> ([\S]+)", line)
        if tap_info:
            vpp_if_name_dst = tap_info.group(1)
            vpp_if_name_src = tap_info.group(2)
            vpp_loopback_name_to_tunnel_name[vpp_if_name_dst] = vpp_if_name_src

    return vpp_loopback_name_to_tunnel_name

# 'tap_to_vpp_if_name' function maps name of vpp tap interface in Linux, e.g. vpp0,
# into name of the vpp interface.
def tap_to_vpp_if_name(tap):
    """Convert Linux interface created by tap-inject into VPP interface name.

     :param tap:  Interface created in linux by tap-inject.

     :returns: Vpp interface name.
     """
    vpp_if_name, _ = vpp_get_tap_info(tap_if_name=tap)
    return vpp_if_name

# 'vpp_if_name_to_tap' function maps name of interface in VPP, e.g. loop0,
# into name of correspondent tap interface in Linux.
def vpp_if_name_to_tap(vpp_if_name):
    """Convert VPP interface name into Linux TAP interface name.

     :param vpp_if_name:  interface name.

     :returns: Linux TAP interface name.
     """
    # Try to fetch name from cache firstly.
    #
    tap_if_name = fwglobals.g.db.get('router_api', {}).get('vpp_if_name_to_tap_if_name', {}).get(vpp_if_name)
    if tap_if_name:
        return tap_if_name

    # Now go to the heavy route.
    #
    _, tap_if_name = vpp_get_tap_info(vpp_if_name=vpp_if_name)
    return tap_if_name

def generate_linux_interface_short_name(prefix, linux_if_name, max_length=15):
    """
    The interface name in Linux cannot be more than 15 letters.
    So, we calculate the length of the prefix plus the interface name.
    If they are more the 15 letters, we cutting the needed letters from the beginning of the Linux interface name.
    We cut from the begging because the start of the interface name might be the same as other interfaces (eth1, eth2),
    They usually different by the end of the name

    :param prefix: prefix to add to the interface name

    :param linux_if_name: name of the linux interface to create interface for

    :returns: interface name to use.
    """
    new_name = '%s_%s' % (prefix, linux_if_name)
    if len(new_name) > max_length:
        letters_to_cat = len(new_name) - 15
        new_name = '%s_%s' % (prefix, linux_if_name[letters_to_cat:])
    return new_name

def linux_tap_by_interface_name(linux_if_name):
    try:
        lines = subprocess.check_output("sudo ip link | grep %s" % generate_linux_interface_short_name("tap", linux_if_name), shell=True).decode().splitlines()
        for line in lines:
            words = line.split(': ')
            return words[1]
    except:
        return None

def vpp_tap_connect(linux_tap_if_name):
    """Run vpp tap connect command.
      This command will create a linux tap interface and also tapcli interface in vpp.
     :param linux_tap_if_name: name to be assigned to linux tap device

     :returns: VPP tap interface name.
     """

    vppctl_cmd = "tap connect %s" % linux_tap_if_name
    fwglobals.log.debug("vppctl " + vppctl_cmd)
    subprocess.check_call("sudo vppctl %s" % vppctl_cmd, shell=True)

def vpp_sw_if_index_to_name(sw_if_index):
    """Convert VPP sw_if_index into VPP interface name.

     :param sw_if_index:      VPP sw_if_index.

     :returns: VPP interface name.
     """
    # Try to fetch name from cache firstly.
    #
    vpp_if_name = fwglobals.g.db.get('router_api', {}).get('sw_if_index_to_vpp_if_name', {}).get(sw_if_index)
    if vpp_if_name:
        return vpp_if_name

    # Now go to the heavy route.
    #
    sw_interfaces = fwglobals.g.router_api.vpp_api.vpp.call('sw_interface_dump', sw_if_index=sw_if_index)
    if not sw_interfaces:
        fwglobals.log.debug(f"vpp_sw_if_index_to_name({sw_if_index}): not found")
        return None
    return sw_interfaces[0].interface_name.rstrip(' \t\r\n\0')

def vpp_if_name_to_sw_if_index(vpp_if_name, type):
    """Convert VPP interface name into VPP sw_if_index.

     :param vpp_if_name:      VPP interface name.
     :param type:             Interface type.

     :returns: VPP sw_if_index.
     """
    router_api_db  = fwglobals.g.db['router_api']
    cache_by_name  = router_api_db['vpp_if_name_to_sw_if_index'][type]
    sw_if_index  = cache_by_name[vpp_if_name]
    return sw_if_index

def vpp_sw_if_index_to_tap(sw_if_index):
    """Convert VPP sw_if_index into Linux TAP interface name created by 'vppctl enable tap-inject' command.

     :param sw_if_index:      VPP sw_if_index.

     :returns: Linux TAP interface name.
     """
    # Try to fetch name from cache firstly.
    #
    tap_if_name = fwglobals.g.db.get('router_api', {}).get('sw_if_index_to_tap_if_name', {}).get(sw_if_index)
    if tap_if_name:
        return tap_if_name

    # Now go to the heavy route.
    #
    _, tap_if_name = vpp_get_tap_info(vpp_sw_if_index=sw_if_index)
    return tap_if_name

def vpp_get_interface_status(sw_if_index):
    """Get VPP interface state.

     :param sw_if_index:      VPP sw_if_index.

     :returns: dict with admin and link statuses.
     """
    try:
        interfaces = fwglobals.g.router_api.vpp_api.vpp.call('sw_interface_dump', sw_if_index=sw_if_index)
        if len(interfaces) == 1:
            flags = interfaces[0].flags

            # vnet\interface_types_api.h
            #     enum if_status_flags
            #     {
            #       IF_STATUS_API_FLAG_ADMIN_UP = 1,
            #       IF_STATUS_API_FLAG_LINK_UP = 2,
            #     };
            #
            admin_state = "up" if (flags & 1) else "down"
            link_status = "up" if (flags & 2) else "down"
            return {'admin': admin_state , 'link': link_status}
        else:
            raise Exception(f"sw_if_index={sw_if_index} retrieved no interface")

    except Exception as e:
        fwglobals.log.debug("vpp_get_interface_state: %s" % str(e))
        return {'admin': "down" , 'link': "down"}


def _vppctl_read(cmd, wait=True):
    """Read command from VPP.

    :param cmd:       Command to execute (not including vppctl).
    :param wait:      Whether to wait until command succeeds.

    :returns: Output returned bu vppctl.
    """

    # Give one optimistic shot before going into cycles
    try:
        output = subprocess.check_output("vppctl " + cmd, shell=True).decode()
        return output
    except Exception as e:
        fwglobals.log.debug(f"'vppctl {cmd}' failed: {str(e)}, start retrials")
        pass

    retries = 200
    retries_sleep = 1
    if wait == False:
        retries = 1
        retries_sleep = 0
    # make sure socket exists
    for _ in range(retries):
        if os.path.exists("/run/vpp/cli.sock"):
            break
        time.sleep(retries_sleep)
    if not os.path.exists("/run/vpp/cli.sock"):
        return None
    # make sure command succeeded, try up to 200 iterations
    for _ in range(retries):
        try:
            _ = open(os.devnull, 'r+b', 0)
            handle = os.popen('sudo vppctl ' + cmd + ' 2>/dev/null')
            data = handle.read()
            retcode = handle.close()
            if retcode == None or retcode == 0:  # Exit OK
                break
        except:
            return None
        time.sleep(retries_sleep)
    if retcode: # not succeeded after 200 retries
        return None
    return data

def _parse_vppname_map(s, valregex, keyregex):
    """Find key and value in a string using regex.

    :param s:               String.
    :param valregex:        Value.
    :param keyregex:        Key.

    :returns: Error message and status code.
    """
    # get value
    r = re.search(valregex,s)
    if r!=None: val_data = r.group(1)
    else: return (None, None)   # val not found, don't add and return
    # get key
    r = re.search(keyregex,s)
    if r!=None: key_data = r.group(1)
    else: return (None, None)   # key not found, don't add and return
    # Return values
    return (key_data, val_data)

def stop_vpp():
    """Stop VPP and rebind Linux interfaces.

     :returns: Error message and status code.
     """

    call_applications_hook('on_router_is_stopping')

    dpdk_ifs = []
    dpdk.devices = {}
    dpdk.dpdk_drivers = ["igb_uio", "vfio-pci", "uio_pci_generic"]
    dpdk.check_modules()
    dpdk.get_nic_details()
    os.system('sudo systemctl stop vpp')
    os.system('sudo systemctl stop frr')
    for d,v in list(dpdk.devices.items()):
        if "Driver_str" in v:
            if v["Driver_str"] in dpdk.dpdk_drivers:
                dpdk.unbind_one(v["Slot"], False)
                dpdk_ifs.append(d)
        elif "Module_str" != "":
            dpdk_ifs.append(d)
    # refresh nic_details
    dpdk.get_nic_details()
    for d in dpdk_ifs:
        drivers_unused = dpdk.devices[d]["Module_str"].split(',')
        #print ("Drivers unused=" + str(drivers_unused))
        for drv in drivers_unused:
            #print ("Driver=" + str(drv))
            if drv not in dpdk.dpdk_drivers:
                dpdk.bind_one(dpdk.devices[d]["Slot"], drv, False)
                break
    fwstats.update_state(False)
    netplan_apply('stop_vpp')

    call_applications_hook('on_router_is_stopped')

    with FwIKEv2() as ike:
        ike.clean()
    fwpppoe.pppoe_reset()

def reset_device_config(pppoe=False):
    """Reset router config by cleaning DB and removing config files.

     :returns: None.
     """
    reset_agent_cfg()
    reset_router_cfg()
    reset_system_cfg()
    reset_device_config_signature("empty_cfg", log=False)
    if pppoe:
        fwpppoe.pppoe_remove()

def reset_agent_cfg():
    if os.path.exists(fwglobals.g.CONN_FAILURE_FILE):
        os.remove(fwglobals.g.CONN_FAILURE_FILE)

def reset_router_cfg():
    with FwRouterCfg(fwglobals.g.ROUTER_CFG_FILE) as router_cfg:
        router_cfg.clean()
    with FwRouterCfg(fwglobals.g.ROUTER_PENDING_CFG_FILE) as router_pending_cfg:
        router_pending_cfg.clean()
<<<<<<< HEAD
    with FwSystemCfg(fwglobals.g.SYSTEM_CFG_FILE) as system_cfg:
        system_cfg.clean()
    if os.path.exists(fwglobals.g.ROUTER_STATE_FILE):
        os.remove(fwglobals.g.ROUTER_STATE_FILE)
    if os.path.exists(fwglobals.g.VPP_CONFIG_FILE_BACKUP):
        shutil.copyfile(fwglobals.g.VPP_CONFIG_FILE_BACKUP, fwglobals.g.VPP_CONFIG_FILE)
    elif os.path.exists(fwglobals.g.VPP_CONFIG_FILE_RESTORE):
        shutil.copyfile(fwglobals.g.VPP_CONFIG_FILE_RESTORE, fwglobals.g.VPP_CONFIG_FILE)
    if os.path.exists(fwglobals.g.CONN_FAILURE_FILE):
        os.remove(fwglobals.g.CONN_FAILURE_FILE)
    with FwFrr(fwglobals.g.FRR_DB_FILE) as db_frr:
        db_frr.clean()
=======
>>>>>>> f1674384
    with FwMultilink(fwglobals.g.MULTILINK_DB_FILE) as db_multilink:
        db_multilink.clean()
    with FwPolicies(fwglobals.g.POLICY_REC_DB_FILE) as db_policies:
        db_policies.clean()
    with FwTrafficIdentifications(fwglobals.g.TRAFFIC_ID_DB_FILE) as traffic_db:
        traffic_db.clean()
    fwnetplan.restore_linux_netplan_files()
    with FwIKEv2() as ike:
        ike.clean()
    with FwApplicationsCfg() as applications_cfg:
        applications_cfg.clean()

    if os.path.exists(fwglobals.g.ROUTER_STATE_FILE):
        os.remove(fwglobals.g.ROUTER_STATE_FILE)
    if os.path.exists(fwglobals.g.VPP_CONFIG_FILE_BACKUP):
        shutil.copyfile(fwglobals.g.VPP_CONFIG_FILE_BACKUP, fwglobals.g.VPP_CONFIG_FILE)
    elif os.path.exists(fwglobals.g.VPP_CONFIG_FILE_RESTORE):
        shutil.copyfile(fwglobals.g.VPP_CONFIG_FILE_RESTORE, fwglobals.g.VPP_CONFIG_FILE)

    frr_clean_files()
    reset_router_api_db_sa_id() # sa_id-s are used in translations of router configuration, so clean them too.
    reset_router_api_db(enforce=True)
    restore_dhcpd_files()
    reset_device_config_signature("empty_router_cfg", log=False)

def reset_system_cfg():
    with FwSystemCfg(fwglobals.g.SYSTEM_CFG_FILE) as system_cfg:
        system_cfg.clean()
    if 'lte' in fwglobals.g.db:
        fwglobals.g.db['lte'] = {}
    reset_device_config_signature("empty_system_cfg", log=False)

def reset_router_api_db_sa_id():
    router_api_db = fwglobals.g.db['router_api'] # SqlDict can't handle in-memory modifications, so we have to replace whole top level dict
    router_api_db['sa_id'] = 0
    fwglobals.g.db['router_api'] = router_api_db

def reset_router_api_db(enforce=False):

    if not 'router_api' in fwglobals.g.db:
        fwglobals.g.db['router_api'] = {}
    router_api_db = fwglobals.g.db['router_api'] # SqlDict can't handle in-memory modifications, so we have to replace whole top level dict

    if not 'sa_id' in fwglobals.g.db['router_api'] or enforce:
        router_api_db['sa_id'] = 0
    if not 'bridges' in fwglobals.g.db['router_api'] or enforce:
        #
        # Bridge domain id in VPP is up to 24 bits (see #define L2_BD_ID_MAX ((1<<24)-1))
        # In addition, we use bridge domain id as id for loopback BVI interface set on this bridge.
        # BVI interface is the only interface on the bridge that might have IP address.
        # As loopback interface id is limitied by 16,384 in vpp\src\vnet\ethernet\interface.c:
        #   #define LOOPBACK_MAX_INSTANCE		(16 * 1024),
        # we choose range for bridge id to be 16300-16384.
        # Note vppsb creates taps for even names only e.g. loop10010
        # (due to flexiWAN specific logic, see tap_inject_interface_add_del()),
        # hence step of '2' in the range.
        #
        min_id, max_id = fwglobals.g.LOOPBACK_ID_SWITCHES
        router_api_db['bridges'] = {
            'vacant_ids': list(range(min_id, max_id, 2))
        }
    if not 'sw_if_index_to_vpp_if_name' in router_api_db or enforce:
        router_api_db['sw_if_index_to_vpp_if_name'] = {}
    if not 'vpp_if_name_to_sw_if_index' in router_api_db or enforce:
        router_api_db['vpp_if_name_to_sw_if_index'] = {}
    vpp_if_name_to_sw_if_index_keys = ['tunnel', 'peer-tunnel', 'lan', 'switch-lan', 'wan', 'switch']
    for key in vpp_if_name_to_sw_if_index_keys:
        if not key in router_api_db['vpp_if_name_to_sw_if_index'] or enforce:
            router_api_db['vpp_if_name_to_sw_if_index'][key] = {}
    if not 'vpp_if_name_to_tap_if_name' in router_api_db or enforce:
        router_api_db['vpp_if_name_to_tap_if_name'] = {}
    if not 'sw_if_index_to_tap_if_name' in router_api_db or enforce:
        router_api_db['sw_if_index_to_tap_if_name'] = {}
    fwglobals.g.db['router_api'] = router_api_db

def print_system_config(full=False):
    """Print router configuration.

     :returns: None.
     """
    with FwSystemCfg(fwglobals.g.SYSTEM_CFG_FILE) as system_cfg:
        cfg = system_cfg.dumps(full=full)
        print(cfg)

def print_device_config_signature():
    cfg = get_device_config_signature()
    print(cfg)

def print_applications_db(full=False):
    with FwApplicationsCfg() as applications_cfg:
        cfg = applications_cfg.dumps(full=full)
        print(cfg)

def print_router_config(basic=True, full=False, multilink=False):
    """Print router configuration.

     :returns: None.
     """
    with FwRouterCfg(fwglobals.g.ROUTER_CFG_FILE) as router_cfg:
        if basic:
            cfg = router_cfg.dumps(full=full, escape=['add-application','add-multilink-policy'])
        elif multilink:
            cfg = router_cfg.dumps(full=full, types=['add-application','add-multilink-policy'])
        else:
            cfg = ''
        print(cfg)

def print_router_pending_config():
    """Print router pending configuration - the configuration items that were
    requested to be configured, but the configuration of that is not possible
    at the moment. E.g. tunnels for interfaces without IP.

     :returns: None.
     """
    with FwRouterCfg(fwglobals.g.ROUTER_PENDING_CFG_FILE) as router_pending_cfg:
        cfg = router_pending_cfg.dumps()
        print(cfg)

def print_general_database():
    out = []
    try:
        for key in sorted(list(fwglobals.g.db.keys())):
            obj = {}
            obj[key] = fwglobals.g.db[key]
            out.append(obj)
        cfg = json.dumps(out, indent=2, sort_keys=True)
        print(cfg)
    except Exception as e:
        fwglobals.log.error(str(e))
        pass

def update_device_config_signature(request):
    """Updates the database signature.
    This function assists the database synchronization feature that keeps
    the configuration set by user on the flexiManage in sync with the one
    stored on the flexiEdge device.
        The initial signature of the database is empty string. Than on every
    successfully handled request it is updated according following formula:
            signature = sha1(signature + request)
    where both signature and delta are strings.

    :param request: the last successfully handled router configuration
                    request, e.g. add-interface, remove-tunnel, etc.
                    As configuration database signature should reflect
                    the latest configuration, it should be updated with this
                    request.
    """
    current     = fwglobals.g.db['signature']
    delta       = json.dumps(request, separators=(',', ':'), sort_keys=True)
    update      = current + delta
    hash_object = hashlib.sha1(update.encode())
    new         = hash_object.hexdigest()

    fwglobals.g.db['signature'] = new

    log_line = "sha1: new=%s, current=%s, delta=%s" % (str(new), str(current), str(delta))
    fwglobals.log.debug(log_line)
    logger = fwglobals.g.get_logger(request)
    if logger:
        logger.debug(log_line)

def get_device_config_signature():
    if not 'signature' in fwglobals.g.db:
        reset_device_config_signature()
    return fwglobals.g.db['signature']

def reset_device_config_signature(new_signature=None, log=True):
    """Resets configuration signature to the empty sting.

    :param new_signature: string to be used as a signature of the configuration.
            If not provided, the empty string will be used.
            When flexiManage detects discrepancy between this signature
            and between signature that it calculated, it sends
            the 'sync-device' request in order to apply the user
            configuration onto device. On successfull sync the signature
            is reset to the empty string on both sides.
    :param log: if False the reset will be not logged.
    """
    old_signature = fwglobals.g.db.get('signature', '<none>')
    new_signature = "" if new_signature == None else new_signature
    fwglobals.g.db['signature'] = new_signature
    if log:
        fwglobals.log.debug("reset signature: '%s' -> '%s'" % \
                            (old_signature, new_signature))

def dump_router_config(full=False):
    """Dumps router configuration into list of requests that look exactly
    as they would look if were received from server.

    :param full: return requests together with translated commands.

    :returns: list of 'add-X' requests.
    """
    cfg = []
    with FwRouterCfg(fwglobals.g.ROUTER_CFG_FILE) as router_cfg:
        cfg = router_cfg.dump(full)
    return cfg

def dump_system_config(full=False):
    """Dumps system configuration into list of requests that look exactly
    as they would look if were received from server.

    :param full: return requests together with translated commands.

    :returns: list of 'add-X' requests.
    """
    cfg = []
    with FwSystemCfg(fwglobals.g.SYSTEM_CFG_FILE) as system_cfg:
        cfg = system_cfg.dump(full)
    return cfg

def dump_applications_config(full=False):
    """Dumps applications configuration into list of requests that look exactly
    as they would look if were received from server.

    :param full: return requests together with translated commands.

    :returns: list of 'add-X' requests.
    """
    cfg = []
    with FwApplicationsCfg() as applications_cfg:
        cfg = applications_cfg.dump(full)
    return cfg

def get_router_status():
    """Check if VPP is running.

     :returns: VPP state.
     """
    reason = ''
    if os.path.exists(fwglobals.g.ROUTER_STATE_FILE):
        state = 'failed'
        with open(fwglobals.g.ROUTER_STATE_FILE, 'r') as f:
            reason = f.read()
    elif vpp_pid():
        state = 'running'
    else:
        state = 'stopped'
    return (state, reason)

def _get_group_delimiter(lines, delimiter):
    """Helper function to iterate through a group lines by delimiter.

    :param lines:       List of text lines.
    :param delimiter:   Regex to group lines by.

    :returns: None.
    """
    data = []
    for line in lines:
        if re.match(delimiter,line)!=None:
            if data:
                yield data
                data = []
        data.append(line)
    if data:
        yield data

def _parse_add_if(s, res):
    """Helper function that parse fields from a given interface data and add to res.

    :param s:       String with interface data.
    :param res:     Dict to store the result in.

    :returns: None.
    """
    # get interface name
    r = re.search(r"^(\w[^\s]+)\s+\d+\s+(\w+)",s)
    if r!=None and r.group(2)=="up": if_name = r.group(1)
    else: return    # Interface not found, don't add and return
    # rx packets
    r = re.search(r" rx packets\s+(\d+)?",s)
    if r!=None: rx_packets = r.group(1)
    else: rx_packets = 0
    # tx packets
    r = re.search(r" tx packets\s+(\d+)?",s)
    if r!=None: tx_packets = r.group(1)
    else: tx_packets = 0
    # rx bytes
    r = re.search(r" rx bytes\s+(\d+)?",s)
    if r!=None: rx_bytes = r.group(1)
    else: rx_bytes = 0
    # tx bytes
    r = re.search(r" tx bytes\s+(\d+)?",s)
    if r!=None: tx_bytes = r.group(1)
    else: tx_bytes = 0
    # Add data to res
    res[if_name] = {'rx_pkts':int(rx_packets), 'tx_pkts':int(tx_packets), 'rx_bytes':int(rx_bytes), 'tx_bytes':int(tx_bytes)}

def get_vpp_if_count():
    """Get number of VPP interfaces.

     :returns: Dictionary with results.
     """
    shif = _vppctl_read('sh int', wait=False)
    if shif == None:  # Exit with an error
        return None
    data = shif.splitlines()
    res = {}
    for interface in _get_group_delimiter(data, r"^\w.*?\s"):
        # Contains data for a given interface
        data = ''.join(interface)
        _parse_add_if(data, res)
    return res

def ip_str_to_bytes(ip_str):
    """Convert IP address string into bytes.

     :param ip_str:         IP address string.

     :returns: IP address in bytes representation.
     """
    # take care of possible netmask, like in 192.168.56.107/24
    addr_ip = ip_str.split('/')[0]
    addr_len = int(ip_str.split('/')[1]) if len(ip_str.split('/')) > 1 else 32
    return socket.inet_pton(socket.AF_INET, addr_ip), addr_len

def ports_str_to_range(ports_str):
    """Convert Ports string range into ports_from and ports_to

     :param ports_str:         Ports range string.

     :returns: port_from and port_to
     """
    ports_range = ports_str.split('-')
    port_from = port_to = int(ports_range[0])
    if len(ports_range) > 1:
        port_to = int(ports_range[1])
    return port_from, port_to

def mac_str_to_bytes(mac_str):      # "08:00:27:fd:12:01" -> bytes
    """Convert MAC address string into bytes.

     :param mac_str:        MAC address string.

     :returns: MAC address in bytes representation.
     """
    return binascii.a2b_hex(mac_str.replace(':', ''))

def is_python2():
    """Checks if it is Python 2 version.

     :returns: 'True' if Python2 and 'False' otherwise.
     """
    ret = True if sys.version_info < (3, 0) else False
    return ret

def hex_str_to_bytes(hex_str):
    """Convert HEX string into bytes.

     :param hex_str:        HEX string.

     :returns: Bytes array.
     """
    if is_python2():
        return hex_str.decode("hex")
    else:
        return bytes.fromhex(hex_str)

def yaml_dump(var):
    """Convert object into YAML string.

    :param var:        Object.

    :returns: YAML string.
    """
    str = yaml.dump(var, canonical=True)
    str = re.sub(r"\n[ ]+: ", ' : ', str)
    return str

#
def valid_message_string(str):
    """Ensure that string contains only allowed by management characters.
    To mitigate security risks management limits text that might be received
    within responses to the management-to-device requests.
    This function ensure the compliance of string to the management requirements.

    :param str:        String.

    :returns: 'True' if valid and 'False' otherwise.
    """
    if len(str) > 200:
        fwglobals.log.excep("valid_message_string: string is too long")
        return False
    # Enable following characters only: [0-9],[a-z],[A-Z],'-','_',' ','.',':',',', etc.
    tmp_str = re.sub(r'[-_.,:0-9a-zA-Z_" \']', '', str)
    if len(tmp_str) > 0:
        fwglobals.log.excep("valid_message_string: string has not allowed characters")
        return False
    return True

def obj_dump(obj, print_obj_dir=False):
    """Print object fields and values. Used for debugging.

     :param obj:                Object.
     :param print_obj_dir:      Print list of attributes and methods.

     :returns: None.
     """
    callers_local_vars = list(inspect.currentframe().f_back.f_locals.items())
    obj_name = [var_name for var_name, var_val in callers_local_vars if var_val is obj][0]
    print('========================== obj_dump start ==========================')
    print("obj=%s" % obj_name)
    print("str(%s): %s" % (obj_name, str(obj)))
    if print_obj_dir:
        print("dir(%s): %s" % (obj_name, str(dir(obj))))
    obj_dump_attributes(obj)
    print('========================== obj_dump end ==========================')

def obj_dump_attributes(obj, level=1):
    """Print object attributes.

    :param obj:          Object.
    :param level:        How many levels to print.

    :returns: None.
    """
    for a in dir(obj):
        if re.match('__.+__', a):   # Escape all special attributes, like __abstractmethods__, for which val = getattr(obj, a) might fail
            continue
        val = getattr(obj, a)
        if isinstance(val, (int, float, str, list, dict, set, tuple)):
            print(level*' ' + a + '(%s): ' % str(type(val)) + str(val))
        else:
            print(level*' ' + a + ':')
            obj_dump_attributes(val, level=level+1)

def vpp_startup_conf_remove_param(filename, path):
    with FwStartupConf(filename) as conf:
        conf.del_simple_param(path)

def vpp_startup_conf_add_nopci(vpp_config_filename):
    p = FwStartupConf(vpp_config_filename)
    config = p.get_root_element()

    if config['dpdk'] == None:
        tup = p.create_element('dpdk')
        config.append(tup)
    if p.get_element(config['dpdk'], 'no-pci') == None:
        config['dpdk'].append(p.create_element('no-pci'))
        p.dump(config, vpp_config_filename)
    return (True, None)   # 'True' stands for success, 'None' - for the returned object or error string.

def vpp_startup_conf_remove_nopci(vpp_config_filename):
    p = FwStartupConf(vpp_config_filename)
    config = p.get_root_element()

    if config['dpdk'] == None:
       return (True, None)
    if p.get_element(config['dpdk'], 'no-pci') == None:
        return (True, None)
    p.remove_element(config['dpdk'], 'no-pci')
    p.dump(config, vpp_config_filename)
    return (True, None)   # 'True' stands for success, 'None' - for the returned object or error string.

def vpp_startup_conf_add_devices(vpp_config_filename, devices):
    p = FwStartupConf(vpp_config_filename)
    config = p.get_root_element()

    if config['dpdk'] == None:
        tup = p.create_element('dpdk')
        config.append(tup)

    for dev in devices:
        dev_short = dev_id_to_short(dev)
        dev_full = dev_id_to_full(dev)
        addr_type, addr_short = dev_id_parse(dev_short)
        addr_type, addr_full = dev_id_parse(dev_full)
        if addr_type == "pci":
            old_config_param = 'dev %s' % addr_full
            new_config_param = 'dev %s' % addr_short
            if p.get_element(config['dpdk'],old_config_param) != None:
                p.remove_element(config['dpdk'], old_config_param)
            if p.get_element(config['dpdk'],new_config_param) == None:
                tup = p.create_element(new_config_param)
                config['dpdk'].append(tup)

    p.dump(config, vpp_config_filename)
    return (True, None)   # 'True' stands for success, 'None' - for the returned object or error string.

def vpp_startup_conf_remove_devices(vpp_config_filename, devices):
    p = FwStartupConf(vpp_config_filename)
    config = p.get_root_element()

    if config['dpdk'] == None:
        return
    for dev in devices:
        dev = dev_id_to_short(dev)
        _, addr = dev_id_parse(dev)
        config_param = 'dev %s' % addr
        key = p.get_element(config['dpdk'],config_param)
        if key:
            p.remove_element(config['dpdk'], key)

    p.dump(config, vpp_config_filename)
    return (True, None)   # 'True' stands for success, 'None' - for the returned object or error string.

def is_interface_without_dev_id(if_name):
    """Check if the given interface is expected to have no dev_id

    :param if_name:  Interface name tpo check.

    :returns: Boolean indicates if expected to have no dev_id
    """
    if not if_name:
        return True

    if if_name == 'lo':
        return True

    # tap interface that created for LTE interface has no dev_id
    if if_name.startswith('tap_'):
        return True

    # bridge interface that created for WiFi has no dev_id
    if if_name.startswith('br_'):
        return True

    return False

def get_lte_interfaces_names():
    names = []
    interfaces = psutil.net_if_addrs()

    for nic_name, _ in list(interfaces.items()):
        dev_id = get_interface_dev_id(nic_name)
        if dev_id and fwlte.is_lte_interface(nic_name):
            names.append(nic_name)

    return names

def traffic_control_add_del_dev_ingress(dev_name, is_add):
    try:
        subprocess.check_call('sudo tc -force qdisc %s dev %s ingress handle ffff:' % ('add' if is_add else 'delete', dev_name), shell=True)
        return (True, None)
    except Exception:
        return (True, None)

def traffic_control_replace_dev_root(dev_name):
    try:
        subprocess.check_call('sudo tc -force qdisc replace dev %s root handle 1: htb' % dev_name, shell=True)
        return (True, None)
    except Exception:
        return (True, None)

def traffic_control_remove_dev_root(dev_name):
    try:
        subprocess.check_call('sudo tc -force qdisc del dev %s root' % dev_name, shell=True)
        return (True, None)
    except Exception:
        return (True, None)

def reset_traffic_control():
    fwglobals.log.debug('clean Linux traffic control settings')
    search = []
    lte_interfaces = get_lte_interfaces_names()

    if lte_interfaces:
        search.extend(lte_interfaces)

    for term in search:
        try:
            subprocess.check_call('sudo tc -force qdisc del dev %s root 2>/dev/null' % term, shell=True)
        except:
            pass

        try:
            subprocess.check_call('sudo tc -force qdisc del dev %s ingress handle ffff: 2>/dev/null' % term, shell=True)
        except:
            pass

    return True

def remove_linux_bridges():
    try:
        lines = subprocess.check_output('ls -l /sys/class/net/ | grep br_', shell=True).decode().splitlines()
        for line in lines:
            bridge_name = line.rstrip().split('/')[-1]
            try:
                subprocess.check_call("sudo ip link set %s down " % bridge_name, shell=True)
            except:
                pass
            try:
                subprocess.check_call('sudo brctl delbr %s' % bridge_name, shell=True)
            except:
                pass
        return True
    except:
        return True

def backup_dhcpd_files():
    try:
        cmd = 'systemctl stop isc-dhcp-server'
        fwglobals.log.debug(cmd)
        subprocess.check_call(cmd, shell=True)

        if not os.path.exists(fwglobals.g.DHCPD_CONFIG_FILE_BACKUP):
            shutil.copyfile(fwglobals.g.DHCPD_CONFIG_FILE, fwglobals.g.DHCPD_CONFIG_FILE_BACKUP)
            open(fwglobals.g.DHCPD_CONFIG_FILE, 'w').close()

        if not os.path.exists(fwglobals.g.ISC_DHCP_CONFIG_FILE_BACKUP):
            shutil.copyfile(fwglobals.g.ISC_DHCP_CONFIG_FILE, fwglobals.g.ISC_DHCP_CONFIG_FILE_BACKUP)
            open(fwglobals.g.ISC_DHCP_CONFIG_FILE, 'w').close()

    except Exception as e:
        fwglobals.log.error("backup_dhcpd_files: %s" % str(e))

def restore_dhcpd_files():
    try:
        if os.path.exists(fwglobals.g.DHCPD_CONFIG_FILE_BACKUP):
            shutil.copyfile(fwglobals.g.DHCPD_CONFIG_FILE_BACKUP, fwglobals.g.DHCPD_CONFIG_FILE)
            os.remove(fwglobals.g.DHCPD_CONFIG_FILE_BACKUP)

        if os.path.exists(fwglobals.g.ISC_DHCP_CONFIG_FILE_BACKUP):
            shutil.copyfile(fwglobals.g.ISC_DHCP_CONFIG_FILE_BACKUP, fwglobals.g.ISC_DHCP_CONFIG_FILE)
            os.remove(fwglobals.g.ISC_DHCP_CONFIG_FILE_BACKUP)

        cmd = 'systemctl restart isc-dhcp-server'
        fwglobals.log.debug(cmd)
        subprocess.check_call(cmd, shell=True)

    except Exception as e:
        fwglobals.log.error("restore_dhcpd_files: %s" % str(e))

def modify_dhcpd(is_add, params):
    """Modify /etc/dhcp/dhcpd configuration file.

    :param params:   Parameters from flexiManage.

    :returns: String with sed commands.
    """
    dev_id      = params['interface']
    range_start = params.get('range_start', '')
    range_end   = params.get('range_end', '')
    dns         = params.get('dns', {})
    mac_assign  = params.get('mac_assign', {})

    interfaces = fwglobals.g.router_cfg.get_interfaces(dev_id=dev_id)
    if not interfaces:
        return (False, "modify_dhcpd: %s was not found" % (dev_id))

    address = IPNetwork(interfaces[0]['addr'])
    router = str(address.ip)
    subnet = str(address.network)
    netmask = str(address.netmask)

    config_file = fwglobals.g.DHCPD_CONFIG_FILE

    remove_string = 'sudo sed -e "/subnet %s netmask %s {/,/}/d" ' \
                    '-i %s; ' % (subnet, netmask, config_file)

    range_string = ''
    if range_start:
        range_string = 'range %s %s;\n' % (range_start, range_end)

    if dns:
        dns_string = 'option domain-name-servers'
        for d in dns[:-1]:
            dns_string += ' %s,' % d
        dns_string += ' %s;\n' % dns[-1]
    else:
        dns_string = ''

    subnet_string = 'subnet %s netmask %s' % (subnet, netmask)
    routers_string = 'option routers %s;\n' % (router)
    dhcp_string = 'echo "' + subnet_string + ' {\n' + range_string + \
                 routers_string + dns_string + '}"' + ' | sudo tee -a %s;' % config_file

    if is_add == 1:
        exec_string = remove_string + dhcp_string
    else:
        exec_string = remove_string

    for mac in mac_assign:
        remove_string_2 = 'sudo sed -e "/host %s {/,/}/d" ' \
                          '-i %s; ' % (mac['host'], config_file)

        host_string = 'host %s {\n' % (mac['host'])
        ethernet_string = 'hardware ethernet %s;\n' % (mac['mac'])
        ip_address_string = 'fixed-address %s;\n' % (mac['ipv4'])
        mac_assign_string = 'echo "' + host_string + ethernet_string + ip_address_string + \
                            '}"' + ' | sudo tee -a %s;' % config_file

        if is_add == 1:
            exec_string += remove_string_2 + mac_assign_string
        else:
            exec_string += remove_string_2

    try:
        output = subprocess.check_output(exec_string, shell=True).decode()
    except Exception as e:
        return (False, str(e))

    return True

def vpp_multilink_update_policy_rule(add, links, policy_id, fallback, order,
                                     acl_id=None, priority=None, override_default_route=False,
                                     attach_to_wan=False):
    """Updates VPP with flexiwan policy rules.
    In general, policy rules instruct VPP to route packets to specific interface,
    which is marked with multilink label that noted in policy rule.

    :param params: params - rule parameters:
                        policy-id - the policy id (two byte integer)
                        labels    - labels of interfaces to be used for packet forwarding
                        remove    - True to remove rule, False to add.
                        override_default_route - If True, the policy links will be enforced,
                                    even if FIB lookup brings default route and this route
                                    does not use one of policy links.
                                    This logic is needed for the so called Branch-to-HQ topology,
                                    (another name - Internet Gateway use case), where all internet
                                    designated traffic on Branch device is pushed into tunnels
                                    that go to the Head Quarters (HQ) machine, and there it goes
                                    out to internet. On branch machine we have to ignore routes
                                    for default route packets - Internet designated packets,
                                    and to push it into tunnels to HQ machine.
                        attach_to_wan - If True the policy will be attached to the WAN
                                    interfaces. This is addition to the attachment to the LAN
                                    and the Tunnel loopback interfaces that are always performed.
                                    This logic is needed for the Branch-to-HQ topology,
                                    see explanation above. We need attachment to WAN in order
                                    to choose proper tunnel on the HQ machine for the downstream
                                    packets - packets received from internet.

    :returns: (True, None) tuple on success, (False, <error string>) on failure.
    """
    op = 'add' if add else 'del'

    bvi_vpp_name_list      = list(fwglobals.g.db['router_api']['vpp_if_name_to_sw_if_index']['switch'].keys())
    lan_vpp_name_list      = list(fwglobals.g.db['router_api']['vpp_if_name_to_sw_if_index']['lan'].keys())
    loopback_vpp_name_list = list(fwglobals.g.db['router_api']['vpp_if_name_to_sw_if_index']['tunnel'].keys())

    # Get LAN interfaces managed by installed applications.
    # The function below returns dictionary, where keys are application identifiers,
    # and values are lists of vpp interface names, e.g.
    #      { 'com.flexiwan.vpn': ['tun0'] }
    app_lans = fwglobals.g.applications_api.get_interfaces(type="lan", vpp_interfaces=True, linux_interfaces=False)
    app_lans_list = [vpp_if_name for vpp_if_names in app_lans.values() for vpp_if_name in vpp_if_names]

    vpp_if_names = bvi_vpp_name_list + lan_vpp_name_list + loopback_vpp_name_list + app_lans_list

    if attach_to_wan:
        wan_vpp_name_list  = list(fwglobals.g.db['router_api']['vpp_if_name_to_sw_if_index']['wan'].keys())
        vpp_if_names += wan_vpp_name_list


    if not add:
        for vpp_if_name in vpp_if_names:
            vppctl_cmd = 'fwabf attach ip4 del policy %d priority %d %s' % (int(policy_id), priority, vpp_if_name)
            vpp_cli_execute([vppctl_cmd])
        fwglobals.g.policies.remove_policy(policy_id)

    fallback = 'fallback drop' if re.match(fallback, 'drop') else ''
    order    = 'select_group random' if re.match(order, 'load-balancing') else ''
    override_dr = 'override_default_route' if override_default_route else ''

    if acl_id is None:
        vppctl_cmd = 'fwabf policy %s id %d %s action %s %s' % (op, policy_id, override_dr, fallback, order)
    else:
        vppctl_cmd = 'fwabf policy %s id %d acl %d %s action %s %s' % (op, policy_id, acl_id, override_dr, fallback, order)

    group_id = 1
    for link in links:
        order = {
            'priority': '',
            'load-balancing': 'random',
            'link-quality': 'quality'
        }.get(link.get('order', 'None'), '')
        labels = link['pathlabels']
        ids_list = fwglobals.g.router_api.multilink.get_label_ids_by_names(labels)
        ids = ','.join(map(str, ids_list))

        vppctl_cmd += ' group %u %s labels %s' % (group_id, order, ids)
        group_id = group_id + 1

    out = _vppctl_read(vppctl_cmd, wait=False)
    if out is None or re.search('unknown|failed|ret=-', out):
        return (False, "failed vppctl_cmd=%s: %s" % (vppctl_cmd, out))

    if add:
        fwglobals.g.policies.add_policy(policy_id, priority)
        for vpp_if_name in vpp_if_names:
            vppctl_cmd = 'fwabf attach ip4 add policy %d priority %d %s' % (int(policy_id), priority, vpp_if_name)
            vpp_cli_execute([vppctl_cmd])

    return (True, None)

def vpp_cli_execute_one(cmd, debug = False):
    """Execute one VPP CLI command.

    :param cmd:      VPP CLI command
    :param debug:    Print command to be executed

    :returns: Output from VPP.
    """
    if debug:
        fwglobals.log.debug(cmd)
    out = _vppctl_read(cmd, wait=False)
    if debug:
        fwglobals.log.debug(str(out))
    out = out.strip() if out else out
    return out

def vpp_cli_execute(cmds, debug = False, log_prefix=None, raise_exception_on_error=False):
    """Execute list of VPP CLI commands.

    :param cmds:     List of VPP CLI commands
    :param debug:    Print command to be executed

    :returns: (True, None) tuple on success, (False, <error string>) on failure.
    """

    if not isinstance(cmds, list):
        fwglobals.log.error("vpp_cli_execute: expect list of commands")
        return (False, "Expect list of commands")

    for cmd in cmds:
        out = vpp_cli_execute_one(cmd, debug)
        if out is None or re.search('unknown|failed|ret=-', out):
            err_str = f"failed vpp_cli_execute_one({cmd}): out={str(out)}"
            if log_prefix:
                err_str = log_prefix + ": " + err_str
            if raise_exception_on_error:
                raise Exception(err_str)
            return (False, err_str)

    return (True, None)

def vpp_set_dhcp_detect(dev_id, remove):
    """Enable/disable DHCP detect feature.

    :param params: params:
                        dev_id -  Interface device bus address.
                        remove  - True to remove rule, False to add.

    :returns: (True, None) tuple on success, (False, <error string>) on failure.
    """
    addr_type, _ = dev_id_parse(dev_id)

    if addr_type != "pci":
        return (False, "addr type needs to be a pci address")

    op = 'del' if remove else ''

    sw_if_index = dev_id_to_vpp_sw_if_index(dev_id)
    int_name = vpp_sw_if_index_to_name(sw_if_index)


    vppctl_cmd = 'set dhcp detect intfc %s %s' % (int_name, op)

    out = _vppctl_read(vppctl_cmd, wait=False)
    if out is None:
        return (False, "failed vppctl_cmd=%s" % vppctl_cmd)

    return True


def tunnel_change_postprocess(remove, vpp_if_name):
    """Tunnel add/remove postprocessing

    :param remove:      True if tunnel is removed, False if added
    :param vpp_if_name: name of the vpp software interface, e.g. "loop4"
    """
    policies = fwglobals.g.policies.policies_get()
    if len(policies) == 0:
        return

    op = 'del' if remove else 'add'

    for policy_id, priority in list(policies.items()):
        vppctl_cmd = 'fwabf attach ip4 %s policy %d priority %d %s' % (op, int(policy_id), priority, vpp_if_name)
        vpp_cli_execute([vppctl_cmd])


# The messages received from flexiManage are not perfect :)
# Some of them should be not sent at all, some of them include modifications
# that are not importants, some of them do not comply with expected format.
# Below you can find list of problems fixed by this function:
#
# 1. May-2019 - message aggregation is not well defined in protocol between
# device and server. It uses several types of aggregations:
#   1. 'start-router' aggregation: requests are embedded into 'params' field on some request
#   2. 'add-interface' aggregation: 'params' field is list of 'interface params'
#   3. 'list' aggregation: the high level message is a list of requests
# As protocol is not well defined on this matter, for now we assume
# that 'list' is used for FWROUTER_API requests only (add-/remove-/modify-),
# so it should be handled as atomic operation and should be reverted in case of
# failure of one of the requests in opposite order - from the last succeeded
# request to the first, when the whole operation is considered to be failed.
# Convert both type of aggregations into same format:
# {
#   'message': 'aggregated',
#   'params' : {
#                'requests':     <list of aggregated requests>,
#                'original_msg': <original message>
#              }
# }
# The 'original_msg' is needed for configuration hash feature - every received
# message is used for signing router configuration to enable database sync
# between device and server. Once the protocol is fixed, there will be no more
# need in this proprietary format.
#
# 2. Nov-2020 - the 'add-/modify-interface' message might include both 'dhcp': 'yes'
# and 'ip' and 'gw' fields. These IP and GW are not used by the agent, but
# change in their values causes unnecessary removal and adding back interface
# and, as a result of this,  restart of network daemon and reconnection to
# flexiManage. To avoid this we fix the received message by cleaning 'ip' and
# 'gw' fields if 'dhcp' is 'yes'. Than if the fixed message includes no other
# modified parameters, it will be ignored by the agent.
#
def fix_received_message(msg):

    def _fix_aggregation_format(msg):
        requests = []

        # 'list' aggregation
        if type(msg) == list:
            return  \
                {
                    'message': 'aggregated',
                    'params' : { 'requests': copy.deepcopy(msg) }
                }

        # 'start-router' aggregation
        # 'start-router' might include interfaces and routes. Move them into list.
        if msg['message'] == 'start-router' and 'params' in msg:

            start_router_params = copy.deepcopy(msg['params'])  # We are going to modify params, so preserve original message
            if 'interfaces' in start_router_params:
                for iface_params in start_router_params['interfaces']:
                    requests.append(
                        {
                            'message': 'add-interface',
                            'params' : iface_params
                        })
                del start_router_params['interfaces']
            if 'routes' in start_router_params:
                for route_params in start_router_params['routes']:
                    requests.append(
                        {
                            'message': 'add-route',
                            'params' : route_params
                        })
                del start_router_params['routes']

            if len(requests) > 0:
                if bool(start_router_params):  # If there are params after deletions above - use them
                    requests.append(
                        {
                            'message': 'start-router',
                            'params' : start_router_params
                        })
                else:
                    requests.append(
                        {
                            'message': 'start-router'
                        })
                return \
                    {
                        'message': 'aggregated',
                        'params' : { 'requests': requests }
                    }

        # 'add-X' aggregation
        # 'add-interface'/'remove-interface' can have actually a list of interfaces.
        # This is done by setting 'params' as a list of interface params, where
        # every element represents parameters of some interface.
        if re.match('add-|remove-', msg['message']) and type(msg['params']) is list:

            for params in msg['params']:
                requests.append(
                    {
                        'message': msg['message'],
                        'params' : copy.deepcopy(params)
                    })

            return \
                {
                    'message': 'aggregated',
                    'params' : { 'requests': requests }
                }

        # Remove NULL elements from aggregated requests, if sent by bogus flexiManage
        #
        if msg['message'] == 'aggregated':
            requests = [copy.deepcopy(r) for r in msg['params']['requests'] if r]
            return \
                {
                    'message': 'aggregated',
                    'params' : { 'requests': requests }
                }

        # No conversion is needed here.
        # We return copy of object in order to be consistent with previous 'return'-s
        # which return new object. The caller function might rely on this,
        # e.g. see the fwglobals.g.handle_request() assumes
        #
        return copy.deepcopy(msg)


    def _fix_dhcp(msg):

        def _fix_dhcp_params(params):
            if params.get('dhcp') == 'yes':
                params['addr']    = ''
                params['addr6']   = ''
                params['gateway'] = ''

        if re.match('(add|modify)-interface', msg['message']):
            _fix_dhcp_params(msg['params'])
            return msg
        if re.match('aggregated|sync-device', msg['message']):
            for request in msg['params']['requests']:
                if re.match('(add|modify)-interface', request['message']):
                    _fix_dhcp_params(request['params'])
            return msg
        return msg

    def _fix_application(msg):

        def _fix_application_compression(params):
            # Check if applications are compressed - type is string. If yes, decompress first
            if (isinstance(params['applications'], str)):
                params['applications'] = decompress_params(params['applications'])

        if msg['message'] == 'add-application':
            _fix_application_compression(msg['params'])
            return msg
        if re.match('aggregated|sync-device', msg['message']):
            for request in msg['params']['requests']:
                if request['message'] == 'add-application':
                    _fix_application_compression(request['params'])
            return msg

        return msg

    # !!!!!!!!!!!!!!!!!!!!!!!!!!!!!!!!!!!!!!!!!!!!!!!!!!!!!!!!!!!!!!!!!!!!!!!!!!
    # Order of functions is important, as the first one (_fix_aggregation_format())
    # creates clone of the received message, so the rest functions can simply
    # modify it as they wish!
    # !!!!!!!!!!!!!!!!!!!!!!!!!!!!!!!!!!!!!!!!!!!!!!!!!!!!!!!!!!!!!!!!!!!!!!!!!!
    msg = _fix_aggregation_format(msg)
    msg = _fix_dhcp(msg)
    msg = _fix_application(msg)
    return msg

def decompress_params(params):
    """ Decompress parmas from base64 to object

    :param params: base64 params

    :return: object after decompression

    """
    return json.loads(zlib.decompress(base64.b64decode(params)))

def wifi_get_available_networks(dev_id):
    """Get WIFI available access points.

    :param dev_id: Bus address of interface to get for.

    :returns: string array of essids
    """
    linux_if = dev_id_to_linux_if(dev_id)

    networks = []
    if linux_if:
        def clean(n):
            n = n.replace('"', '')
            n = n.strip()
            n = n.split(':')[-1]
            return n

        # make sure the interface is up
        cmd = 'ip link set dev %s up' % linux_if
        subprocess.check_call(cmd, shell=True)

        try:
            cmd = 'iwlist %s scan | grep ESSID' % linux_if
            networks = subprocess.check_output(cmd, shell=True).decode().splitlines()
            networks = list(map(clean, networks))
            return networks
        except subprocess.CalledProcessError:
            return networks

    return networks

def connect_to_wifi(params):
    interface_name = dev_id_to_linux_if(params['dev_id'])

    if interface_name:
        essid = params['essid']
        password = params['password']

        wpaIsRun = True if pid_of('wpa_supplicant') else False
        if wpaIsRun:
            os.system('sudo killall wpa_supplicant')
            time.sleep(3)

        # create config file
        subprocess.check_call('wpa_passphrase %s %s | sudo tee /etc/wpa_supplicant.conf' % (essid, password), shell=True)

        try:
            subprocess.check_call('wpa_supplicant -i %s -c /etc/wpa_supplicant.conf -D wext -B -C /var/run/wpa_supplicant' % interface_name, shell=True)
            time.sleep(3)

            output = subprocess.check_output('wpa_cli  status | grep wpa_state | cut -d"=" -f2', shell=True).decode().strip()
            if output == 'COMPLETED':
                if params['useDHCP']:
                    subprocess.check_call('dhclient %s' % interface_name, shell=True)
                return True
            else:
                return False
        except subprocess.CalledProcessError:
            return False

    return False

def get_inet6_by_linux_name(inf_name):
    interfaces = psutil.net_if_addrs()
    if inf_name in interfaces:
        for addr in interfaces[inf_name]:
            if addr.family == socket.AF_INET6:
                inet6 = addr.address.split('%')[0]
                if addr.netmask != None:
                    inet6 += "/" + (str(IPAddress(addr.netmask).netmask_bits()))
                return inet6

    return None

def get_ethtool_value(if_name, ethtool_key):
    """Gets requested value from ethtool command output

    :param if_name: linux interface name (e.g. enp0s3).
    :param ethtool_key: a key to retrieve the value from.

    :returns: string.
    """
    cmd = f'ethtool -i {if_name}' \
          if ethtool_key == 'driver' \
          else f'ethtool {if_name}'
    val = ''
    try:
        lines = subprocess.check_output(cmd, shell=True, stderr=subprocess.STDOUT).decode().splitlines()
        for line in lines:
            if ethtool_key in line:
                val = line.split("%s: " % ethtool_key, 1)[-1]
                break
    except subprocess.CalledProcessError:
        pass

    return val

def get_interface_link_state(if_name, dev_id, device_type=None):
    """Gets interface link state.

    :param if_name: interface name (e.g enp0s3).
    :param dev_id:  interface bus address (e.g '0000:00:16.0').

    :returns: up if link is detected, down if not detected.
    """
    if not if_name:
        fwglobals.log.error('get_interface_link_state: if_name is empty')
        return ''

    def _return_ethtool_value(if_name):
        state = get_ethtool_value(if_name, 'Link detected')
        # 'Link detected' field has yes/no values, so conversion is needed
        return 'up' if state == 'yes' else 'down' if state == 'no' else ''

    if device_type == 'lte' or device_type == 'wifi':
        # no need to check for tap interface in case of LTE or WiFi
        return _return_ethtool_value(if_name)

    if not fwglobals.g.router_api.state_is_started():
        # no need to check for tap if router is not running
        return _return_ethtool_value(if_name)

    if not is_interface_assigned_to_vpp(dev_id):
        # no need to check for tap if interface is not assigned to vpp
        return _return_ethtool_value(if_name)

    # Check if interface is managed by vpp (vppctl).
    vpp_if_name = tap_to_vpp_if_name(if_name)
    if vpp_if_name:
        state = ''
        try:
            cmd = 'show hardware-interfaces brief'
            vppctl_read_response = _vppctl_read(cmd, False)
            if vppctl_read_response:
                lines = vppctl_read_response.splitlines()
                for line in lines:
                    if vpp_if_name in line:
                        # Here is an example response from the command. We are interested in the
                        # Link column, hence using index 2 after the split
                        #               Name                Idx   Link  Hardware
                        # GigabitEthernet0/3/0               1     up   GigabitEthernet0/3/0
                        #   Link speed: 1 Gbps
                        # GigabitEthernet0/8/0               2     up   GigabitEthernet0/8/0
                        #   Link speed: 1 Gbps
                        # local0                             0    down  local0
                        #   Link speed: unknown
                        state = line.split(None, 4)[2]
                        break
        except subprocess.CalledProcessError:
            pass

        if state:
            return state

    return _return_ethtool_value(if_name)

def get_interface_driver_by_dev_id(dev_id):
    if_name = dev_id_to_linux_if(dev_id)
    return get_interface_driver(if_name)

def get_interface_driver(if_name, cache=True):
    """Get Linux interface driver.

    :param if_name: interface name in Linux.

    :returns: driver name.
    """
    if not if_name:
        fwglobals.log.error('get_interface_driver: if_name is empty')
        return ''

    with fwglobals.g.cache.lock:
        interface = fwglobals.g.cache.linux_interfaces_by_name.get(if_name)
        if not interface or cache == False:
            fwglobals.g.cache.linux_interfaces_by_name[if_name] = {}
            interface = fwglobals.g.cache.linux_interfaces_by_name.get(if_name)

        driver = interface.get('driver')
        if driver:
            return driver

        driver = get_ethtool_value(if_name, 'driver')

        interface.update({'driver': driver})
        return driver

def is_dpdk_interface(dev_id):
    return not is_non_dpdk_interface(dev_id)

def is_non_dpdk_interface(dev_id):
    """Check if interface is not supported by dpdk.

    :param dev_id: Bus address of interface to check.

    :returns: boolean.
    """

    # 0000:06:00.00 'I210 Gigabit Network Connection' if=eth0 drv=igb unused= 192.168.1.11
    # 0000:0a:00.00 'Ethernet Connection X553 1GbE' if=eth4 drv=ixgbe unused= 10.0.0.1
    # 0000:07:00.00 'I210 Gigabit Network Connection' if=eth2 drv=igb unused=vfio-pci,uio_pci_generic =192.168.0.1

    if fwwifi.is_wifi_interface_by_dev_id(dev_id):
        return True
    if fwlte.is_lte_interface_by_dev_id(dev_id):
        return True

    return False

def get_ipaddress_ip_network(ip_str):
    try:
        return ipaddress.ip_network(ip_str)
    except Exception as e:
        fwglobals.log.warning(f"_get_ip_network_from_str: {ip_str} is not ip address. err={str(e)}")
        return None

def frr_add_remove_interface_routes_if_needed(is_add, routing, dev_id):
    """Check if need to advertise in FRR some built-in routes automatically along with the given interface.

    For example, if an interface has an address with /32 netmask,
        the DHCP server pushes routes to the client to reach the whole network via the gateway.
        Once we call "netplan apply" for this interface, new routes are installed with the "DHCP" protocol.
            root@VB1:/etc/frr# ip a
            vpp1: <BROADCAST,MULTICAST,UP,LOWER_UP> mtu 1500 qdisc fq_codel state UNKNOWN group default qlen 1000
                link/ether 08:00:27:96:18:0e brd ff:ff:ff:ff:ff:ff
                inet 155.155.155.10/32 scope global dynamic vpp1
                valid_lft 455sec preferred_lft 455sec

            root@VB1:/etc/frr# ip route
            155.155.155.0/24 via 155.155.155.1 dev vpp1 proto dhcp src 155.155.155.10
            155.155.155.1 dev vpp1 proto dhcp scope link src 155.155.155.10

        In order to advertised the whole network to OSPF/BGP neighbors, and not only the interface ip and mask,
        We need to specify them in our frr access lists.

    :param is_add: Indicate if to add the routes or removed them (add-X or remove-X process).
    :param routing: Routing protocol to add routes for ("ospf" or "bgp").
    :param dev_id: Bus address of interface to check.

    :returns: (True, None) tuple on success, (False, <error string>) on failure.
    """
    try:
        if_addr_str = get_interface_address(None, dev_id)
        if not if_addr_str:
            fwglobals.log.warning(f"frr_add_remove_interface_routes_if_needed: no ip found for dev_id {dev_id}")
            return (True, None) # We do not fail add-interface if there is no IP

        if_addr = get_ipaddress_ip_network(if_addr_str)
        if not if_addr:
            return (False, f'failed to convert {if_addr_str} to ip_network object')

        routes_to_advertise = []

        # get linux ip routes
        routes_linux = FwLinuxRoutes(proto='dhcp')
        for route in routes_linux.values():
            if route.prefix == '0.0.0.0/0':
                continue

            # make sure first word is a network
            dest_network = get_ipaddress_ip_network(route.prefix)
            if not dest_network:
                continue

            # /32 routes are not relevant here
            if dest_network.prefixlen == 32:
                continue

            # get linux ip routes
            if dest_network.overlaps(if_addr):
                routes_to_advertise.append(str(dest_network))

        if routing == 'ospf':
            frr_acl_name = fwglobals.g.FRR_OSPF_ACL
        elif routing == 'bgp':
            frr_acl_name = fwglobals.g.FRR_BGP_ACL
        else:
            return (False, f'frr_add_remove_interface_routes_if_needed(): unsupported routing protocol ({routing}) provided')

        revert_succeeded_vtysh_commands = []
        for route in routes_to_advertise:
            if is_add:
                cmd = f"access-list {frr_acl_name} permit {route}"
                revert_cmd = f"no {cmd}"
            else:
                cmd = f"no access-list {frr_acl_name} permit {route}"
                revert_cmd = cmd.split(maxsplit=1)[1] # take out the "no" by splitting by first space and take the rest.

            success, err = frr_vtysh_run([cmd])
            if success:
                revert_succeeded_vtysh_commands.append(revert_cmd)
            else:
                # first revert the succeeded commands, then throw exception.
                # don't catch exception of revert because it has no end. In any case exception will be thrown
                frr_vtysh_run(revert_succeeded_vtysh_commands)
                raise Exception(err)

        return (True, None)
    except Exception as e:
        return (False, f'frr_add_remove_interface_routes_if_needed({is_add}, {routing}, {dev_id}): failed. error={str(e)}')

# A list of allowed outputs from vtysh that should not fail the job
allowed_vtysh_outputs = [
    'For this router-id change to take effect, save config and restart ospfd\n'
]
def frr_vtysh_run(commands, restart_frr=False, wait_after=None, on_error_commands=[]):
    '''Run vtysh command to configure router

    :param commands:          array of frr commands
    :param restart_frr:       some OSPF configurations require restarting the service in order to apply them
    :param wait_after:        seconds to wait after successful command execution.
                              It might be needed to give a system/vpp time to get updates as a result of frr update.
    :param on_error_commands: array of frr commands to run if one of the "commands" fails.
    '''
    def _revert():
        if on_error_commands:
            str_error_commands = "\n".join(on_error_commands)
            fwglobals.log.debug(f"frr_vtysh_run: revert starting. on_error_commands={str_error_commands}")
            frr_vtysh_run(on_error_commands, restart_frr, on_error_commands=[]) # on_error_commands= empty list to prevent infinite loop
            fwglobals.log.debug(f"frr_vtysh_run: revert finished")
    try:
        shell_commands = ' -c '.join(map(lambda x: '"%s"' % x, commands))
        vtysh_cmd = f'sudo /usr/bin/vtysh -c "configure" -c {shell_commands}'

        # If frr restart is needed or if router was already started, flush down
        # the frr configuration into file, next frr restart will load it from the file.
        # If router is being started, we don't want to dump the configuration
        # on every 'add-tunnel', 'add-interface', etc in order to reduce bootup time.
        # Instead we will do that only once from within _on_start_router_after().
        #
        if restart_frr or fwglobals.g.router_api.state_is_started() == True:
            vtysh_cmd += (' ; sudo /usr/bin/vtysh -c "write" > /dev/null')

        p = subprocess.Popen(vtysh_cmd, shell=True, stdout=subprocess.PIPE, stderr=subprocess.PIPE, universal_newlines=True)
        (out, err) = p.communicate()
        # Note, vtysh cli prints errors/warnings to STDOUT.
        # If no errors/warnings, "out" is empty string.
        if out:
            if out in allowed_vtysh_outputs:
                fwglobals.log.warning(f"frr_vtysh_run: allowed warning received when executed FRR commands. vtysh_cmd={vtysh_cmd} out={out}.. ignore")
            else:
                raise Exception(f"(vtysh_cmd failed: vtysh_cmd={vtysh_cmd}, out={out}, err={err})")

        if restart_frr:
            os.system('systemctl restart frr')

        if wait_after:
            time.sleep(wait_after)

        return (True, None)
    except Exception as e:
        fwglobals.log.error(f"frr_vtysh_run: exception occurred. commands={commands} err={str(e)}. reverting..")
        _revert()
        return (False, str(e))

def frr_flush_config_into_file():
    '''Dumps frr configuration into file, so if frr is crashed or is restarted
    for some reason, it could restore the state out of this file.
    '''
    try:
        write_cmd = 'sudo /usr/bin/vtysh -c "write" > /dev/null'
        output = os.popen(write_cmd).read().splitlines()
        fwglobals.log.debug(f"frr_flush_config_into_file: {str(output) if output else 'OK'}")
        return None
    except Exception as e:
        return str(e)

def frr_clean_files():
    if os.path.exists(fwglobals.g.FRR_CONFIG_FILE):
        os.remove(fwglobals.g.FRR_CONFIG_FILE)

    if os.path.exists(fwglobals.g.FRR_OSPFD_FILE):
        os.remove(fwglobals.g.FRR_OSPFD_FILE)
    if os.path.exists(fwglobals.g.FRR_OSPFD_FILE + '.sav'): # frr cache file
        os.remove(fwglobals.g.FRR_OSPFD_FILE + '.sav')

    if os.path.exists(fwglobals.g.FRR_BGPD_FILE):
        os.remove(fwglobals.g.FRR_BGPD_FILE)
    if os.path.exists(fwglobals.g.FRR_BGPD_FILE + '.sav'): # frr cache file
        os.remove(fwglobals.g.FRR_BGPD_FILE + '.sav')

    if os.path.exists(fwglobals.g.FRR_ZEBRA_FILE):
        os.remove(fwglobals.g.FRR_ZEBRA_FILE)
    if os.path.exists(fwglobals.g.FRR_ZEBRA_FILE + '.sav'): # frr cache file
        os.remove(fwglobals.g.FRR_ZEBRA_FILE + '.sav')

def frr_setup_config():
    '''Setup the /etc/frr/frr.conf file, initializes it and
    ensures that ospf is switched on in the frr configuration'''

    # Ensure that ospfd is switched on in /etc/frr/daemons.
    subprocess.check_call('if [ -n "$(grep ospfd=no %s)" ]; then sudo sed -i -E "s/ospfd=no/ospfd=yes/" %s; sudo systemctl restart frr; fi'
            % (fwglobals.g.FRR_DAEMONS_FILE,fwglobals.g.FRR_DAEMONS_FILE), shell=True)

    # Ensure that bgpd is switched on in /etc/frr/daemons.
    # Important! We have to enable it always in order that access-lists and route-maps
    # will be recognized by bgpd daemon
    subprocess.check_call('if [ -n "$(grep bgpd=no %s)" ]; then sudo sed -i -E "s/bgpd=no/bgpd=yes/" %s; sudo systemctl restart frr; fi'
            % (fwglobals.g.FRR_DAEMONS_FILE, fwglobals.g.FRR_DAEMONS_FILE), shell=True)

    # Ensure that integrated-vtysh-config is disabled in /etc/frr/vtysh.conf.
    subprocess.check_call('sudo sed -i -E "s/^service integrated-vtysh-config/no service integrated-vtysh-config/" %s' % (fwglobals.g.FRR_VTYSH_FILE), shell=True)

    # Setup basics on frr.conf.
    frr_commands = [
        "password zebra",
        f"log file {fwglobals.g.FRR_LOG_FILE} notifications",
        "log stdout notifications",
        "log syslog notifications"
    ]

    # Setup route redistribution, so the static routes configured by 'add-route'
    # requests will be propagated over tunnels to other flexiEdges.
    #
    # When we add a static route, OSPF sees it as a kernel route, not a static one.
    # That is why we are forced to set in OSPF/BGP - redistribution of *kernel* routes.
    # But, of course, we don't want to redistribute them all, so we create a filter.
    # This is content in OSPF file after the filter settings (bgp is similar):
    # router ospf
    #   redistribute kernel route-map fw-redist-ospf-rm
    # !
    # route-map fw-redist-ospf-rm permit 1
    #   match ip address fw-redist-ospf-acl
    # !
    #
    frr_commands.extend([
        f"route-map {fwglobals.g.FRR_OSPF_ROUTE_MAP} permit 1",
        f"match ip address {fwglobals.g.FRR_OSPF_ACL}",
        "router ospf", f"redistribute kernel route-map {fwglobals.g.FRR_OSPF_ROUTE_MAP}"
    ])
    frr_vtysh_run(frr_commands)

def file_write_and_flush(f, data):
    '''Wrapper over the f.write() method that flushes wrote content
    into the disk immediately

    :param f:       the python file object
    :param data:    the data to write into file
    '''
    f.write(data)
    f.flush()
    os.fsync(f.fileno())

def netplan_apply(caller_name=None):
    '''Wrapper over the f.write() method that flushes wrote content
    into the disk immediately

    :param f:       the python file object
    :param data:    the data to write into file
    '''
    try:
        cmd = 'netplan apply'
        log_str = caller_name + ': ' + cmd if caller_name else cmd
        fwglobals.log.debug(log_str)
        os.system(cmd)
        time.sleep(1)  				# Give a second to Linux to configure interfaces

        # Netplan might change interface names, e.g. enp0s3 -> vpp0, or other parameters so reset cache
        #
        fwglobals.g.cache.linux_interfaces_by_name.clear()
        clear_linux_interfaces_cache()

        # IPv6 might be renable if interface name is changed using set-name
        disable_ipv6()


    except Exception as e:
        fwglobals.log.debug("%s: netplan_apply failed: %s" % (caller_name, str(e)))
        return False

def compare_request_params(params1, params2):
    """ Compares two dictionaries while normalizing them for comparison
    and ignoring orphan keys that have None or empty string value.
        The orphans keys are keys that present in one dict and don't
    present in the other dict, thanks to Scooter Software Co. for the term :)
        We need this function to pay for bugs in flexiManage code, where
    is provides add-/modify-/remove-X requests for same configuration
    item with inconsistent letter case, None/empty string,
    missing parameters, etc.
        Note! The normalization is done for top level keys only!
    """
    if not params1 or not params2:
        fwglobals.log.debug("compare_request_params: either params1 or params2 is None/''/[]")
        return False
    if type(params1) != type(params2):
        fwglobals.log.debug(f"compare_request_params: type(params1)={str(type(params1))} != type(params2)={str(type(params2))}")
        return False
    if type(params1) != dict:
        same = (params1 == params2)
        if not same:
            fwglobals.log.debug(f"compare_request_params: params1 != params2: param1={format(params1)}, params2={format(params2)}")
        return same

    set_keys1   = set(params1.keys())
    set_keys2   = set(params2.keys())
    keys1_only  = list(set_keys1 - set_keys2)
    keys2_only  = list(set_keys2 - set_keys1)
    keys_common = set_keys1.intersection(set_keys2)

    for key in keys1_only:
        if type(params1[key]) == bool or params1[key]:
            # params1 has non-empty string/value that does not present in params2
            fwglobals.log.debug(f"compare_request_params: params1['{key}'] does not present in params2")
            return False

    for key in keys2_only:
        if type(params2[key]) == bool or params2[key]:
            # params2 has non-empty string/value that does not present in params1
            fwglobals.log.debug(f"compare_request_params: params2['{key}'] does not present in params1")
            return False

    for key in keys_common:
        val1 = params1[key]
        val2 = params2[key]

        # If both values are neither None-s nor empty strings.
        # False booleans will be handled by next 'elif'.
        #
        if val1 and val2:
            if (type(val1) == str) and (type(val2) == str):
                if val1.lower() != val2.lower():
                    fwglobals.log.debug(f"compare_request_params: '{key}': '{val1}' != '{val2}'")
                    return False    # Strings are not equal
            elif type(val1) != type(val2):
                fwglobals.log.debug(f"compare_request_params: '{key}': {str(type(val1))} != {str(type(val2))}")
                return False        # Types are not equal
            elif val1 != val2:
                fwglobals.log.debug(f"compare_request_params: '{key}': '{format(val1)}' != '{format(val2)}'")
                return False        # Values are not equal

        # If False booleans or if one of values not exists or empty string.
        #
        elif (val1 and not val2) or (not val1 and val2):
            fwglobals.log.debug(f"compare_request_params: '{key}': '{format(val1)}' != '{format(val2)}'")
            return False

    return True

def check_if_virtual_environment():
    virt_exist = os.popen('dmesg |grep -i hypervisor| grep -i detected').read()
    if virt_exist =='':
        return False
    else:
        return True

def check_root_access():
    if os.geteuid() == 0: return True
    print("Error: requires root privileges, try to run 'sudo'")
    return False

def disable_ipv6():
    """ disable default and all ipv6
    """
    sys_cmd = 'sysctl -w net.ipv6.conf.all.disable_ipv6=1 > /dev/null'
    rc = os.system(sys_cmd)
    if rc:
        fwglobals.log.error("Disable IPv6 all command failed : %s" % (sys_cmd))
    else:
        fwglobals.log.debug("Disable IPv6 all command successfully executed: %s" % (sys_cmd))

    sys_cmd = 'sysctl -w net.ipv6.conf.default.disable_ipv6=1 > /dev/null'
    rc = os.system(sys_cmd)
    if rc:
        fwglobals.log.error("Disable IPv6 default command failed : %s" % (sys_cmd))
    else:
        fwglobals.log.debug("Disable IPv6 default command successfully executed: %s" % (sys_cmd))

def set_default_linux_reverse_path_filter(rpf_value):

    """ set default and all (current) rp_filter value of Linux

    : param rpf_value: RPF value to be set using the sysctl command
    """
    sys_cmd = 'sysctl -w net.ipv4.conf.all.rp_filter=%d > /dev/null' % (rpf_value)
    rc = os.system(sys_cmd)
    if rc:
        fwglobals.log.error("RPF set command failed : %s" % (sys_cmd))
    else:
        fwglobals.log.debug("RPF set command successfully executed: %s" % (sys_cmd))

    sys_cmd = 'sysctl -w net.ipv4.conf.default.rp_filter=%d > /dev/null' % (rpf_value)
    rc = os.system(sys_cmd)
    if rc:
        fwglobals.log.error("RPF set command failed : %s" % (sys_cmd))
    else:
        fwglobals.log.debug("RPF set command successfully executed: %s" % (sys_cmd))
    return rc

def set_linux_igmp_max_memberships(value = 4096):
    """ Set limit to allowed simultaneous multicast group membership (linux default is 20)
    """
    sys_cmd = 'sysctl -w net.ipv4.igmp_max_memberships=%d > /dev/null' % (value)
    rc = os.system(sys_cmd)
    if rc:
        fwglobals.log.error("Set limit of multicast group membership command failed : %s" % (sys_cmd))
    else:
        fwglobals.log.debug("Set limit of multicast group membership command successfully executed: %s" % (sys_cmd))

def set_linux_socket_max_receive_buffer_size(value = 1024000):
    """ Set maximum socket receive buffer size which may be set by using the SO_RCVBUF socket option
    """
    sys_cmd = 'sysctl -w net.core.rmem_max=%d > /dev/null' % (value)
    rc = os.system(sys_cmd)
    if rc:
        fwglobals.log.error("Set maximum socket receive buffer size command failed : %s" % (sys_cmd))
    else:
        fwglobals.log.debug("Set maximum socket receive buffer size command successfully executed: %s" % (sys_cmd))

def remove_linux_default_route(dev):
    """ Invokes 'ip route del' command to remove default route.
    """
    try:
        cmd = "ip route del default dev %s" % dev
        fwglobals.log.debug(cmd)
        ok = not subprocess.call(cmd, shell=True)
        if not ok:
            raise Exception("'%s' failed" % cmd)
        return (True, None)
    except Exception as e:
        fwglobals.log.error(str(e))
        return (False, str(e))

def get_reconfig_hash():
    """ This function creates a string that holds all the information added to the reconfig
    data, and then create a hash string from it.

    : return : md5 hash result of all the data collected or empty string.
    """
    res = ''

    linux_interfaces = get_linux_interfaces()
    for dev_id in linux_interfaces:
        name = linux_interfaces[dev_id]['name']
        device_type = linux_interfaces[dev_id].get('deviceType')

        # Link state has to be retrieved first. Otherwise code below will.
        # change the interface name to be used. And this can create an issue.
        # For example, in case of bridge interface we need state of member interface
        # and not the state of bridge itself.
        link = get_interface_link_state(name, dev_id, device_type=device_type)

        # Some interfaces need special logic to get their ip
        # For LTE/WiFi/Bridged interfaces - we need to take it from the tap name
        tap_name = linux_interfaces[dev_id].get('tap_name')
        if tap_name:
            name = tap_name

        addr = get_interface_address(name, log=False)
        gw, metric = get_interface_gateway(name)

        addr = addr.split('/')[0] if addr else ''

        mtu = str(linux_interfaces[dev_id]['mtu'])

        res += 'deviceType:'  + linux_interfaces[dev_id].get('deviceType') + ','
        res += 'addr:'    + addr + ','
        res += 'gateway:' + gw + ','
        res += 'metric:'  + metric + ','
        res += 'mtu:'  + mtu + ','
        if gw and addr:
            res += 'public_ip:'   + linux_interfaces[dev_id]['public_ip'] + ','
            res += 'public_port:' + str(linux_interfaces[dev_id]['public_port']) + ','
        res += 'link:'  + link + ','

    hash = hashlib.md5(res.encode()).hexdigest()
    fwglobals.log.debug("get_reconfig_hash: %s: %s" % (hash, res))
    return hash

def vpp_wan_tap_inject_configure(dev_id, remove):

    vpp_if_name = dev_id_to_vpp_if_name(dev_id)
    fwglobals.log.debug("Forward tap-inject WAN packets to ip4-output - \
        (%s is_delete: %s)" % (vpp_if_name, remove))
    if remove:
        vppctl_cmd = 'tap-inject enable-ip4-output interface %s \
            del' % (vpp_if_name)
    else:
        vppctl_cmd = 'tap-inject enable-ip4-output interface %s' % vpp_if_name
    out = _vppctl_read(vppctl_cmd, wait=False)
    if out is None:
        fwglobals.log.debug("failed vppctl_cmd=%s" % vppctl_cmd)
        return False

def get_min_metric_device(skip_dev_id):

    metric_min_dev_id = None
    metric_min = sys.maxsize

    wan_list = fwglobals.g.router_cfg.get_interfaces(type='wan')
    for wan in wan_list:
        if skip_dev_id and skip_dev_id == wan['dev_id']:
            fwglobals.log.trace("Min Metric Check - Skip dev_id: %s" % (skip_dev_id))
            continue

        metric_iter_str = wan.get('metric')
        fwglobals.log.trace("Min Metric Check (Device: %s) Metric: %s" %
            (wan['dev_id'], metric_iter_str))
        metric_iter = int(metric_iter_str or 0)
        metric_iter = get_wan_failover_metric(wan['dev_id'], metric_iter)
        fwglobals.log.trace("Min Metric Check (Device: %s) FO Metric: %d" %
            (wan['dev_id'], metric_iter))
        if metric_iter < metric_min:
            metric_min = metric_iter
            metric_min_dev_id = wan['dev_id']

    return (metric_min_dev_id, metric_min)

def dump(filename=None, path=None, clean_log=False):
    '''This function invokes 'fwdump' utility while ensuring no DoS on disk space.

    :param filename:  the name of the final file where to dump will be tar.gz-ed
    :param clean_log: if True, agent log files will be cleaned
    '''
    try:
        cmd = 'fwdump'
        if filename:
            cmd += ' --zip_file ' + filename
        if not path:
            path = fwglobals.g.DUMP_FOLDER
        cmd += ' --dest_folder ' + path

        # Ensure no more than last 5 dumps are saved to avoid disk out of space
        #
        files = glob.glob("%s/*.tar.gz" % path)
        if len(files) > 5:
            files.sort()
            os.remove(files[0])

        subprocess.check_call(cmd + ' > /dev/null 2>&1', shell=True)

        if clean_log:
            os.system("echo '' > %s" % fwglobals.g.ROUTER_LOG_FILE)
            os.system("echo '' > %s" % fwglobals.g.APPLICATION_IDS_LOG_FILE)
    except Exception as e:
        fwglobals.log.error("failed to dump: %s" % (str(e)))

def linux_check_gateway_exist(gw):
    interfaces = psutil.net_if_addrs()
    net_if_stats = psutil.net_if_stats()

    interfaces.pop("lo", None)  # Light optimization - 'lo' is out of our interest

    for if_name in interfaces:
        addresses = interfaces[if_name]
        for address in addresses:
            if address.family == socket.AF_INET:
                network = IPNetwork(address.address + '/' + address.netmask)
                if net_if_stats[if_name].isup and is_ip_in_subnet(gw, str(network)):
                    return True
    return False

def exec(cmd, timeout=60):
    """Runs bash command and return result in format suitable for
    fwcfg_request_handler (see _parse_result() function for details).

    :param cmd: bash command

    :returns: tuple of (<boolean success>, <output/error string>)
    """
    success = False
    try:
        p = subprocess.Popen(cmd, shell=True, stdout=subprocess.PIPE, stderr=subprocess.PIPE, universal_newlines=True)
        (out, err) = p.communicate(timeout=timeout)
        if p.returncode != 0:
            return (False, err)
        return (True, out)
    except subprocess.TimeoutExpired:
        p.kill()
        return (False, f"timeout ({timeout} seconds) on waiting for command to return")
    except Exception as err:
        return (False, str(err))

def exec_with_timeout(cmd, timeout=60):
    """Run bash command with timeout option

    :param cmd:         Bash command
    :param timeout:     kill process after timeout, default=60sec

    :returns: Command execution result
    """
    state = {'proc':None, 'output':'', 'error':'', 'returncode':0}
    try:
        state['proc'] = subprocess.Popen(cmd, shell=True, stdout=subprocess.PIPE, stderr=subprocess.PIPE, universal_newlines=True)
        (state['output'], state['error']) = state['proc'].communicate(timeout=timeout)
    except OSError as err:
        state['error'] = str(err)
        fwglobals.log.error("Error executing command '%s', error: %s" % (str(cmd), str(err)))
    except Exception as err:
        state['error'] = "Error executing command '%s', error: %s" % (str(cmd), str(err))
        fwglobals.log.error("Error executing command '%s', error: %s" % (str(cmd), str(err)))
    state['returncode'] = state['proc'].returncode

    return {'output':state['output'], 'error':state['error'], 'returncode':state['returncode']}

def get_template_data_by_hw(template_fname):
    system_info = subprocess.check_output('lshw -c system', shell=True).decode().strip()
    match = re.findall('(?<=vendor: ).*?\\n|(?<=product: ).*?\\n', system_info)
    if len(match) > 0:
        product = match[0].strip()
        vendor = match[1].strip()
        vendor_product = '%s__%s' % (vendor, product.replace(" ", "_"))

    with open(template_fname, 'r') as stream:
        info = yaml.load(stream, Loader=yaml.BaseLoader)
        shared = info['devices']['globals']
        # firstly, we will try to search for specific variables for the vendor and specific model
        # if it does not exist, we will try to get variables for the vendor
        vendor_product = '%s__%s' % (vendor, product.replace(" ", "_"))
        if vendor_product and vendor_product in info['devices']:
            data = info['devices'][vendor_product]
        elif vendor and vendor in info['devices']:
            data = info['devices'][vendor]
        elif product and product in info['devices']:
            data = info['devices'][product]
        else:
            data = shared

        # loop on global fields and override them with specific device values
        for k, v in shared.items():
            if k in data:
                v.update(data[k])
        data.update(shared)

        return data

def replace_file_variables(template_fname, replace_fname):
    """Replace variables in the json file with the data from the template file.

    For example, assuming we are in Virtualbox, the data from the template file looks:
        VirtualBox:
            __INTERFACE_1__:
            dev_id:       pci:0000:00:08.0
            name:         enp0s8
            __INTERFACE_2__:
            dev_id:       pci:0000:00:09.0
            name:         enp0s9
            __INTERFACE_3__:
            dev_id:       pci:0000:00:03.0
            name:         enp0s3

    The file to replace looks:
        [
            {
                "entity": "agent",
                "message": "start-router",
                "params": {
                    "interfaces": [
                        "__INTERFACE_1__",
                        {
                            "dev_id":"__INTERFACE_2__dev_id",
                            "addr":"__INTERFACE_2__addr",
                            "gateway": "192.168.56.1",
                            "type":"wan",
                            "routing":"ospf"
                        }
                    ]
                }
            }
        ]
    
    The function loops on the requests and replaces the variables.
    There are two types of variables. template and specific field.
    If we want to use all the data for a given interface (addr, gateway, dev_id etc.), we can use __INTERFACE_1__ only.
    If we want to get specifc value from a given interface, we can use __INTERFACE_1__{field_name} (__INTERFACE_1__addr)
    In the example above, we use template variable for interface 1, and specific interfaces values for interface 2.

    :param template_fname:    Path to template file
    :param replace_fname:     Path to json file to replace

    :returns: replaced json file
    """
    data = get_template_data_by_hw(template_fname)
    def replace(input):
        if type(input) == list:
            for idx, value in enumerate(input):
                input[idx] = replace(value)

        elif type(input) == dict:
            for key in input:
                value = input[key]
                input[key] = replace(value)

        elif type(input) == str:
            match = re.search('(__.*__)(.*)', str(input))
            if match:
                interface, field = match.groups()
                if field:
                    new_input = re.sub('__.*__.*', data[interface][field], input)
                    return new_input

                # replace with the template, but remove unused keys, They break the expected JSON files
                template = copy.deepcopy(data[interface])
                del template['addr_no_mask']
                if 'name' in template:
                    del template['name']
                return template
        return input

    # loop on the requests and replace the variables
    with open(replace_fname, 'r') as f:
        requests = json.loads(f.read())

        # cli requests
        if type(requests) == list:
            for req in requests:
                if not 'params' in req:
                    continue
                req['params'] = replace(req['params'])

        # json expected files
        elif type(requests) == dict:
            for req in requests:
                requests[req] = replace(requests[req])

    return requests

def is_need_to_reload_lte_drivers():
    # 2c7c:0125 is the vendor Id and product Id of quectel EC25 card.
    ec25_card_exists = os.popen('lsusb | grep 2c7c:0125').read()
    if not ec25_card_exists:
        return False

    # check if driver is associated with the modem. (see the problematic output "Driver=").
    # venko@PCENGINE2:~$ lsusb -t
    # /:  Bus 02.Port 1: Dev 1, Class=root_hub, Driver=ehci-pci/2p, 480M
    #     |__ Port 1: Dev 2, If 0, Class=Hub, Driver=hub/4p, 480M
    #         |__ Port 3: Dev 3, If 0, Class=Vendor Specific Class, Driver=option, 480M
    #         |__ Port 3: Dev 3, If 1, Class=Vendor Specific Class, Driver=option, 480M
    #         |__ Port 3: Dev 3, If 2, Class=Vendor Specific Class, Driver=option, 480M
    #         |__ Port 3: Dev 3, If 3, Class=Vendor Specific Class, Driver=option, 480M
    #         |__ Port 3: Dev 3, If 4, Class=Communications, Driver=, 480M
    #         |__ Port 3: Dev 3, If 5, Class=CDC Data, Driver=option, 480M
    cmd = 'lsusb -t | grep "Class=Communications" | awk -F "Driver=" {\'print $2\'} | awk -F "," {\'print $1\'}'
    driver = os.popen(cmd).read().strip()
    if not driver:
        return True
    return False

def send_udp_packet(src_ip, src_port, dst_ip, dst_port, dev_name, msg):
    """
    This function sends a UDP packet with provided source/destination parameters and payload.
    : param src_ip     : packet source IP
    : param src_port   : packet source port
    : param dst_ip     : packet destination IP
    : param dst_port   : packet destination port
    : param dev_name   : device name to bind() to
    : param msg        : packet payload

    """

    s = socket.socket(socket.AF_INET, socket.SOCK_DGRAM)
    s.settimeout(3)
    s.setsockopt(socket.SOL_SOCKET, socket.SO_REUSEADDR, 1)
    try:
        if dev_name != None:
            s.setsockopt(socket.SOL_SOCKET, 25, dev_name.encode())
        s.bind((src_ip, src_port))
    except Exception as e:
        fwglobals.log.error("send_udp_packet: bind: %s" % str(e))
        s.close()
        return

    data = binascii.a2b_hex(msg)
    #fwglobals.log.debug("Packet: sendto: (%s,%d) data %s" %(dst_ip, dst_port, data))
    try:
        s.sendto(data, (dst_ip, dst_port))
    except Exception as e:
        fwglobals.log.error("send_udp_packet: sendto(%s:%d) failed: %s" % (dst_ip, dst_port, str(e)))
        s.close()
        return

    s.close()

def map_keys_to_acl_ids(acl_ids, arg):
    # arg carries command cache
    keys = acl_ids['keys']
    i = 0
    while i < len(keys):
        keys[i] = arg[keys[i]]
        i += 1
    return keys


def build_timestamped_filename(filename, ext='', separator='_'):
    '''Incorporates date and time into the filename in format "%Y%M%d_%H%M%S".
    Example:
        build_timestamped_filename("fwdump_EdgeDevice01_", ext='.tar.gz')
        ->
        fwdump_EdgeDevice01_20210510_131900.tar.gz
    '''
    return filename + separator + datetime.datetime.now().strftime("%Y%m%d_%H%M%S") + ext

def is_ip(str_to_check):
    try:
        ipaddress.ip_address(str_to_check)
        return True
    except:
        return False

def build_tunnel_remote_loopback_ip(addr):
    network = IPNetwork(addr)     # 10.100.0.4 / 10.100.0.5
    network.value  ^= IPAddress('0.0.0.1').value        # 10.100.0.4 -> 10.100.0.5 / 10.100.0.5 -> 10.100.0.4
    return str(network.ip)

def build_tunnel_second_loopback_ip(addr):
    network = IPNetwork(addr)     # 10.100.0.4/31
    network.value  += IPAddress('0.1.0.0').value        # 10.100.0.4/31 -> 10.101.0.4/31
    return str(network)

def set_ip_on_bridge_bvi_interface(bridge_addr, dev_id, is_add):
    """Configure IP address on the BVI tap inerface if needed

    :param bridge_addr: bridge address
    :param is_add:      indiciate if need to add or remote the IP

    :returns: (True, None) tuple on success, (False, <error string>) on failure.
    """
    try:
        tap = bridge_addr_to_bvi_interface_tap(bridge_addr)
        if not tap:
            return (False, 'tap is not found for bvi interface')

        if is_add:
            # check if IP already configured for this tap
            ip_addr = get_interface_address(tap)
            if not ip_addr:
                subprocess.check_call(f'sudo ip addr add {bridge_addr} dev {tap}', shell=True)
                subprocess.check_call(f'sudo ip link set dev {tap} up', shell=True)
        else:
            # check if there are other interefaces in the bridge.
            # if so, don't remove the bridge ip
            bridged_interfaces = fwglobals.g.router_cfg.get_interfaces(ip=bridge_addr)

            # if bridged_interfaces containes only one interface at this remove process
            # it means that this interface is the last in the bridge and we need to remove the ip
            if len(bridged_interfaces) == 1:
                subprocess.check_call(f'sudo ip link set dev {tap} down', shell=True)
                subprocess.check_call(f'sudo ip addr del {bridge_addr} dev {tap}', shell=True)
        return (True, None)
    except Exception as e:
        return (False, str(e))

class SlidingWindow(list):
    def __init__(self, window_size=30):
        """ Initialize sliding window
        : param window_size : number of points to keep in the window
        : return : None
        """
        self.window_size = window_size
        list.__init__(self)

    def add_datapoint(self, datapoint):
        """ Add data point to the sliding window, remove old entries to maintain size
        :param datapoint: new data point
        """
        self.append(datapoint)
        if len(self) > self.window_size:
            del self[0]

    def get_average(self):
        """ If list items support number arithmetic, returns sum/num.
        : return : arithmetic average of list items.
        """
        if len(self) == 0:
            return 0
        return float(sum(self)) / float(len(self))

def load_linux_module(module):
    '''
    Sometimes, due to a problem in the machine boot process, some of the modules do not load properly for the first time.
    The 'modprobe' command falls with the error "Key was rejected by service".
    Surprisingly, when you run this command several times - in about 85% of the problems it is solved.
    So this function is a workaround to this problem but doesn't solve the root cause of the problem that is not up to us.
    '''
    tries = 5
    err = None
    for _ in range(tries):
        try:
            subprocess.check_call(f'modprobe {module}', shell=True)
            return (True, None)
        except Exception as e:
            err = str(e)
            time.sleep(0.5)
            pass
    return (False, err)

def load_linux_modules(modules):
    for module in modules:
        _, err = load_linux_module(module)
        if err:
            return (False, err)
    return (True, None)

def load_linux_tap_modules():
    return load_linux_modules(['tap', 'vhost', 'vhost-net'])

def load_linux_tc_modules():
    return load_linux_modules(['act_gact', 'act_mirred', 'act_pedit', 'cls_u32', 'sch_htb', 'sch_ingress', 'uio'])

def get_thread_tid():
    '''Returns OS thread id'''
    try:
        global libc
        if not libc:
            libc = ctypes.cdll.LoadLibrary('libc.so.6')
        tid = str(libc.syscall(186)) # gettid defined in /usr/include/x86_64-linux-gnu/asm/unistd_64.h
    except Exception as e:
        tid = f'<str({e})>'
    return tid


def dict_deep_update(dst, src):
    '''Implements recursive dict::update() method - the sub-dictionaries are
    not replaced but updated with sub-dicts from 'src'. Eventually, this function
    never removes keys from 'dst', but adds / updates them only.
    '''
    for key, value in src.items():
        if isinstance(value, dict):
            if not key in dst:
                dst[key] = {}
            dict_deep_update(dst[key], value)
        else:
            dst[key] = value

def get_linux_interface_mtu(if_name):
    net_if_stats = psutil.net_if_stats()
    if if_name not in net_if_stats:
        return ''

    return str(net_if_stats[if_name].mtu)

def os_system(cmd, log_prefix="", log=True, print_error=True, raise_exception_on_error=False):
    error = None
    if log:
        fwglobals.log.debug(cmd)

    rc = os.system(cmd)
    if rc:
        prefix = f'{log_prefix}: ' if log_prefix else ''
        error = f'{prefix}command failed: {cmd}'

        if print_error:
            fwglobals.log.error(error)

        if raise_exception_on_error:
            raise Exception(error)

    return (not bool(rc), error)

def detect_gcp_vm():
    '''Detect if the machine is a VM of Google Cloud Platform.
    '''
    cmd = 'sudo dmidecode -s system-product-name | grep "Google Compute Engine"'
    output = os.popen(cmd).read().strip()
    return output == "Google Compute Engine"

def restart_gcp_agent():
    '''Restart the google-guest-agent service

    GCP configures all interfaces, LAN and WAN as DHCP clients.
    Only WAN interfaces they put into Netplan but not LAN interfaces.
    As well, the assigned ip is with /32 mask.
    To be able to reach the whole subnet (e.f. /24), they push some DHCP options
    that install the required static routes.
    So here, after we release the LAN interfaces back to Linux, we need to restart
    their agent service to reconfigured all network interfaces.
    '''
    os_system('systemctl restart google-guest-agent')

def list_to_dict_by_key(list, key_name):
    ''' Creates an object that composed of keys generated from the results of running an each item of the given list.

    Currently, the function returns the element only if the "key" exists in the nested object.
    '''
    res = {}
    for item in list:
        if type(item) == dict:
            key = item.get(key_name)
            if key:
                res[key] = item
    return res

def get_lan_interfaces(type):
    if getattr(fwglobals.g, 'router_cfg', False):
        return fwglobals.g.router_cfg.get_interfaces(type=type)
    else:
        with FwRouterCfg(fwglobals.g.ROUTER_CFG_FILE) as router_cfg:
            return router_cfg.get_interfaces(type=type)

def get_device_networks_json(type=None):
    networks = set() # prevent duplication of bridged interfaces

    interfaces = get_lan_interfaces(type)
    for interface in interfaces:
        if interface['dhcp'] == 'yes':
            # take from interface itself
            linux_if_name = dev_id_to_linux_if_name(interface['dev_id'])
            network = get_interface_address(linux_if_name, log_on_failure=False)
            if network:
                networks.add(network)
        else:
            networks.add(interface['addr'])

    return json.dumps(list(networks), indent=2, sort_keys=True)

class FwJsonEncoder(json.JSONEncoder):
    '''Customization of the JSON encoder that is able to serialize simple
    Python objects, e.g. FwMultilinkLink. This encoder should be used within
    json.dump/json.dumps calls.
    '''
    def default(self, o):
        return o.__dict__
<|MERGE_RESOLUTION|>--- conflicted
+++ resolved
@@ -1565,21 +1565,6 @@
         router_cfg.clean()
     with FwRouterCfg(fwglobals.g.ROUTER_PENDING_CFG_FILE) as router_pending_cfg:
         router_pending_cfg.clean()
-<<<<<<< HEAD
-    with FwSystemCfg(fwglobals.g.SYSTEM_CFG_FILE) as system_cfg:
-        system_cfg.clean()
-    if os.path.exists(fwglobals.g.ROUTER_STATE_FILE):
-        os.remove(fwglobals.g.ROUTER_STATE_FILE)
-    if os.path.exists(fwglobals.g.VPP_CONFIG_FILE_BACKUP):
-        shutil.copyfile(fwglobals.g.VPP_CONFIG_FILE_BACKUP, fwglobals.g.VPP_CONFIG_FILE)
-    elif os.path.exists(fwglobals.g.VPP_CONFIG_FILE_RESTORE):
-        shutil.copyfile(fwglobals.g.VPP_CONFIG_FILE_RESTORE, fwglobals.g.VPP_CONFIG_FILE)
-    if os.path.exists(fwglobals.g.CONN_FAILURE_FILE):
-        os.remove(fwglobals.g.CONN_FAILURE_FILE)
-    with FwFrr(fwglobals.g.FRR_DB_FILE) as db_frr:
-        db_frr.clean()
-=======
->>>>>>> f1674384
     with FwMultilink(fwglobals.g.MULTILINK_DB_FILE) as db_multilink:
         db_multilink.clean()
     with FwPolicies(fwglobals.g.POLICY_REC_DB_FILE) as db_policies:
