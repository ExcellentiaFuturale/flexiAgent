#! /usr/bin/python

################################################################################
# flexiWAN SD-WAN software - flexiEdge, flexiManage.
# For more information go to https://flexiwan.com
#
# Copyright (C) 2019  flexiWAN Ltd.
#
# This program is free software: you can redistribute it and/or modify it under
# the terms of the GNU Affero General Public License as published by the Free
# Software Foundation, either version 3 of the License, or (at your option) any
# later version.
#
# This program is distributed in the hope that it will be useful,
# but WITHOUT ANY WARRANTY; without even the implied warranty of MERCHANTABILITY
# or FITNESS FOR A PARTICULAR PURPOSE.
# See the GNU Affero General Public License for more details.
#
# You should have received a copy of the GNU Affero General Public License
# along with this program. If not, see <https://www.gnu.org/licenses/>.
################################################################################

import copy
import glob
import hashlib
import inspect
import json
import os
import time
import platform
import subprocess
import psutil
import socket
import re
import fwglobals
import fwnetplan
import fwstats
import shutil
import sys
import traceback
import yaml
import serial
from netaddr import IPNetwork, IPAddress

common_tools = os.path.join(os.path.dirname(os.path.realpath(__file__)) , 'tools' , 'common')
sys.path.append(common_tools)
from fw_vpp_startupconf import FwStartupConf

from fwapplications import FwApps
from fwrouter_cfg   import FwRouterCfg
from fwmultilink    import FwMultilink


dpdk = __import__('dpdk-devbind')

def get_device_logs(file, num_of_lines):
    """Get device logs.

    :param file:            File name.
    :param num_of_lines:    Number of lines.

    :returns: Return list.
    """
    try:
        cmd = "tail -{} {}".format(num_of_lines, file)
        res = subprocess.check_output(cmd, shell=True).splitlines()

        # On zero matching, res is a list with a single empty
        # string which we do not want to return to the caller
        return res if res != [''] else []
    except (OSError, subprocess.CalledProcessError) as err:
        raise err

def get_device_packet_traces(num_of_packets, timeout):
    """Get device packet traces.

    :param num_of_packets:    Number of lines.
    :param timeout:           Timeout to wait for trace to complete.

    :returns: Array of traces.
    """
    try:
        cmd = 'sudo vppctl clear trace'
        subprocess.check_output(cmd, shell=True)
        cmd = 'sudo vppctl show vmxnet3'
        shif_vmxnet3 = subprocess.check_output(cmd, shell=True)
        if shif_vmxnet3 is '':
            cmd = 'sudo vppctl trace add dpdk-input {}'.format(num_of_packets)
        else:
            cmd = 'sudo vppctl trace add vmxnet3-input {}'.format(num_of_packets)
        subprocess.check_output(cmd, shell=True)
        time.sleep(timeout)
        cmd = 'sudo vppctl show trace max {}'.format(num_of_packets)
        res = subprocess.check_output(cmd, shell=True).splitlines()
        # skip first line (contains unnecessary information header)
        return res[1:] if res != [''] else []
    except (OSError, subprocess.CalledProcessError) as err:
        raise err

def get_device_versions(fname):
    """Get agent version.

    :param fname:           Versions file name.

    :returns: Version value.
    """
    try:
        with open(fname, 'r') as stream:
            versions = yaml.load(stream, Loader=yaml.BaseLoader)
            return versions
    except:
        err = "get_device_versions: failed to get versions: %s" % (format(sys.exc_info()[1]))
        fwglobals.log.error(err)
        return None

def get_machine_id():
    """Get machine id.

    :returns: UUID.
    """
    if fwglobals.g.cfg.UUID:    # If UUID is configured manually, use it
        return fwglobals.g.cfg.UUID

    try:                        # Fetch UUID from machine
        if platform.system()=="Windows":
            machine_id = subprocess.check_output('wmic csproduct get uuid').decode().split('\n')[1].strip()
        else:
            machine_id = subprocess.check_output(['cat','/sys/class/dmi/id/product_uuid']).decode().split('\n')[0].strip()
        return machine_id.upper()
    except:
        return None

def get_machine_serial():
    """Get machine serial number.

    :returns: S/N string.
    """
    try:
        serial = subprocess.check_output(['dmidecode', '-s', 'system-serial-number']).decode().split('\n')[0].strip()
        return str(serial)
    except:
        return '0'
def pid_of(proccess_name):
    """Get pid of process.

    :param proccess_name:   Proccess name.

    :returns:           process identifier.
    """
    try:
        pid = subprocess.check_output(['pidof', proccess_name])
    except:
        pid = None
    return pid

def vpp_pid():
    """Get pid of VPP process.

    :returns:           process identifier.
    """
    try:
        pid = pid_of('vpp')
    except:
        pid = None
    return pid

def vpp_does_run():
    """Check if VPP is running.

    :returns:           Return 'True' if VPP is running.
    """
    runs = True if vpp_pid() else False
    return runs

def af_to_name(af_type):
    """Convert socket type.

    :param af_type:        Socket type.

    :returns: String.
    """
    af_map = {
    	socket.AF_INET: 'IPv4',
    	socket.AF_INET6: 'IPv6',
    	psutil.AF_LINK: 'MAC',
	}
    return af_map.get(af_type, af_type)

def get_os_routing_table():
    """Get routing table.

    :returns: List of routes.
    """
    try:
        routing_table = subprocess.check_output(['route', '-n']).split('\n')
        return routing_table
    except:
        return (None)

def get_default_route():
    """Get default route.

    :returns: Default route.
    """
    try:
        output = os.popen('ip route list match default').read()
        if output:
            routes = output.splitlines()
            if routes:
                route = routes[0]
                dev_split = route.split('dev ')
                rdev = dev_split[1].split(' ')[0] if len(dev_split) > 1 else ''
                rip_split = route.split('via ')
                rip = rip_split[1].split(' ')[0] if len(rip_split) > 1 else ''
                return (rip, rdev)
    except:
        return ("", "")
    return ("", "")

def get_linux_interface_gateway(if_name):
    """Get gateway.

    :returns: Gateway ip address.
    """
    try:
        dgw = os.popen('ip route list match default | grep via').read()
    except:
        return '', ''

    metric = ''

    routes = dgw.splitlines()
    for route in routes:
        rip = route.split('via ')[1].split(' ')[0]
        rdev = route.split('dev ')[1].split(' ')[0]
        metric_str = route.split('metric ')
        if len(metric_str) > 1:
            metric = route.split('metric ')[1].split(' ')[0]
        if re.match(if_name, rdev):
            return rip, metric

    return '', ''

def get_interface_address(if_name):
    """Get interface IP address.

    :param iface:        Interface name.

    :returns: IP address.
    """
    interfaces = psutil.net_if_addrs()
    if if_name not in interfaces:
        fwglobals.log.debug("get_interface_address(%s): interfaces: %s" % (if_name, str(interfaces)))
        return ''

    addresses = interfaces[if_name]
    for addr in addresses:
        if addr.family == socket.AF_INET:
            ip   = addr.address
            mask = IPAddress(addr.netmask).netmask_bits()
            return '%s/%s' % (ip, mask)

    fwglobals.log.debug("get_interface_address(%s): %s" % (if_name, str(addresses)))
    return None

def is_ip_in_subnet(ip, subnet):
    """Check if IP address is in subnet.

    :param ip:            IP address.
    :param subnet:        Subnet address.

    :returns: 'True' if address is in subnet.
    """
    return True if IPAddress(ip) in IPNetwork(subnet) else False

def pci_addr_full(pci_addr):
    """Convert short PCI into full representation.

    :param pci_addr:      Short PCI address.

    :returns: Full PCI address.
    """
    pc = pci_addr.split('.')
    if len(pc) == 2:
        return pc[0]+'.'+"%02x"%(int(pc[1],16))
    return pci_addr

# Convert 0000:00:08.01 provided by management to 0000:00:08.1 used by Linux
def pci_full_to_short(pci):
    """Convert full PCI into short representation.

    :param pci_addr:      Full PCI address.

    :returns: Short PCI address.
    """
    l = pci.split('.')
    if len(l[1]) == 2 and l[1][0] == '0':
        pci = l[0] + '.' + l[1][1]
    return pci

def linux_to_pci_addr(linuxif):
    """Convert Linux interface name into PCI address.

    :param linuxif:      Linux interface name.

    :returns: PCI address.
    """
    NETWORK_BASE_CLASS = "02"
    vpp_run = vpp_does_run()
    lines = subprocess.check_output(["lspci", "-Dvmmn"]).splitlines()
    for line in lines:
        vals = line.decode().split("\t", 1)
        if len(vals) == 2:
            # keep slot number
            if vals[0] == 'Slot:':
                slot = vals[1]
            if vals[0] == 'Class:':
                if vals[1][0:2] == NETWORK_BASE_CLASS:
                    interface = pci_to_linux_iface(slot)
                    if not interface and vpp_run:
                        interface = pci_to_tap(slot)
                    if not interface:
                        continue
                    if interface == linuxif:
                        driver = os.path.realpath('/sys/bus/pci/devices/%s/driver' % slot).split('/')[-1]
                        return (pci_addr_full(slot), "" if driver=='driver' else driver)
    return ("","")

def pci_to_linux_iface(pci):
    """Convert PCI address into Linux interface name.

    :param pci:      PCI address.

    :returns: Linux interface name.
    """
    # igorn@ubuntu-server-1:~$ sudo ls -l /sys/class/net/
    # total 0
    # lrwxrwxrwx 1 root root 0 Jul  4 16:21 enp0s3 -> ../../devices/pci0000:00/0000:00:03.0/net/enp0s3
    # lrwxrwxrwx 1 root root 0 Jul  4 16:21 enp0s8 -> ../../devices/pci0000:00/0000:00:08.0/net/enp0s8
    # lrwxrwxrwx 1 root root 0 Jul  4 16:21 enp0s9 -> ../../devices/pci0000:00/0000:00:09.0/net/enp0s9
    # lrwxrwxrwx 1 root root 0 Jul  4 16:21 lo -> ../../devices/virtual/net/lo

    # We get 0000:00:08.01 from management and not 0000:00:08.1, so convert a little bit
    pci = pci_full_to_short(pci)

    try:
        output = subprocess.check_output("sudo ls -l /sys/class/net/ | grep " + pci, shell=True)
    except:
        return None
    if output is None:
        return None
    return output.rstrip().split('/')[-1]

def pci_is_vmxnet3(pci):
    """Check if PCI address is vmxnet3.

    :param pci:      PCI address.

    :returns: 'True' if it is vmxnet3, 'False' otherwise.
    """
    # igorn@ubuntu-server-1:~$ sudo ls -l /sys/bus/pci/devices/*/driver
    # lrwxrwxrwx 1 root root 0 Jul 17 22:08 /sys/bus/pci/devices/0000:03:00.0/driver -> ../../../../bus/pci/drivers/vmxnet3
    # lrwxrwxrwx 1 root root 0 Jul 17 23:01 /sys/bus/pci/devices/0000:0b:00.0/driver -> ../../../../bus/pci/drivers/vfio-pci
    # lrwxrwxrwx 1 root root 0 Jul 17 23:01 /sys/bus/pci/devices/0000:13:00.0/driver -> ../../../../bus/pci/drivers/vfio-pci

    # We get 0000:00:08.01 from management and not 0000:00:08.1, so convert a little bit
    pci = pci_full_to_short(pci)

    try:
        # The 'ls -l /sys/bus/pci/devices/*/driver' approach doesn't work well.
        # When vpp starts, it rebinds device to vfio-pci, so 'ls' doesn't detect it.
        # Therefore we go with dpdk-devbind.py. It should be installed on Linux
        # as a part of flexiwan-router installation.
        # When vpp does not run, we get:
        #   0000:03:00.0 'VMXNET3 Ethernet Controller' if=ens160 drv=vmxnet3 unused=vfio-pci,uio_pci_generic
        # When vpp does run, we get:
        #   0000:03:00.0 'VMXNET3 Ethernet Controller' if=ens160 drv=vfio-pci unused=vmxnet3,uio_pci_generic
        #
        #output = subprocess.check_output("sudo ls -l /sys/bus/pci/devices/%s/driver | grep vmxnet3" % pci, shell=True)
        output = subprocess.check_output("sudo dpdk-devbind -s | grep -E '%s .*vmxnet3'" % pci, shell=True)
    except:
        return False
    if output is None:
        return False
    return True

# 'pci_to_vpp_if_name' function maps interface referenced by pci, eg. '0000:00:08.00'
# into name of interface in VPP, eg. 'GigabitEthernet0/8/0'.
# We use the interface cache mapping, if doesn't exist we rebuild the cache
def pci_to_vpp_if_name(pci):
    """Convert PCI address into VPP interface name.

    :param pci:      PCI address.

    :returns: VPP interface name.
    """
    pci = pci_addr_full(pci)
    vpp_if_name = fwglobals.g.get_cache_data('PCI_TO_VPP_IF_NAME_MAP').get(pci)
    if vpp_if_name: return vpp_if_name
    else: return _build_pci_to_vpp_if_name_maps(pci, None)

# 'vpp_if_name_to_pci' function maps interface name, eg. 'GigabitEthernet0/8/0'
# into the pci of that interface, eg. '0000:00:08.00'.
# We use the interface cache mapping, if doesn't exist we rebuild the cache
def vpp_if_name_to_pci(vpp_if_name):
    """Convert PCI address into VPP interface name.

    :param vpp_if_name:      VPP interface name.

    :returns: PCI address.
    """
    pci = fwglobals.g.get_cache_data('VPP_IF_NAME_TO_PCI_MAP').get(vpp_if_name)
    if pci: return pci
    else: return _build_pci_to_vpp_if_name_maps(None, vpp_if_name)

# '_build_pci_to_vpp_if_name_maps' function build the local caches of
# pci to vpp_if_name and vise vera
# if pci provided, return the name found for this pci,
# else, if name provided, return the pci for this name,
# else, return None
# To do that we dump all hardware interfaces, split the dump into list by empty line,
# and search list for interface that includes the pci name.
# The dumps brings following table:
#              Name                Idx    Link  Hardware
# GigabitEthernet0/8/0               1    down  GigabitEthernet0/8/0
#   Link speed: unknown
#   ...
#   pci: device 8086:100e subsystem 8086:001e address 0000:00:08.00 numa 0
#
def _build_pci_to_vpp_if_name_maps(pci, vpp_if_name):
    shif = _vppctl_read('show hardware-interfaces')
    if shif == None:
        fwglobals.log.debug("_build_pci_to_vpp_if_name_maps: Error reading interface info")
    data = shif.splitlines()
    for intf in _get_group_delimiter(data, r"^\w.*?\d"):
        # Contains data for a given interface
        ifdata = ''.join(intf)
        (k,v) = _parse_vppname_map(ifdata,
            valregex=r"^(\w[^\s]+)\s+\d+\s+(\w+)",
            keyregex=r"\s+pci:.*\saddress\s(.*?)\s")
        if k and v:
            fwglobals.g.get_cache_data('PCI_TO_VPP_IF_NAME_MAP')[pci_addr_full(k)] = v
            fwglobals.g.get_cache_data('VPP_IF_NAME_TO_PCI_MAP')[v] = pci_addr_full(k)

    vmxnet3hw = fwglobals.g.router_api.vpp_api.vpp.api.vmxnet3_dump()
    for hw_if in vmxnet3hw:
        vpp_if_name = hw_if.if_name.rstrip(' \t\r\n\0')
        pci_addr = pci_bytes_to_str(hw_if.pci_addr)
        fwglobals.g.get_cache_data('PCI_TO_VPP_IF_NAME_MAP')[pci_addr] = vpp_if_name
        fwglobals.g.get_cache_data('VPP_IF_NAME_TO_PCI_MAP')[vpp_if_name] = pci_addr

    if pci:
        vpp_if_name = fwglobals.g.get_cache_data('PCI_TO_VPP_IF_NAME_MAP').get(pci)
        if vpp_if_name: return vpp_if_name
    elif vpp_if_name:
        pci = fwglobals.g.get_cache_data('VPP_IF_NAME_TO_PCI_MAP').get(vpp_if_name)
        if pci: return pci

    fwglobals.log.debug("_build_pci_to_vpp_if_name_maps(%s, %s) not found: sh hard: %s" % (pci, vpp_if_name, shif))
    fwglobals.log.debug("_build_pci_to_vpp_if_name_maps(%s, %s): not found sh vmxnet3: %s" % (pci, vpp_if_name, vmxnet3hw))
    fwglobals.log.debug(str(traceback.extract_stack()))
    return None

# 'pci_str_to_bytes' converts "0000:0b:00.0" string to bytes to pack following struct:
#    struct
#    {
#      u16 domain;
#      u8 bus;
#      u8 slot: 5;
#      u8 function:3;
#    };
#
def pci_str_to_bytes(pci_str):
    """Convert PCI address into bytes.

    :param pci_str:      PCI address.

    :returns: Bytes array.
    """
    list = re.split(r':|\.', pci_str)
    domain   = int(list[0], 16)
    bus      = int(list[1], 16)
    slot     = int(list[2], 16)
    function = int(list[3], 16)
    bytes = ((domain & 0xffff) << 16) | ((bus & 0xff) << 8) | ((slot & 0x1f) <<3 ) | (function & 0x7)
    return socket.htonl(bytes)   # vl_api_vmxnet3_create_t_handler converts parameters by ntoh for some reason (vpp\src\plugins\vmxnet3\vmxnet3_api.c)

# 'pci_str_to_bytes' converts pci bytes into full string "0000:0b:00.0"
def pci_bytes_to_str(pci_bytes):
    """Converts PCI bytes to PCI full string.

    :param pci_str:      PCI bytes.

    :returns: PCI full string.
    """
    bytes = socket.ntohl(pci_bytes)
    domain   = (bytes >> 16)
    bus      = (bytes >> 8) & 0xff
    slot     = (bytes >> 3) & 0x1f
    function = (bytes) & 0x7
    return "%04x:%02x:%02x.%02x" % (domain, bus, slot, function)

# 'pci_to_vpp_sw_if_index' function maps interface referenced by pci, e.g '0000:00:08.00'
# into index of this interface in VPP, eg. 1.
# To do that we convert firstly the pci into name of interface in VPP,
# e.g. 'GigabitEthernet0/8/0', than we dump all VPP interfaces and search for interface
# with this name. If found - return interface index.

def pci_to_vpp_sw_if_index(pci):
    """Convert PCI address into VPP sw_if_index.

    :param pci:      PCI address.

    :returns: sw_if_index.
    """
    vpp_if_name = pci_to_vpp_if_name(pci)
    fwglobals.log.debug("pci_to_vpp_sw_if_index(%s): vpp_if_name: %s" % (pci, str(vpp_if_name)))
    if vpp_if_name is None:
        return None

    sw_ifs = fwglobals.g.router_api.vpp_api.vpp.api.sw_interface_dump()
    for sw_if in sw_ifs:
        if re.match(vpp_if_name, sw_if.interface_name):    # Use regex, as sw_if.interface_name might include trailing whitespaces
            return sw_if.sw_if_index
    fwglobals.log.debug("pci_to_vpp_sw_if_index(%s): vpp_if_name: %s" % (pci, yaml.dump(sw_ifs, canonical=True)))
    return None

# 'pci_to_tap' function maps interface referenced by pci, e.g '0000:00:08.00'
# into interface in Linux created by 'vppctl enable tap-inject' command, e.g. vpp1.
# To do that we convert firstly the pci into name of interface in VPP,
# e.g. 'GigabitEthernet0/8/0' and than we grep output of 'vppctl sh tap-inject'
# command by this name:
#   root@ubuntu-server-1:/# vppctl sh tap-inject
#       GigabitEthernet0/8/0 -> vpp0
#       GigabitEthernet0/9/0 -> vpp1
def pci_to_tap(pci):
    """Convert PCI address into TAP name.

     :param pci:      PCI address.

     :returns: Linux TAP interface name.
     """
    vpp_if_name = pci_to_vpp_if_name(pci)
    if vpp_if_name is None:
        return None
    tap = vpp_if_name_to_tap(vpp_if_name)
    return tap

# 'vpp_if_name_to_tap' function maps name of interface in VPP, e.g. loop0,
# into name of correspondent tap interface in Linux.
# To do that it greps output of 'vppctl sh tap-inject' by the interface name:
#   root@ubuntu-server-1:/# vppctl sh tap-inject
#       GigabitEthernet0/8/0 -> vpp0
#       GigabitEthernet0/9/0 -> vpp1
#       loop0 -> vpp2
def vpp_if_name_to_tap(vpp_if_name):
    """Convert VPP interface name into Linux TAP interface name.

     :param vpp_if_name:      PCI address.

     :returns: Linux TAP interface name.
     """
    # vpp_api.cli() throw exception in vpp 19.01 (and works in vpp 19.04)
    # taps = fwglobals.g.router_api.vpp_api.cli("show tap-inject")
    taps = _vppctl_read("show tap-inject")
    if taps is None:
        raise Exception("vpp_if_name_to_tap: failed to fetch tap info from VPP")

    pattern = '%s -> ([a-zA-Z0-9_]+)' % vpp_if_name
    match = re.search(pattern, taps)
    if match is None:
        return None
    tap = match.group(1)
    return tap

def vpp_sw_if_index_to_name(sw_if_index):
    """Convert VPP sw_if_index into VPP interface name.

     :param sw_if_index:      VPP sw_if_index.

     :returns: VPP interface name.
     """
    name = ''

    for sw_if in fwglobals.g.router_api.vpp_api.vpp.api.sw_interface_dump():
        if sw_if_index == sw_if.sw_if_index:
            name = sw_if.interface_name.rstrip(' \t\r\n\0')

    return name

# 'sw_if_index_to_tap' function maps sw_if_index assigned by VPP to some interface,
# e.g '4' into interface in Linux created by 'vppctl enable tap-inject' command, e.g. vpp2.
# To do that we dump all interfaces from VPP, find the one with the provided index,
# take its name, e.g. loop0, and grep output of 'vppctl sh tap-inject' by this name:
#   root@ubuntu-server-1:/# vppctl sh tap-inject
#       GigabitEthernet0/8/0 -> vpp0
#       GigabitEthernet0/9/0 -> vpp1
#       loop0 -> vpp2
def vpp_sw_if_index_to_tap(sw_if_index):
    """Convert VPP sw_if_index into Linux TAP interface name.

     :param sw_if_index:      VPP sw_if_index.

     :returns: Linux TAP interface name.
     """
    return vpp_if_name_to_tap(vpp_sw_if_index_to_name(sw_if_index))

def vpp_ip_to_sw_if_index(ip):
    """Convert ip address into VPP sw_if_index.

     :param ip: IP address.

     :returns: sw_if_index.
     """
    network = IPNetwork(ip)

    for sw_if in fwglobals.g.router_api.vpp_api.vpp.api.sw_interface_dump():
        tap = vpp_sw_if_index_to_tap(sw_if.sw_if_index)
        if tap:
            int_address = IPNetwork(get_interface_address(tap))
            if network == int_address:
                return sw_if.sw_if_index

def save_file(txt, fname, dir='/tmp'):
    """Save txt to file under a dir (default = /tmp)

     :param txt:      Text.
     :param fname:    File name.
     :param dir:      Folder path.

     :returns: Error message and status code.
     """
    # Make sure fname doesn't include /
    #print ("fname="+fname+", txt="+txt+", dir="+dir)
    if not (isinstance(fname, str) or isinstance(fname, unicode)) or fname.find('/') != -1:
        return {'message':'File name error', 'ok':0}
    datapath = os.path.join(dir, fname)
    if os.path.exists(dir):
        with open(datapath, 'w') as fout:
            fout.write(txt)
        return {'message':'File written', 'ok':1}
    else:
        return {'message':'Directory not exist', 'ok':0}

def _sub_file(fname, smap):
    """Replace words in file.

    :param fname:     File name.
    :param smap:      Dictionary with original and new words.

    :returns: Error message and status code.
    """
    if os.path.exists(fname):
        with open(fname, "r") as sfile:
            data = sfile.readlines()
        txt = ''.join(data)
        for k,v in smap.items():
            txt = txt.replace(k,v)
        with open(fname, "w") as sfile:
            sfile.write(txt)
        return {'message':'File substituted', 'ok':1}
    else:
        return {'message':'File does not exist', 'ok':0}

def _vppctl_read(cmd, wait=True):
    """Read command from VPP.

    :param cmd:       Command to execute (not including vppctl).
    :param wait:      Whether to wait until command succeeds.

    :returns: Output returned bu vppctl.
    """
    retries = 200
    retries_sleep = 1
    if wait == False:
        retries = 1
        retries_sleep = 0
    # make sure socket exists
    for _ in range(retries):
        if os.path.exists("/run/vpp/cli.sock"):
            break
        time.sleep(retries_sleep)
    if not os.path.exists("/run/vpp/cli.sock"):
        return None
    # make sure command succeeded, try up to 200 iterations
    for _ in range(retries):
        try:
            _ = open(os.devnull, 'r+b', 0)
            handle = os.popen('sudo vppctl ' + cmd + ' 2>/dev/null')
            data = handle.read()
            retcode = handle.close()
            if retcode == None or retcode == 0:  # Exit OK
                break
        except:
            return None
        time.sleep(retries_sleep)
    if retcode: # not succeeded after 200 retries
        return None
    return data

def tap_sub_file(fname):
    """Substitute a file with tap VPP names.

    :param fname:      File name.

    :returns: Error message and status code.
    """
    taps = _vppctl_read('sh tap-inject')
    if taps == None:
        return {'message':'Tap read error', 'ok':0}
    if_map = {}
    tap_split = taps.split('\r\n')[:-1]
    if len(tap_split) == 0:
        return {'message':'No taps found', 'ok':0}
    for m in tap_split:
        ifs = m.split(' -> ')
        if len(ifs) != 2:
            return {'message':'Tap mapping error', 'ok':0}
        if_map[ifs[0]] = ifs[1]
    return _sub_file(fname, if_map)

def _parse_vppname_map(s, valregex, keyregex):
    """Find key and value in a string using regex.

    :param s:               String.
    :param valregex:        Value.
    :param keyregex:        Key.

    :returns: Error message and status code.
    """
    # get value
    r = re.search(valregex,s)
    if r!=None: val_data = r.group(1)
    else: return (None, None)   # val not found, don't add and return
    # get key
    r = re.search(keyregex,s)
    if r!=None: key_data = r.group(1)
    else: return (None, None)   # key not found, don't add and return
    # Return values
    return (key_data, val_data)

def pci_sub_file(fname):
    """Substitute a file with pci address to VPP names.

    :param fname:      File name.

    :returns: Error message and status code.
    """
    shif = _vppctl_read('show hardware-interfaces')
    shif_vmxnet3 = _vppctl_read('show vmxnet3')
    if shif == None or shif_vmxnet3 == None:
        return {'message':'Error reading interface info', 'ok':0}
    data = shif.splitlines()
    datav = shif_vmxnet3.splitlines()
    pci_map = {}
    for intf in _get_group_delimiter(data, r"^\w.*?\d"):
        # Contains data for a given interface
        ifdata = ''.join(intf)
        (k,v) = _parse_vppname_map(ifdata,
            valregex=r"^(\w[^\s]+)\s+\d+\s+(\w+)",
            keyregex=r"\s+pci:.*\saddress\s(.*?)\s")
        if k and v: pci_map[pci_addr_full(k)] = v
    for intf in _get_group_delimiter(datav, r"^Interface:\s\w.*?\d"):
        # Contains data for a given interface
        ifdata = '\n'.join(intf)
        (k,v) = _parse_vppname_map(ifdata,
            valregex=r"^Interface:\s(\w[^\s]+)\s+",
            keyregex=r"\s+PCI\sAddress:\s(.*)")
        if k and v: pci_map[pci_addr_full(k)] = v

    return _sub_file(fname, pci_map)

def gre_sub_file(fname):
    """Substitute a file with tunnels to VPP names.

    :param fname:      File name.

    :returns: Error message and status code.
    """
    shtun = _vppctl_read('show ipsec gre tunnel')
    if shtun == None:
        return {'message':'Error reading tunnel info', 'ok':0}
    data = shtun.splitlines()
    tres = {}
    for tunnel in _get_group_delimiter(data, r"^\[\d+\].*"):
        # Contains data for a given tunnel
        tunneldata = '\n'.join(tunnel)
        (k,v) = _parse_vppname_map(tunneldata,
                       valregex=r"^\[(\d+)\].*local-sa",
                       keyregex=r"^\[\d+\].*local-sa\s(\d+)\s")
        if k and v: tres["ipsec-gre-"+k] = "ipsec-gre" + v
    return _sub_file(fname, tres)

def stop_vpp():
    """Stop VPP and rebind Linux interfaces.

     :returns: Error message and status code.
     """
    dpdk_ifs = []
    dpdk.devices = {}
    dpdk.dpdk_drivers = ["igb_uio", "vfio-pci", "uio_pci_generic"]
    dpdk.check_modules()
    dpdk.get_nic_details()
    os.system('sudo systemctl stop vpp')
    os.system('sudo systemctl stop frr')
    for d,v in dpdk.devices.items():
        if "Driver_str" in v:
            if v["Driver_str"] in dpdk.dpdk_drivers:
                dpdk.unbind_one(v["Slot"], False)
                dpdk_ifs.append(d)
        elif "Module_str" != "":
            dpdk_ifs.append(d)
    # refresh nic_details
    dpdk.get_nic_details()
    for d in dpdk_ifs:
        drivers_unused = dpdk.devices[d]["Module_str"].split(',')
        #print ("Drivers unused=" + str(drivers_unused))
        for drv in drivers_unused:
            #print ("Driver=" + str(drv))
            if drv not in dpdk.dpdk_drivers:
                dpdk.bind_one(dpdk.devices[d]["Slot"], drv, False)
                break
    fwstats.update_state(False)

def connect_to_router():
    """Connect to VPP Python API.

     :returns: None.
     """
    fwglobals.g.router_api.vpp_api.connect()

def disconnect_from_router():
    """Disconnect from VPP Python API.

     :returns: None.
     """
    fwglobals.g.router_api.vpp_api.disconnect()

def reset_router_config():
    """Reset router config by cleaning DB and removing config files.

     :returns: None.
     """
    with FwRouterCfg(fwglobals.g.ROUTER_CFG_FILE) as router_cfg:
        router_cfg.clean()
    if os.path.exists(fwglobals.g.ROUTER_STATE_FILE):
        os.remove(fwglobals.g.ROUTER_STATE_FILE)
    if os.path.exists(fwglobals.g.FRR_OSPFD_FILE):
        os.remove(fwglobals.g.FRR_OSPFD_FILE)
    if os.path.exists(fwglobals.g.VPP_CONFIG_FILE_BACKUP):
        shutil.copyfile(fwglobals.g.VPP_CONFIG_FILE_BACKUP, fwglobals.g.VPP_CONFIG_FILE)
    elif os.path.exists(fwglobals.g.VPP_CONFIG_FILE_RESTORE):
        shutil.copyfile(fwglobals.g.VPP_CONFIG_FILE_RESTORE, fwglobals.g.VPP_CONFIG_FILE)
    if os.path.exists(fwglobals.g.CONN_FAILURE_FILE):
        os.remove(fwglobals.g.CONN_FAILURE_FILE)
    with FwApps(fwglobals.g.APP_REC_DB_FILE) as db_app_rec:
        db_app_rec.clean()
    with FwMultilink(fwglobals.g.MULTILINK_DB_FILE) as db_multilink:
        db_multilink.clean()
    fwnetplan.restore_linux_netplan_files()

    reset_dhcpd()

def print_router_config(basic=True, full=False, multilink=False, signature=False):
    """Print router configuration.

     :returns: None.
     """
    with FwRouterCfg(fwglobals.g.ROUTER_CFG_FILE) as router_cfg:
        if basic:
            cfg = router_cfg.dumps(full=full, escape=['add-application','add-multilink-policy'])
        elif multilink:
            cfg = router_cfg.dumps(full=full, types=['add-application','add-multilink-policy'])
        elif signature:
            cfg = router_cfg.get_signature()
        else:
            cfg = ''
        print(cfg)

def dump_router_config(full=False):
    """Dumps router configuration into list of requests that look exactly
    as they would look if were received from server.

    :param full: return requests together with translated commands.

    :returns: list of 'add-X' requests.
    """
    cfg = []
    with FwRouterCfg(fwglobals.g.ROUTER_CFG_FILE) as router_cfg:
        cfg = router_cfg.dump(full)
    return cfg

def get_router_state():
    """Check if VPP is running.

     :returns: VPP state.
     """
    reason = ''
    if os.path.exists(fwglobals.g.ROUTER_STATE_FILE):
        state = 'failed'
        with open(fwglobals.g.ROUTER_STATE_FILE, 'r') as f:
            reason = f.read()
    elif vpp_pid():
        state = 'running'
    else:
        state = 'stopped'
    return (state, reason)

def _get_group_delimiter(lines, delimiter):
    """Helper function to iterate through a group lines by delimiter.

    :param lines:       List of text lines.
    :param delimiter:   Regex to group lines by.

    :returns: None.
    """
    data = []
    for line in lines:
        if re.match(delimiter,line)!=None:
            if data:
                yield data
                data = []
        data.append(line)
    if data:
        yield data

def _parse_add_if(s, res):
    """Helper function that parse fields from a given interface data and add to res.

    :param s:       String with interface data.
    :param res:     Dict to store the result in.

    :returns: None.
    """
    # get interface name
    r = re.search(r"^(\w[^\s]+)\s+\d+\s+(\w+)",s)
    if r!=None and r.group(2)=="up": if_name = r.group(1)
    else: return    # Interface not found, don't add and return
    # rx packets
    r = re.search(r" rx packets\s+(\d+)?",s)
    if r!=None: rx_pkts = r.group(1)
    else: rx_pkts = 0
    # tx packets
    r = re.search(r" tx packets\s+(\d+)?",s)
    if r!=None: tx_pkts = r.group(1)
    else: tx_pkts = 0
    # rx bytes
    r = re.search(r" rx bytes\s+(\d+)?",s)
    if r!=None: rx_bytes = r.group(1)
    else: rx_bytes = 0
    # tx bytes
    r = re.search(r" tx bytes\s+(\d+)?",s)
    if r!=None: tx_bytes = r.group(1)
    else: tx_bytes = 0
    # Add data to res
    res[if_name] = {'rx_pkts':long(rx_pkts), 'tx_pkts':long(tx_pkts), 'rx_bytes':long(rx_bytes), 'tx_bytes':long(tx_bytes)}

def get_vpp_if_count():
    """Get number of VPP interfaces.

     :returns: Dictionary with results.
     """
    shif = _vppctl_read('sh int', wait=False)
    if shif == None:  # Exit with an error
        return {'message':'Error reading interface info', 'ok':0}
    data = shif.splitlines()
    res = {}
    for intf in _get_group_delimiter(data, r"^\w.*?\s"):
        # Contains data for a given interface
        ifdata = ''.join(intf)
        _parse_add_if(ifdata, res)
    return {'message':res, 'ok':1}

def ip_str_to_bytes(ip_str):
    """Convert IP address string into bytes.

     :param ip_str:         IP address string.

     :returns: IP address in bytes representation.
     """
    # take care of possible netmask, like in 192.168.56.107/24
    addr_ip = ip_str.split('/')[0]
    addr_len = int(ip_str.split('/')[1]) if len(ip_str.split('/')) > 1 else 32
    return socket.inet_pton(socket.AF_INET, addr_ip), addr_len

def mac_str_to_bytes(mac_str):      # "08:00:27:fd:12:01" -> bytes
    """Convert MAC address string into bytes.

     :param mac_str:        MAC address string.

     :returns: MAC address in bytes representation.
     """
    return mac_str.replace(':', '').decode('hex')

def is_python2():
    """Checks if it is Python 2 version.

     :returns: 'True' if Python2 and 'False' otherwise.
     """
    ret = True if sys.version_info < (3, 0) else False
    return ret

def hex_str_to_bytes(hex_str):
    """Convert HEX string into bytes.

     :param hex_str:        HEX string.

     :returns: Bytes array.
     """
    if is_python2():
        return hex_str.decode("hex")
    else:
        return bytes.fromhex(hex_str)

def is_str(p):
    """Check if it is a string.

     :param p:          String.

     :returns: 'True' if string and 'False' otherwise.
     """
    if is_python2():
        return type(p)==str or type(p)==unicode
    else:
        return type(p)==str

def yaml_dump(var):
    """Convert object into YAML string.

    :param var:        Object.

    :returns: YAML string.
    """
    str = yaml.dump(var, canonical=True)
    str = re.sub(r"\n[ ]+: ", ' : ', str)
    return str

#
def valid_message_string(str):
    """Ensure that string contains only allowed by management characters.
    To mitigate security risks management limits text that might be received
    within responses to the management-to-device requests.
    This function ensure the compliance of string to the management requirements.

    :param str:        String.

    :returns: 'True' if valid and 'False' otherwise.
    """
    if len(str) > 200:
        fwglobals.log.excep("valid_message_string: string is too long")
        return False
    # Enable following characters only: [0-9],[a-z],[A-Z],'-','_',' ','.',':',',', etc.
    tmp_str = re.sub(r'[-_.,:0-9a-zA-Z_" \']', '', str)
    if len(tmp_str) > 0:
        fwglobals.log.excep("valid_message_string: string has not allowed characters")
        return False
    return True

def obj_dump(obj, print_obj_dir=False):
    """Print object fields and values. Used for debugging.

     :param obj:                Object.
     :param print_obj_dir:      Print list of attributes and methods.

     :returns: None.
     """
    callers_local_vars = inspect.currentframe().f_back.f_locals.items()
    obj_name = [var_name for var_name, var_val in callers_local_vars if var_val is obj][0]
    print('========================== obj_dump start ==========================')
    print("obj=%s" % obj_name)
    print("str(%s): %s" % (obj_name, str(obj)))
    if print_obj_dir:
        print("dir(%s): %s" % (obj_name, str(dir(obj))))
    obj_dump_attributes(obj)
    print('========================== obj_dump end ==========================')

def obj_dump_attributes(obj, level=1):
    """Print object attributes.

    :param obj:          Object.
    :param level:        How many levels to print.

    :returns: None.
    """
    for a in dir(obj):
        if re.match('__.+__', a):   # Escape all special attributes, like __abstractmethods__, for which val = getattr(obj, a) might fail
            continue
        val = getattr(obj, a)
        if isinstance(val, (int, float, str, unicode, list, dict, set, tuple)):
            print(level*' ' + a + '(%s): ' % str(type(val)) + str(val))
        else:
            print(level*' ' + a + ':')
            obj_dump_attributes(val, level=level+1)


def vpp_startup_conf_add_devices(vpp_config_filename, devices):
    p = FwStartupConf()
    config = p.load(vpp_config_filename)

    if config['dpdk'] == None:
        tup = p.create_element('dpdk')
        config.append(tup)
    for dev in devices:
        config_param = 'dev %s' % dev
        if p.get_element(config['dpdk'],config_param) == None:
            tup = p.create_element(config_param)
            config['dpdk'].append(tup)

    p.dump(config, vpp_config_filename)
    return (True, None)   # 'True' stands for success, 'None' - for the returned object or error string.

def vpp_startup_conf_remove_devices(vpp_config_filename, devices):
    p = FwStartupConf()
    config = p.load(vpp_config_filename)

    if config['dpdk'] == None:
        return
    for dev in devices:
        config_param = 'dev %s' % dev
        key = p.get_element(config['dpdk'],config_param)
        if key:
            p.remove_element(config['dpdk'], key)

    p.dump(config, vpp_config_filename)
    return (True, None)   # 'True' stands for success, 'None' - for the returned object or error string.

def vpp_startup_conf_add_nat(vpp_config_filename):
    p = FwStartupConf()
    config = p.load(vpp_config_filename)
    tup = p.create_element('nat')
    config.append(tup)
    config['nat'].append(p.create_element('endpoint-dependent'))
    config['nat'].append(p.create_element('translation hash buckets 1048576'))
    config['nat'].append(p.create_element('translation hash memory 268435456'))
    config['nat'].append(p.create_element('user hash buckets 1024'))
    config['nat'].append(p.create_element('max translations per user 10000'))

    p.dump(config, vpp_config_filename)
    return (True, None)   # 'True' stands for success, 'None' - for the returned object or error string.

def vpp_startup_conf_remove_nat(vpp_config_filename):
    p = FwStartupConf()
    config = p.load(vpp_config_filename)
    key = p.get_element(config, 'nat')
    if key:
        p.remove_element(config,key)
    p.dump(config, vpp_config_filename)
    return (True, None)   # 'True' stands for success, 'None' - for the returned object or error string.

def reset_dhcpd():
    if os.path.exists(fwglobals.g.DHCPD_CONFIG_FILE_BACKUP):
        shutil.copyfile(fwglobals.g.DHCPD_CONFIG_FILE_BACKUP, fwglobals.g.DHCPD_CONFIG_FILE)

    cmd = 'sudo systemctl stop isc-dhcp-server'

    try:
        output = subprocess.check_output(cmd, shell=True)
    except:
        return False

    return True

def modify_dhcpd(is_add, params):
    """Modify /etc/dhcp/dhcpd configuration file.

    :param params:   Parameters from flexiManage.

    :returns: String with sed commands.
    """
    pci         = params['interface']
    range_start = params.get('range_start', '')
    range_end   = params.get('range_end', '')
    dns         = params.get('dns', {})
    mac_assign  = params.get('mac_assign', {})

    interfaces = fwglobals.g.router_cfg.get_interfaces(pci=pci)
    if not interfaces:
        return (False, "modify_dhcpd: %s was not found" % (pci))

    address = IPNetwork(interfaces[0]['addr'])
    router = str(address.ip)
    subnet = str(address.network)
    netmask = str(address.netmask)

    if not os.path.exists(fwglobals.g.DHCPD_CONFIG_FILE_BACKUP):
        shutil.copyfile(fwglobals.g.DHCPD_CONFIG_FILE, fwglobals.g.DHCPD_CONFIG_FILE_BACKUP)

    config_file = fwglobals.g.DHCPD_CONFIG_FILE

    remove_string = 'sudo sed -e "/subnet %s netmask %s {/,/}/d" ' \
                    '-i %s; ' % (subnet, netmask, config_file)

    range_string = ''
    if range_start:
        range_string = 'range %s %s;\n' % (range_start, range_end)

    if dns:
        dns_string = 'option domain-name-servers'
        for d in dns[:-1]:
            dns_string += ' %s,' % d
        dns_string += ' %s;\n' % dns[-1]
    else:
        dns_string = ''

    subnet_string = 'subnet %s netmask %s' % (subnet, netmask)
    routers_string = 'option routers %s;\n' % (router)
    dhcp_string = 'echo "' + subnet_string + ' {\n' + range_string + \
                 routers_string + dns_string + '}"' + ' | sudo tee -a %s;' % config_file

    if is_add == 1:
        exec_string = remove_string + dhcp_string
    else:
        exec_string = remove_string

    for mac in mac_assign:
        remove_string_2 = 'sudo sed -e "/host %s {/,/}/d" ' \
                          '-i %s; ' % (mac['host'], config_file)

        host_string = 'host %s {\n' % (mac['host'])
        ethernet_string = 'hardware ethernet %s;\n' % (mac['mac'])
        ip_address_string = 'fixed-address %s;\n' % (mac['ipv4'])
        mac_assign_string = 'echo "' + host_string + ethernet_string + ip_address_string + \
                            '}"' + ' | sudo tee -a %s;' % config_file

        if is_add == 1:
            exec_string += remove_string_2 + mac_assign_string
        else:
            exec_string += remove_string_2

    try:
        output = subprocess.check_output(exec_string, shell=True)
    except Exception as e:
        return (False, "Exception: %s\nOutput: %s" % (str(e), output))

    return True

def vpp_multilink_update_labels(labels, remove, next_hop=None, dev=None, sw_if_index=None):
    """Updates VPP with flexiwan multilink labels.
    These labels are used for Multi-Link feature: user can mark interfaces
    or tunnels with labels and than add policy to choose interface/tunnel by
    label where to forward packets to.

        REMARK: this function is temporary solution as it uses VPP CLI to
    configure lables. Remove it, when correspondent Python API will be added.
    In last case the API should be called directly from translation.

    :param params: labels      - python list of labels
                   is_dia      - type of labels (DIA - Direct Internet Access)
                   remove      - True to remove labels, False to add.
                   dev         - PCI if device to apply labels to.
                   next_hop_ip - IP address of next hop.

    :returns: (True, None) tuple on success, (False, <error string>) on failure.
    """

    ids_list = fwglobals.g.router_api.multilink.get_label_ids_by_names(labels, remove)
    ids = ','.join(map(str, ids_list))

    if dev:
        vpp_if_name = pci_to_vpp_if_name(dev)
    elif sw_if_index:
        vpp_if_name = vpp_sw_if_index_to_name(sw_if_index)
    else:
        return (False, "Neither 'dev' nor 'sw_if_index' was found in params")

    if not next_hop:
        tap = vpp_if_name_to_tap(vpp_if_name)
        next_hop, _ = get_linux_interface_gateway(tap)
    if not next_hop:
        return (False, "'next_hop' was not provided and there is no default gateway")

    op = 'del' if remove else 'add'

    vppctl_cmd = 'fwabf link %s label %s via %s %s' % (op, ids, next_hop, vpp_if_name)

    fwglobals.log.debug("vppctl " + vppctl_cmd)

    out = _vppctl_read(vppctl_cmd, wait=False)
    if out is None:
        return (False, "failed vppctl_cmd=%s" % vppctl_cmd)

    return (True, None)


def vpp_multilink_update_policy_rule(add, links, policy_id, fallback, order, acl_id=None, priority=None):
    """Updates VPP with flexiwan policy rules.
    In general, policy rules instruct VPP to route packets to specific interface,
    which is marked with multilink label that noted in policy rule.

        REMARK: this function is temporary solution as it uses VPP CLI to
    configure policy rules. Remove it, when correspondent Python API will be added.
    In last case the API should be called directly from translation.

    :param params: params - rule parameters:
                        policy-id - the policy id (two byte integer)
                        labels    - labels of interfaces to be used for packet forwarding
                        remove    - True to remove rule, False to add.

    :returns: (True, None) tuple on success, (False, <error string>) on failure.
    """
    op = 'add' if add else 'del'

    if add:
        fwglobals.g.policies.add_policy(policy_id, priority)
    else:
        fwglobals.g.policies.remove_policy(policy_id)

    fallback = 'fallback drop' if re.match(fallback, 'drop') else ''
    order    = 'select_group random' if re.match(order, 'load-balancing') else ''

    if acl_id is None:
        vppctl_cmd = 'fwabf policy %s id %d action %s %s' % (op, policy_id, fallback, order)
    else:
        vppctl_cmd = 'fwabf policy %s id %d acl %d action %s %s' % (op, policy_id, acl_id, fallback, order)

    group_id = 1
    for link in links:
        order  = 'random' if re.match(link.get('order', 'None'), 'load-balancing') else ''
        labels = link['pathlabels']
        ids_list = fwglobals.g.router_api.multilink.get_label_ids_by_names(labels)
        ids = ','.join(map(str, ids_list))

        vppctl_cmd += ' group %u %s labels %s' % (group_id, order, ids)
        group_id = group_id + 1

    fwglobals.log.debug("vppctl " + vppctl_cmd)

    out = _vppctl_read(vppctl_cmd, wait=False)
    if out is None or 'unknown' in out:
        return (False, "failed vppctl_cmd=%s: %s" % (vppctl_cmd, out))

    return (True, None)

def vpp_multilink_attach_policy_rule(int_name, policy_id, priority, is_ipv6, remove):
    """Attach VPP with flexiwan policy rules.

    :param int_name:  The name of the interface in VPP
    :param policy_id: The policy id (two byte integer)
    :param priority:  The priority (integer)
    :param is_ipv6:   True if policy should be applied on IPv6 packets, False otherwise.
    :param remove:    True to remove rule, False to add.

    :returns: (True, None) tuple on success, (False, <error string>) on failure.
    """
    op = 'del' if remove else 'add'
    ip_version = 'ip6' if is_ipv6 else 'ip4'

    vppctl_cmd = 'fwabf attach %s %s policy %d priority %d %s' % (ip_version, op, policy_id, priority, int_name)

    fwglobals.log.debug("vppctl " + vppctl_cmd)

    out = _vppctl_read(vppctl_cmd, wait=False)
    if out is None:
        return (False, "failed vppctl_cmd=%s" % vppctl_cmd)

    return (True, None)

def get_interface_sw_if_index(ip):
    """Convert interface src IP address into gateway VPP sw_if_index.

    :param ip: IP address.

    :returns: sw_if_index.
    """

    pci, _ = fwglobals.g.router_cfg.get_wan_interface_gw(ip)
    return pci_to_vpp_sw_if_index(pci)

def get_interface_vpp_names(type=None):
    res = []
    interfaces = fwglobals.g.router_cfg.get_interfaces()
    for params in interfaces:
        if type == None or re.match(type, params['type'], re.IGNORECASE):
            sw_if_index = pci_to_vpp_sw_if_index(params['pci'])
            if_vpp_name = vpp_sw_if_index_to_name(sw_if_index)
            res.append(if_vpp_name)
    return res

def get_tunnel_interface_vpp_names():
    res = []
    tunnels = fwglobals.g.router_cfg.get_tunnels()
    for params in tunnels:
        sw_if_index = vpp_ip_to_sw_if_index(params['loopback-iface']['addr'])
        if_vpp_name = vpp_sw_if_index_to_name(sw_if_index)
        res.append(if_vpp_name)
    return res

def get_interface_gateway(ip):
    """Convert interface src IP address into gateway IP address.

    :param ip: IP address.

    :returns: IP address.
    """

    pci, gw_ip = fwglobals.g.router_cfg.get_wan_interface_gw(ip)
    return ip_str_to_bytes(gw_ip)[0]

def get_reconfig_hash():
    res = ''
    wan_list = fwglobals.g.router_cfg.get_interfaces(type='wan')
    vpp_run = vpp_does_run()

    for wan in wan_list:
        name = None
        if 'pci' in wan and wan['pci'] != '':
            name = pci_to_linux_iface(wan['pci'])

            if name is None and vpp_run:
                name = pci_to_tap(wan['pci'])

        if name is None:
            return ''

        addr = get_interface_address(name)
        if not re.search(addr, wan['addr']):
            res += 'addr:' + addr + ','

        gw, metric = get_linux_interface_gateway(name)
        if not re.match(gw, wan['gateway']):
            res += 'gw:' + gw + ','

    if res:
        fwglobals.log.info('reconfig_hash_get: %s' % res)
        hash = hashlib.md5(res).hexdigest()
        return hash

    return ''

def add_static_route(addr, via, metric, remove, pci=None):
    """Add static route.

    :param params: params:
                        addr    - Destination network.
                        via     - Gateway address.
                        metric  - Metric.
                        remove  - True to remove route.
                        pci     - Device to be used for outgoing packets.

    :returns: (True, None) tuple on success, (False, <error string>) on failure.
    """
    if addr == 'default':
        return (True, None)

    metric = ' metric %s' % metric if metric else ''
    op     = 'replace'

    cmd_show = "sudo ip route show exact %s %s" % (addr, metric)
    try:
        output = subprocess.check_output(cmd_show, shell=True)
    except:
        return False

    lines = output.splitlines()
    next_hop = ''
    if lines:
        removed = False
        for line in lines:
            words = line.split('via ')
            if len(words) > 1:
                if remove and not removed and re.search(via, words[1]):
                    removed = True
                    continue

                next_hop += ' nexthop via ' + words[1]

    if remove:
        if not next_hop:
            op = 'del'
        cmd = "sudo ip route %s %s%s %s" % (op, addr, metric, next_hop)
    else:
        if not pci:
            cmd = "sudo ip route %s %s%s nexthop via %s %s" % (op, addr, metric, via, next_hop)
        else:
            tap = pci_to_tap(pci)
            cmd = "sudo ip route %s %s%s nexthop via %s dev %s %s" % (op, addr, metric, via, tap, next_hop)

    try:
        fwglobals.log.debug(cmd)
        output = subprocess.check_output(cmd, shell=True)
    except Exception as e:
        return (False, "Exception: %s\nOutput: %s" % (str(e), output))

    return True

def vpp_set_dhcp_detect(pci, remove):
    """Enable/disable DHCP detect feature.

    :param params: params:
                        pci     -  Interface PCI.
                        remove  - True to remove rule, False to add.

    :returns: (True, None) tuple on success, (False, <error string>) on failure.
    """
    op = 'del' if remove else ''

    sw_if_index = pci_to_vpp_sw_if_index(pci)
    int_name = vpp_sw_if_index_to_name(sw_if_index)

    vppctl_cmd = 'set dhcp detect intfc %s %s' % (int_name, op)

    fwglobals.log.debug("vppctl " + vppctl_cmd)

    out = _vppctl_read(vppctl_cmd, wait=False)
    if out is None:
        return (False, "failed vppctl_cmd=%s" % vppctl_cmd)

    return True

def tunnel_change_postprocess(add, addr):
    """Tunnel add/remove postprocessing

    :param params: params - rule parameters:
                        add -  True if tunnel is added, False otherwise.
                        addr - loopback address

    :returns: (True, None) tuple on success, (False, <error string>) on failure.
    """
    sw_if_index = vpp_ip_to_sw_if_index(addr)
    if_vpp_name = vpp_sw_if_index_to_name(sw_if_index)
    policies = fwglobals.g.policies.policies_get()
    remove = not add

    for policy_id, priority in policies.items():
        vpp_multilink_attach_policy_rule(if_vpp_name, int(policy_id), priority, 0, remove)

# Today (May-2019) message aggregation is not well defined in protocol between
# device and server. It uses several types of aggregations:
#   1. 'start-router' aggregation: requests are embedded into 'params' field on some request
#   2. 'add-interface' aggregation: 'params' field is list of 'interface params'
#   3. 'list' aggregation: the high level message is a list of requests
# As protocol is not well defined on this matter, for now we assume
# that 'list' is used for FWROUTER_API requests only (add-/remove-/modify-),
# so it should be handled as atomic operation and should be reverted in case of
# failure of one of the requests in opposite order - from the last succeeded
# request to the first, when the whole operation is considered to be failed.
# Convert both type of aggregations into same format:
# {
#   'message': 'aggregated',
#   'params' : {
#                'requests':     <list of aggregated requests>,
#                'original_msg': <original message>
#              }
# }
# The 'original_msg' is needed for configuration hash feature - every received
# message is used for signing router configuration to enable database sync
# between device and server. Once the protocol is fixed, there will be no more
# need in this proprietary format.
#
def fix_aggregated_message_format(msg):

    requests = []

    # 'list' aggregation
    if type(msg) == list:
        return  \
            {
                'message': 'aggregated',
                'params' : { 'requests': msg }
            }

    # 'start-router' aggregation
    # 'start-router' might include interfaces and routes. Move them into list.
    if msg['message'] == 'start-router' and 'params' in msg:

        start_router_params = copy.deepcopy(msg['params'])  # We are going to modify params, so preserve original message
        if 'interfaces' in start_router_params:
            for iface_params in start_router_params['interfaces']:
                requests.append(
                    {
                        'message': 'add-interface',
                        'params' : iface_params
                    })
            del start_router_params['interfaces']
        if 'routes' in start_router_params:
            for route_params in start_router_params['routes']:
                requests.append(
                    {
                        'message': 'add-route',
                        'params' : route_params
                    })
            del start_router_params['routes']

        if len(requests) > 0:
            if bool(start_router_params):  # If there are params after deletions above - use them
                requests.append(
                    {
                        'message': 'start-router',
                        'params' : start_router_params
                    })
            else:
                requests.append(
                    {
                        'message': 'start-router'
                    })
            return \
                {
                    'message': 'aggregated',
                    'params' : { 'requests': requests }
                }

    # 'add-X' aggregation
    # 'add-interface'/'remove-interface' can have actually a list of interfaces.
    # This is done by setting 'params' as a list of interface params, where
    # every element represents parameters of some interface.
    if re.match('add-|remove-', msg['message']) and type(msg['params']) is list:

        for params in msg['params']:
            requests.append(
                {
                    'message': msg['message'],
                    'params' : params
                })

        return \
            {
                'message': 'aggregated',
                'params' : { 'requests': requests }
            }

<<<<<<< HEAD
    return msg  # No conversion is needed

def get_available_access_points(interface_name):
    """Get WIFI available access points.                            

    :param interface_name: Interface name to get.

    :returns: string array of essids
    """    
    #   -i wlxd0374523abfb
    access_points = []

    def clean(n): 
        n = n.replace('"', '')
        n = n.strip()
        n = n.split(':')[-1]
        return n

    # make sure the interface is up
    cmd = 'ip link set dev %s up' % interface_name
    subprocess.check_output(cmd, shell=True)
  
    try:
        cmd = 'iwlist %s scan | grep ESSID' % interface_name        
        access_points = subprocess.check_output(cmd, shell=True).splitlines()
        access_points = map(clean, access_points)         
        return access_points
    except subprocess.CalledProcessError:
        return access_points

def connect_to_wifi(params):
    interface_name = params['interfaceName']
    essid = params['essid']
    password = params['password']

    wpaIsRun = True if pid_of('wpa_supplicant') else False
    if (wpaIsRun):
        os.system('sudo killall wpa_supplicant')
        time.sleep(3)

    # create config file
    subprocess.check_output('wpa_passphrase %s %s | sudo tee /etc/wpa_supplicant.conf' % (essid, password), shell=True)

    try:
        output = subprocess.check_output('wpa_supplicant -i %s -c /etc/wpa_supplicant.conf -D wext -B -C /var/run/wpa_supplicant' % interface_name, shell=True)
        time.sleep(3)

        is_success = subprocess.check_output('wpa_cli  status | grep wpa_state | cut -d"=" -f2', shell=True)
        
        if (is_success.strip() == 'COMPLETED'):
            subprocess.check_output('dhclient %s' % interface_name, shell=True)
            return True
        else:
            return False
    except subprocess.CalledProcessError:
        return False  

def is_lte_interface(interface_name):
    """Check if interface is LTE.                            

    :param interface_name: Interface name to check.

    :returns: Boolean.
    """
    interfaces = ['enp0s22u1u3i8', 'enp0s22u1u3i10']
    if interface_name in interfaces:
        return True
    
    return False

def run_serial_command(ser, command):
    ser.write('%s\r\n' % command)
    time.sleep(2)
    ret = []

    while ser.inWaiting() > 0:
		msg = ser.readline().strip()
		msg = msg.replace("\r","")
		msg = msg.replace("\n","")
		if msg!="":
			ret.append(msg)

    return ret

def get_lte_apn_configured():
    #ser = serial.Serial('/dev/ttyUSB2', 115200, timeout=5)
    #ser.write('At+cgdcont?\r\n')
    # ser.write('AT!GSTATUS?\r\n')
    # time.sleep(0.3)
    # s = ser.readline().strip()

    #ser.close()
    return ''

def connect_to_lte(params):
    interface_name = params['interfaceName']
    apn = params['apn']

    try:
        ser = serial.Serial('/dev/ttyUSB2', 115200, timeout=5)
        
        response = run_serial_command(ser, 'At!scact?')

        if not 'OK' in response or '!SCACT: 1,0' in response:
            response = run_serial_command(ser, 'At+cgdcont=1,"ip","%s"' % str(apn))
            
            if 'ERROR' in response:
                return False

            response = run_serial_command(ser, 'At!scact=1,1')

        ser.close()
        
        if (True):
            subprocess.check_output('dhclient %s' % str(interface_name), shell=True)
            return True
        else:
            return False
    except subprocess.CalledProcessError:
        return False  

def is_wifi_interface(interface_name):
    """Check if interface is WIFI.                            

    :param interface_name: Interface name to check.

    :returns: Boolean.
    """    
    cmd = 'cat /proc/net/wireless | grep %s' % interface_name
    try:
        out = subprocess.check_output(cmd, shell=True).strip()
        return True
    except subprocess.CalledProcessError:
        return False   

def get_wifi_interface_driver(interface_name):
    """Get WIFI interface driver.                            

    :param interface_name: Interface name to check.

    :returns: driver name.
    """    
    #   -i wlxd0374523abfb
    try:
        cmd = 'ethtool -i %s' % interface_name        
        out = subprocess.check_output(cmd, shell=True).splitlines()
        vals = out[0].decode().split("driver: ", 1)
        return vals[-1]
    except subprocess.CalledProcessError:
        return ''   
=======
    # No conversion is needed here.
    # We return copy of object in order to be consistent with previous 'return'-s
    # which return new object. The caller function might rely on this,
    # e.g. see the fwglobals.g.handle_request() assumes
    #
    return copy.deepcopy(msg)
>>>>>>> 1aee881c
<|MERGE_RESOLUTION|>--- conflicted
+++ resolved
@@ -1618,8 +1618,12 @@
                 'params' : { 'requests': requests }
             }
 
-<<<<<<< HEAD
-    return msg  # No conversion is needed
+    # No conversion is needed here.
+    # We return copy of object in order to be consistent with previous 'return'-s
+    # which return new object. The caller function might rely on this,
+    # e.g. see the fwglobals.g.handle_request() assumes
+    #
+    return copy.deepcopy(msg)
 
 def get_available_access_points(interface_name):
     """Get WIFI available access points.                            
@@ -1768,12 +1772,4 @@
         vals = out[0].decode().split("driver: ", 1)
         return vals[-1]
     except subprocess.CalledProcessError:
-        return ''   
-=======
-    # No conversion is needed here.
-    # We return copy of object in order to be consistent with previous 'return'-s
-    # which return new object. The caller function might rely on this,
-    # e.g. see the fwglobals.g.handle_request() assumes
-    #
-    return copy.deepcopy(msg)
->>>>>>> 1aee881c
+        return ''   