--- conflicted
+++ resolved
@@ -1349,7 +1349,7 @@
 
     return True
 
-def vpp_multilink_update_labels(labels, remove, next_hop=None, pci=None, sw_if_index=None, result_cache=None):
+def vpp_multilink_update_labels(labels, remove, next_hop=None, dev_id=None, sw_if_index=None, result_cache=None):
     """Updates VPP with flexiwan multilink labels.
     These labels are used for Multi-Link feature: user can mark interfaces
     or tunnels with labels and than add policy to choose interface/tunnel by
@@ -1359,21 +1359,13 @@
     configure lables. Remove it, when correspondent Python API will be added.
     In last case the API should be called directly from translation.
 
-<<<<<<< HEAD
-    :param params: labels      - python list of labels
-                   is_dia      - type of labels (DIA - Direct Internet Access)
-                   remove      - True to remove labels, False to add.
-                   dev         - Bus address of Device to apply labels to.
-                   next_hop_ip - IP address of next hop.
-=======
     :param labels:      python list of labels
     :param is_dia:      type of labels (DIA - Direct Internet Access)
     :param remove:      True to remove labels, False to add.
-    :param pci:         PCI if device to apply labels to.
+    :param dev_id:      Interface bus address if device to apply labels to.
     :param next_hop:    IP address of next hop.
     :param result_cache: cache, key and variable, that this function should store in the cache:
                             {'result_attr': 'next_hop', 'cache': <dict>, 'key': <key>}
->>>>>>> c08b853d
 
     :returns: (True, None) tuple on success, (False, <error string>) on failure.
     """
@@ -1381,20 +1373,15 @@
     ids_list = fwglobals.g.router_api.multilink.get_label_ids_by_names(labels, remove)
     ids = ','.join(map(str, ids_list))
 
-<<<<<<< HEAD
-    if dev:
-        vpp_if_name = dev_id_to_vpp_if_name(dev)
-=======
-    if pci:
-        vpp_if_name = pci_to_vpp_if_name(pci)
->>>>>>> c08b853d
+    if dev_id:
+        vpp_if_name = dev_id_to_vpp_if_name(dev_id)
     elif sw_if_index:
         vpp_if_name = vpp_sw_if_index_to_name(sw_if_index)
     else:
-        return (False, "Neither 'pci' nor 'sw_if_index' was found in params")
+        return (False, "Neither 'dev_id' nor 'sw_if_index' was found in params")
 
     if not vpp_if_name:
-        return (False, "'vpp_if_name' was not found for %s" % dev)
+        return (False, "'vpp_if_name' was not found for %s" % dev_id)
 
     if not next_hop:
         tap = vpp_if_name_to_tap(vpp_if_name)
@@ -1498,27 +1485,6 @@
 
     return (True, None)
 
-<<<<<<< HEAD
-def get_interface_sw_if_index(ip):
-    """Convert interface src IP address into gateway VPP sw_if_index.
-
-    :param ip: IP address.
-
-    :returns: sw_if_index.
-    """
-    dev_id, _ = fwglobals.g.router_cfg.get_wan_interface_gw(ip)
-    if not dev_id:
-        # If interface was configured with dhcp, router_cfg has no IP-s.
-        # In this case try to fetch GW from Linux.
-        if_name = get_interface_name(ip)
-        if if_name:
-            dev_id = get_interface_dev_id(if_name)
-    if not dev_id:
-        return None
-    return dev_id_to_vpp_sw_if_index(dev_id)
-
-=======
->>>>>>> c08b853d
 def get_interface_vpp_names(type=None):
     res = []
     interfaces = fwglobals.g.router_cfg.get_interfaces()
@@ -1538,29 +1504,7 @@
         res.append(if_vpp_name)
     return res
 
-<<<<<<< HEAD
-def get_interface_gateway_from_router_db(ip):
-    """Convert interface src IP address into gateway IP address.
-
-    :param ip: IP address.
-
-    :returns: IP address.
-    """
-    _, gw_ip = fwglobals.g.router_cfg.get_wan_interface_gw(ip)
-    if not gw_ip:
-        # If interface was configured with dhcp, router_cfg has no IP-s.
-        # In this case try to fetch GW from Linux.
-        if_name = get_interface_name(ip)
-        if if_name:
-            gw_ip, _ = get_interface_gateway(if_name)
-    if not gw_ip:
-        return None
-    return ip_str_to_bytes(gw_ip)[0]
-
 def add_static_route(addr, via, metric, remove, dev_id=None):
-=======
-def add_static_route(addr, via, metric, remove, pci=None):
->>>>>>> c08b853d
     """Add static route.
 
     :param addr:            Destination network.
