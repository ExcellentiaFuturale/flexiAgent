--- conflicted
+++ resolved
@@ -1381,27 +1381,7 @@
         res.append(if_vpp_name)
     return res
 
-<<<<<<< HEAD
-def get_interface_gateway_from_router_db(ip):
-    """Convert interface src IP address into gateway IP address.
-
-    :param ip: IP address.
-
-    :returns: IP address.
-    """
-    _, gw_ip = fwglobals.g.router_cfg.get_wan_interface_gw(ip)
-    if not gw_ip:
-        # If interface was configured with dhcp, router_cfg has no IP-s.
-        # In this case try to fetch GW from Linux.
-        if_name = get_interface_name(ip)
-        if if_name:
-            gw_ip, _ = get_interface_gateway(if_name)
-    if not gw_ip:
-        return None
     return ipaddress.ip_address(gw_ip)
-
-=======
->>>>>>> 2a96f7b9
 def add_static_route(addr, via, metric, remove, pci=None):
     """Add static route.
 
