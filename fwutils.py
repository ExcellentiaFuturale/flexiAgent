#! /usr/bin/python

################################################################################
# flexiWAN SD-WAN software - flexiEdge, flexiManage.
# For more information go to https://flexiwan.com
#
# Copyright (C) 2019  flexiWAN Ltd.
#
# This program is free software: you can redistribute it and/or modify it under
# the terms of the GNU Affero General Public License as published by the Free
# Software Foundation, either version 3 of the License, or (at your option) any
# later version.
#
# This program is distributed in the hope that it will be useful,
# but WITHOUT ANY WARRANTY; without even the implied warranty of MERCHANTABILITY
# or FITNESS FOR A PARTICULAR PURPOSE.
# See the GNU Affero General Public License for more details.
#
# You should have received a copy of the GNU Affero General Public License
# along with this program. If not, see <https://www.gnu.org/licenses/>.
################################################################################

import copy
import glob
import hashlib
import inspect
import json
import os
import time
import platform
import subprocess
import psutil
import socket
import re
import fwglobals
import fwnetplan
import fwstats
import shutil
import sys
import traceback
import yaml
from netaddr import IPNetwork, IPAddress

common_tools = os.path.join(os.path.dirname(os.path.realpath(__file__)) , 'tools' , 'common')
sys.path.append(common_tools)
from fw_vpp_startupconf import FwStartupConf

from fwapplications import FwApps
from fwrouter_cfg   import FwRouterCfg
from fwmultilink    import FwMultilink


dpdk = __import__('dpdk-devbind')

def get_device_logs(file, num_of_lines):
    """Get device logs.

    :param file:            File name.
    :param num_of_lines:    Number of lines.

    :returns: Return list.
    """
    try:
        cmd = "tail -{} {}".format(num_of_lines, file)
        res = subprocess.check_output(cmd, shell=True).splitlines()

        # On zero matching, res is a list with a single empty
        # string which we do not want to return to the caller
        return res if res != [''] else []
    except (OSError, subprocess.CalledProcessError) as err:
        raise err

def get_device_packet_traces(num_of_packets, timeout):
    """Get device packet traces.

    :param num_of_packets:    Number of lines.
    :param timeout:           Timeout to wait for trace to complete.

    :returns: Array of traces.
    """
    try:
        cmd = 'sudo vppctl clear trace'
        subprocess.check_output(cmd, shell=True)
        cmd = 'sudo vppctl show vmxnet3'
        shif_vmxnet3 = subprocess.check_output(cmd, shell=True)
        if shif_vmxnet3 is '':
            cmd = 'sudo vppctl trace add dpdk-input {}'.format(num_of_packets)
        else:
            cmd = 'sudo vppctl trace add vmxnet3-input {}'.format(num_of_packets)
        subprocess.check_output(cmd, shell=True)
        time.sleep(timeout)
        cmd = 'sudo vppctl show trace max {}'.format(num_of_packets)
        res = subprocess.check_output(cmd, shell=True).splitlines()
        # skip first line (contains unnecessary information header)
        return res[1:] if res != [''] else []
    except (OSError, subprocess.CalledProcessError) as err:
        raise err

def get_device_versions(fname):
    """Get agent version.

    :param fname:           Versions file name.

    :returns: Version value.
    """
    try:
        with open(fname, 'r') as stream:
            versions = yaml.load(stream, Loader=yaml.BaseLoader)
            return versions
    except:
        err = "get_device_versions: failed to get versions: %s" % (format(sys.exc_info()[1]))
        fwglobals.log.error(err)
        return None

def get_machine_id():
    """Get machine id.

    :returns: UUID.
    """
    if fwglobals.g.cfg.UUID:    # If UUID is configured manually, use it
        return fwglobals.g.cfg.UUID

    try:                        # Fetch UUID from machine
        if platform.system()=="Windows":
            machine_id = subprocess.check_output('wmic csproduct get uuid').decode().split('\n')[1].strip()
        else:
            machine_id = subprocess.check_output(['cat','/sys/class/dmi/id/product_uuid']).decode().split('\n')[0].strip()
        return machine_id.upper()
    except:
        return None

def get_machine_serial():
    """Get machine serial number.

    :returns: S/N string.
    """
    try:
        serial = subprocess.check_output(['dmidecode', '-s', 'system-serial-number']).decode().split('\n')[0].strip()
        return str(serial)
    except:
        return '0'
def pid_of(proccess_name):
    """Get pid of process.

    :param proccess_name:   Proccess name.

    :returns:           process identifier.
    """
    try:
        pid = subprocess.check_output(['pidof', proccess_name])
    except:
        pid = None
    return pid

def vpp_pid():
    """Get pid of VPP process.

    :returns:           process identifier.
    """
    try:
        pid = pid_of('vpp')
    except:
        pid = None
    return pid

def vpp_does_run():
    """Check if VPP is running.

    :returns:           Return 'True' if VPP is running.
    """
    runs = True if vpp_pid() else False
    return runs

def af_to_name(af_type):
    """Convert socket type.

    :param af_type:        Socket type.

    :returns: String.
    """
    af_map = {
    	socket.AF_INET: 'IPv4',
    	socket.AF_INET6: 'IPv6',
    	psutil.AF_LINK: 'MAC',
	}
    return af_map.get(af_type, af_type)

def get_os_routing_table():
    """Get routing table.

    :returns: List of routes.
    """
    try:
        routing_table = subprocess.check_output(['route', '-n']).split('\n')
        return routing_table
    except:
        return (None)

def get_default_route():
    """Get default route.

    :returns: Default route.
    """
    try:
        output = os.popen('ip route list match default').read()
        if output:
            routes = output.splitlines()
            if routes:
                route = routes[0]
                dev_split = route.split('dev ')
                rdev = dev_split[1].split(' ')[0] if len(dev_split) > 1 else ''
                rip_split = route.split('via ')
                rip = rip_split[1].split(' ')[0] if len(rip_split) > 1 else ''
                return (rip, rdev)
    except:
        return ("", "")
    return ("", "")

def get_linux_interface_gateway(if_name):
    """Get gateway.

    :returns: Gateway ip address.
    """
    try:
        dgw = os.popen('ip route list match default | grep via').read()
    except:
        return '', ''

    routes = dgw.splitlines()
    for route in routes:
        metric = ''
        rip = route.split('via ')[1].split(' ')[0]
        rdev = route.split('dev ')[1].split(' ')[0]
        metric_str = route.split('metric ')
        if len(metric_str) > 1:
            metric = route.split('metric ')[1].split(' ')[0]
        if re.match(if_name, rdev):
            return rip, metric

    return '', ''

def get_interface_address(if_name):
    """Get interface IP address.

    :param iface:        Interface name.

    :returns: IP address.
    """
    interfaces = psutil.net_if_addrs()
    if if_name not in interfaces:
        fwglobals.log.debug("get_interface_address(%s): interfaces: %s" % (if_name, str(interfaces)))
        return None

    addresses = interfaces[if_name]
    for addr in addresses:
        if addr.family == socket.AF_INET:
            ip   = addr.address
            mask = IPAddress(addr.netmask).netmask_bits()
            return '%s/%s' % (ip, mask)

    fwglobals.log.debug("get_interface_address(%s): %s" % (if_name, str(addresses)))
    return None

def is_ip_in_subnet(ip, subnet):
    """Check if IP address is in subnet.

    :param ip:            IP address.
    :param subnet:        Subnet address.

    :returns: 'True' if address is in subnet.
    """
    return True if IPAddress(ip) in IPNetwork(subnet) else False

def pci_addr_full(pci_addr):
    """Convert short PCI into full representation.

    :param pci_addr:      Short PCI address.

    :returns: Full PCI address.
    """
    pc = pci_addr.split('.')
    if len(pc) == 2:
        return pc[0]+'.'+"%02x"%(int(pc[1],16))
    return pci_addr

# Convert 0000:00:08.01 provided by management to 0000:00:08.1 used by Linux
def pci_full_to_short(pci):
    """Convert full PCI into short representation.

    :param pci_addr:      Full PCI address.

    :returns: Short PCI address.
    """
    l = pci.split('.')
    if len(l[1]) == 2 and l[1][0] == '0':
        pci = l[0] + '.' + l[1][1]
    return pci

def linux_to_pci_addr(linuxif):
    """Convert Linux interface name into PCI address.

    :param linuxif:      Linux interface name.

    :returns: PCI address.
    """
    NETWORK_BASE_CLASS = "02"
    vpp_run = vpp_does_run()
    lines = subprocess.check_output(["lspci", "-Dvmmn"]).splitlines()
    for line in lines:
        vals = line.decode().split("\t", 1)
        if len(vals) == 2:
            # keep slot number
            if vals[0] == 'Slot:':
                slot = vals[1]
            if vals[0] == 'Class:':
                if vals[1][0:2] == NETWORK_BASE_CLASS:
                    interface = pci_to_linux_iface(slot)
                    if not interface and vpp_run:
                        interface = pci_to_tap(slot)
                    if not interface:
                        continue
                    if interface == linuxif:
                        driver = os.path.realpath('/sys/bus/pci/devices/%s/driver' % slot).split('/')[-1]
                        return (pci_addr_full(slot), "" if driver=='driver' else driver)
    return ("","")

def pci_to_linux_iface(pci):
    """Convert PCI address into Linux interface name.

    :param pci:      PCI address.

    :returns: Linux interface name.
    """
    # igorn@ubuntu-server-1:~$ sudo ls -l /sys/class/net/
    # total 0
    # lrwxrwxrwx 1 root root 0 Jul  4 16:21 enp0s3 -> ../../devices/pci0000:00/0000:00:03.0/net/enp0s3
    # lrwxrwxrwx 1 root root 0 Jul  4 16:21 enp0s8 -> ../../devices/pci0000:00/0000:00:08.0/net/enp0s8
    # lrwxrwxrwx 1 root root 0 Jul  4 16:21 enp0s9 -> ../../devices/pci0000:00/0000:00:09.0/net/enp0s9
    # lrwxrwxrwx 1 root root 0 Jul  4 16:21 lo -> ../../devices/virtual/net/lo

    # We get 0000:00:08.01 from management and not 0000:00:08.1, so convert a little bit
    pci = pci_full_to_short(pci)

    try:
        output = subprocess.check_output("sudo ls -l /sys/class/net/ | grep " + pci, shell=True)
    except:
        return None
    if output is None:
        return None
    return output.rstrip().split('/')[-1]

def pci_is_vmxnet3(pci):
    """Check if PCI address is vmxnet3.

    :param pci:      PCI address.

    :returns: 'True' if it is vmxnet3, 'False' otherwise.
    """
    # igorn@ubuntu-server-1:~$ sudo ls -l /sys/bus/pci/devices/*/driver
    # lrwxrwxrwx 1 root root 0 Jul 17 22:08 /sys/bus/pci/devices/0000:03:00.0/driver -> ../../../../bus/pci/drivers/vmxnet3
    # lrwxrwxrwx 1 root root 0 Jul 17 23:01 /sys/bus/pci/devices/0000:0b:00.0/driver -> ../../../../bus/pci/drivers/vfio-pci
    # lrwxrwxrwx 1 root root 0 Jul 17 23:01 /sys/bus/pci/devices/0000:13:00.0/driver -> ../../../../bus/pci/drivers/vfio-pci

    # We get 0000:00:08.01 from management and not 0000:00:08.1, so convert a little bit
    pci = pci_full_to_short(pci)

    try:
        # The 'ls -l /sys/bus/pci/devices/*/driver' approach doesn't work well.
        # When vpp starts, it rebinds device to vfio-pci, so 'ls' doesn't detect it.
        # Therefore we go with dpdk-devbind.py. It should be installed on Linux
        # as a part of flexiwan-router installation.
        # When vpp does not run, we get:
        #   0000:03:00.0 'VMXNET3 Ethernet Controller' if=ens160 drv=vmxnet3 unused=vfio-pci,uio_pci_generic
        # When vpp does run, we get:
        #   0000:03:00.0 'VMXNET3 Ethernet Controller' if=ens160 drv=vfio-pci unused=vmxnet3,uio_pci_generic
        #
        #output = subprocess.check_output("sudo ls -l /sys/bus/pci/devices/%s/driver | grep vmxnet3" % pci, shell=True)
        output = subprocess.check_output("sudo dpdk-devbind -s | grep -E '%s .*vmxnet3'" % pci, shell=True)
    except:
        return False
    if output is None:
        return False
    return True

# 'pci_to_vpp_if_name' function maps interface referenced by pci, eg. '0000:00:08.00'
# into name of interface in VPP, eg. 'GigabitEthernet0/8/0'.
# We use the interface cache mapping, if doesn't exist we rebuild the cache
def pci_to_vpp_if_name(pci):
    """Convert PCI address into VPP interface name.

    :param pci:      PCI address.

    :returns: VPP interface name.
    """
    pci = pci_addr_full(pci)
    vpp_if_name = fwglobals.g.get_cache_data('PCI_TO_VPP_IF_NAME_MAP').get(pci)
    if vpp_if_name: return vpp_if_name
    else: return _build_pci_to_vpp_if_name_maps(pci, None)

# 'vpp_if_name_to_pci' function maps interface name, eg. 'GigabitEthernet0/8/0'
# into the pci of that interface, eg. '0000:00:08.00'.
# We use the interface cache mapping, if doesn't exist we rebuild the cache
def vpp_if_name_to_pci(vpp_if_name):
    """Convert PCI address into VPP interface name.

    :param vpp_if_name:      VPP interface name.

    :returns: PCI address.
    """
    pci = fwglobals.g.get_cache_data('VPP_IF_NAME_TO_PCI_MAP').get(vpp_if_name)
    if pci: return pci
    else: return _build_pci_to_vpp_if_name_maps(None, vpp_if_name)

# '_build_pci_to_vpp_if_name_maps' function build the local caches of
# pci to vpp_if_name and vise vera
# if pci provided, return the name found for this pci,
# else, if name provided, return the pci for this name,
# else, return None
# To do that we dump all hardware interfaces, split the dump into list by empty line,
# and search list for interface that includes the pci name.
# The dumps brings following table:
#              Name                Idx    Link  Hardware
# GigabitEthernet0/8/0               1    down  GigabitEthernet0/8/0
#   Link speed: unknown
#   ...
#   pci: device 8086:100e subsystem 8086:001e address 0000:00:08.00 numa 0
#
def _build_pci_to_vpp_if_name_maps(pci, vpp_if_name):
    shif = _vppctl_read('show hardware-interfaces')
    if shif == None:
        fwglobals.log.debug("_build_pci_to_vpp_if_name_maps: Error reading interface info")
    data = shif.splitlines()
    for intf in _get_group_delimiter(data, r"^\w.*?\d"):
        # Contains data for a given interface
        ifdata = ''.join(intf)
        (k,v) = _parse_vppname_map(ifdata,
            valregex=r"^(\w[^\s]+)\s+\d+\s+(\w+)",
            keyregex=r"\s+pci:.*\saddress\s(.*?)\s")
        if k and v:
            fwglobals.g.get_cache_data('PCI_TO_VPP_IF_NAME_MAP')[pci_addr_full(k)] = v
            fwglobals.g.get_cache_data('VPP_IF_NAME_TO_PCI_MAP')[v] = pci_addr_full(k)

    vmxnet3hw = fwglobals.g.router_api.vpp_api.vpp.api.vmxnet3_dump()
    for hw_if in vmxnet3hw:
        vpp_if_name = hw_if.if_name.rstrip(' \t\r\n\0')
        pci_addr = pci_bytes_to_str(hw_if.pci_addr)
        fwglobals.g.get_cache_data('PCI_TO_VPP_IF_NAME_MAP')[pci_addr] = vpp_if_name
        fwglobals.g.get_cache_data('VPP_IF_NAME_TO_PCI_MAP')[vpp_if_name] = pci_addr

    if pci:
        vpp_if_name = fwglobals.g.get_cache_data('PCI_TO_VPP_IF_NAME_MAP').get(pci)
        if vpp_if_name: return vpp_if_name
    elif vpp_if_name:
        pci = fwglobals.g.get_cache_data('VPP_IF_NAME_TO_PCI_MAP').get(vpp_if_name)
        if pci: return pci

    fwglobals.log.debug("_build_pci_to_vpp_if_name_maps(%s, %s) not found: sh hard: %s" % (pci, vpp_if_name, shif))
    fwglobals.log.debug("_build_pci_to_vpp_if_name_maps(%s, %s): not found sh vmxnet3: %s" % (pci, vpp_if_name, vmxnet3hw))
    fwglobals.log.debug(str(traceback.extract_stack()))
    return None

# 'pci_str_to_bytes' converts "0000:0b:00.0" string to bytes to pack following struct:
#    struct
#    {
#      u16 domain;
#      u8 bus;
#      u8 slot: 5;
#      u8 function:3;
#    };
#
def pci_str_to_bytes(pci_str):
    """Convert PCI address into bytes.

    :param pci_str:      PCI address.

    :returns: Bytes array.
    """
    list = re.split(r':|\.', pci_str)
    domain   = int(list[0], 16)
    bus      = int(list[1], 16)
    slot     = int(list[2], 16)
    function = int(list[3], 16)
    bytes = ((domain & 0xffff) << 16) | ((bus & 0xff) << 8) | ((slot & 0x1f) <<3 ) | (function & 0x7)
    return socket.htonl(bytes)   # vl_api_vmxnet3_create_t_handler converts parameters by ntoh for some reason (vpp\src\plugins\vmxnet3\vmxnet3_api.c)

# 'pci_str_to_bytes' converts pci bytes into full string "0000:0b:00.0"
def pci_bytes_to_str(pci_bytes):
    """Converts PCI bytes to PCI full string.

    :param pci_str:      PCI bytes.

    :returns: PCI full string.
    """
    bytes = socket.ntohl(pci_bytes)
    domain   = (bytes >> 16)
    bus      = (bytes >> 8) & 0xff
    slot     = (bytes >> 3) & 0x1f
    function = (bytes) & 0x7
    return "%04x:%02x:%02x.%02x" % (domain, bus, slot, function)

# 'pci_to_vpp_sw_if_index' function maps interface referenced by pci, e.g '0000:00:08.00'
# into index of this interface in VPP, eg. 1.
# To do that we convert firstly the pci into name of interface in VPP,
# e.g. 'GigabitEthernet0/8/0', than we dump all VPP interfaces and search for interface
# with this name. If found - return interface index.

def pci_to_vpp_sw_if_index(pci):
    """Convert PCI address into VPP sw_if_index.

    :param pci:      PCI address.

    :returns: sw_if_index.
    """
    vpp_if_name = pci_to_vpp_if_name(pci)
    fwglobals.log.debug("pci_to_vpp_sw_if_index(%s): vpp_if_name: %s" % (pci, str(vpp_if_name)))
    if vpp_if_name is None:
        return None

    sw_ifs = fwglobals.g.router_api.vpp_api.vpp.api.sw_interface_dump()
    for sw_if in sw_ifs:
        if re.match(vpp_if_name, sw_if.interface_name):    # Use regex, as sw_if.interface_name might include trailing whitespaces
            return sw_if.sw_if_index
    fwglobals.log.debug("pci_to_vpp_sw_if_index(%s): vpp_if_name: %s" % (pci, yaml.dump(sw_ifs, canonical=True)))
    return None

# 'pci_to_tap' function maps interface referenced by pci, e.g '0000:00:08.00'
# into interface in Linux created by 'vppctl enable tap-inject' command, e.g. vpp1.
# To do that we convert firstly the pci into name of interface in VPP,
# e.g. 'GigabitEthernet0/8/0' and than we grep output of 'vppctl sh tap-inject'
# command by this name:
#   root@ubuntu-server-1:/# vppctl sh tap-inject
#       GigabitEthernet0/8/0 -> vpp0
#       GigabitEthernet0/9/0 -> vpp1
def pci_to_tap(pci):
    """Convert PCI address into TAP name.

     :param pci:      PCI address.

     :returns: Linux TAP interface name.
     """
    vpp_if_name = pci_to_vpp_if_name(pci)
    if vpp_if_name is None:
        return None
    tap = vpp_if_name_to_tap(vpp_if_name)
    return tap

# 'vpp_if_name_to_tap' function maps name of interface in VPP, e.g. loop0,
# into name of correspondent tap interface in Linux.
# To do that it greps output of 'vppctl sh tap-inject' by the interface name:
#   root@ubuntu-server-1:/# vppctl sh tap-inject
#       GigabitEthernet0/8/0 -> vpp0
#       GigabitEthernet0/9/0 -> vpp1
#       loop0 -> vpp2
def vpp_if_name_to_tap(vpp_if_name):
    """Convert VPP interface name into Linux TAP interface name.

     :param vpp_if_name:      PCI address.

     :returns: Linux TAP interface name.
     """
    # vpp_api.cli() throw exception in vpp 19.01 (and works in vpp 19.04)
    # taps = fwglobals.g.router_api.vpp_api.cli("show tap-inject")
    taps = _vppctl_read("show tap-inject")
    if taps is None:
        raise Exception("vpp_if_name_to_tap: failed to fetch tap info from VPP")

    pattern = '%s -> ([a-zA-Z0-9_]+)' % vpp_if_name
    match = re.search(pattern, taps)
    if match is None:
        return None
    tap = match.group(1)
    return tap

def vpp_tap_by_linux_interface_name(linux_if_name):
    linux_tap = linux_tap_by_interface_name(linux_if_name)
    words = linux_tap.split('cli-')
    return vpp_if_name_to_tap("tapcli-%s" % words[-1])

def linux_tap_by_interface_name(linux_if_name):
    try:
        links = subprocess.check_output("sudo ip link | grep tap_%s" % linux_if_name, shell=True)
        lines = links.splitlines()

        for line in lines:
            words = line.split(': ')
            return words[1]
    except:        
        return None

def configure_tap_in_linux_and_vpp(linux_if_name):
    """Create tap interface in linux and vpp.
      This function will create three interfaces:
        1. linux tap interface.
        2. vpp tap interface in vpp.
        3. linux interface for tap-inject.
    
    :param linux_if_name: name of the linux interface to create tap for

    :returns: VPP tap interface name.
    """    
    try:
        vpp_if_name_to_pci = subprocess.check_output("sudo vppctl show int | grep tapcli-", shell=True).splitlines()
    except: 
        vpp_if_name_to_pci = []

    length = str(len(vpp_if_name_to_pci))
    linux_tap_name = "tap_%s_cli-%s" % (linux_if_name, length)

    vpp_tap_connect(linux_tap_name)

    return (True, None)

def vpp_tap_connect(linux_tap_if_name):
    """Run vpp tap connect command.
      This command will create a linux tap interface and also tapcli interface in vpp.
      
     :param linux_tap_if_name: name to be assigned to linux tap device

     :returns: VPP tap interface name.
     """

    vppctl_cmd = "tap connect %s" % linux_tap_if_name
    fwglobals.log.debug("vppctl " + vppctl_cmd)
    subprocess.check_output("sudo vppctl %s" % vppctl_cmd, shell=True).splitlines()

def vpp_sw_if_index_to_name(sw_if_index):
    """Convert VPP sw_if_index into VPP interface name.

     :param sw_if_index:      VPP sw_if_index.

     :returns: VPP interface name.
     """
    name = ''

    for sw_if in fwglobals.g.router_api.vpp_api.vpp.api.sw_interface_dump():
        if sw_if_index == sw_if.sw_if_index:
            name = sw_if.interface_name.rstrip(' \t\r\n\0')

    return name

# 'sw_if_index_to_tap' function maps sw_if_index assigned by VPP to some interface,
# e.g '4' into interface in Linux created by 'vppctl enable tap-inject' command, e.g. vpp2.
# To do that we dump all interfaces from VPP, find the one with the provided index,
# take its name, e.g. loop0, and grep output of 'vppctl sh tap-inject' by this name:
#   root@ubuntu-server-1:/# vppctl sh tap-inject
#       GigabitEthernet0/8/0 -> vpp0
#       GigabitEthernet0/9/0 -> vpp1
#       loop0 -> vpp2
def vpp_sw_if_index_to_tap(sw_if_index):
    """Convert VPP sw_if_index into Linux TAP interface name.

     :param sw_if_index:      VPP sw_if_index.

     :returns: Linux TAP interface name.
     """
    return vpp_if_name_to_tap(vpp_sw_if_index_to_name(sw_if_index))

def vpp_ip_to_sw_if_index(ip):
    """Convert ip address into VPP sw_if_index.

     :param ip: IP address.

     :returns: sw_if_index.
     """
    network = IPNetwork(ip)

    for sw_if in fwglobals.g.router_api.vpp_api.vpp.api.sw_interface_dump():
        tap = vpp_sw_if_index_to_tap(sw_if.sw_if_index)
        if tap:
            int_address = IPNetwork(get_interface_address(tap))
            if network == int_address:
                return sw_if.sw_if_index

def save_file(txt, fname, dir='/tmp'):
    """Save txt to file under a dir (default = /tmp)

     :param txt:      Text.
     :param fname:    File name.
     :param dir:      Folder path.

     :returns: Error message and status code.
     """
    # Make sure fname doesn't include /
    #print ("fname="+fname+", txt="+txt+", dir="+dir)
    if not (isinstance(fname, str) or isinstance(fname, unicode)) or fname.find('/') != -1:
        return {'message':'File name error', 'ok':0}
    datapath = os.path.join(dir, fname)
    if os.path.exists(dir):
        with open(datapath, 'w') as fout:
            fout.write(txt)
        return {'message':'File written', 'ok':1}
    else:
        return {'message':'Directory not exist', 'ok':0}

def _sub_file(fname, smap):
    """Replace words in file.

    :param fname:     File name.
    :param smap:      Dictionary with original and new words.

    :returns: Error message and status code.
    """
    if os.path.exists(fname):
        with open(fname, "r") as sfile:
            data = sfile.readlines()
        txt = ''.join(data)
        for k,v in smap.items():
            txt = txt.replace(k,v)
        with open(fname, "w") as sfile:
            sfile.write(txt)
        return {'message':'File substituted', 'ok':1}
    else:
        return {'message':'File does not exist', 'ok':0}

def _vppctl_read(cmd, wait=True):
    """Read command from VPP.

    :param cmd:       Command to execute (not including vppctl).
    :param wait:      Whether to wait until command succeeds.

    :returns: Output returned bu vppctl.
    """
    retries = 200
    retries_sleep = 1
    if wait == False:
        retries = 1
        retries_sleep = 0
    # make sure socket exists
    for _ in range(retries):
        if os.path.exists("/run/vpp/cli.sock"):
            break
        time.sleep(retries_sleep)
    if not os.path.exists("/run/vpp/cli.sock"):
        return None
    # make sure command succeeded, try up to 200 iterations
    for _ in range(retries):
        try:
            _ = open(os.devnull, 'r+b', 0)
            handle = os.popen('sudo vppctl ' + cmd + ' 2>/dev/null')
            data = handle.read()
            retcode = handle.close()
            if retcode == None or retcode == 0:  # Exit OK
                break
        except:
            return None
        time.sleep(retries_sleep)
    if retcode: # not succeeded after 200 retries
        return None
    return data

def tap_sub_file(fname):
    """Substitute a file with tap VPP names.

    :param fname:      File name.

    :returns: Error message and status code.
    """
    taps = _vppctl_read('sh tap-inject')
    if taps == None:
        return {'message':'Tap read error', 'ok':0}
    if_map = {}
    tap_split = taps.split('\r\n')[:-1]
    if len(tap_split) == 0:
        return {'message':'No taps found', 'ok':0}
    for m in tap_split:
        ifs = m.split(' -> ')
        if len(ifs) != 2:
            return {'message':'Tap mapping error', 'ok':0}
        if_map[ifs[0]] = ifs[1]
    return _sub_file(fname, if_map)

def _parse_vppname_map(s, valregex, keyregex):
    """Find key and value in a string using regex.

    :param s:               String.
    :param valregex:        Value.
    :param keyregex:        Key.

    :returns: Error message and status code.
    """
    # get value
    r = re.search(valregex,s)
    if r!=None: val_data = r.group(1)
    else: return (None, None)   # val not found, don't add and return
    # get key
    r = re.search(keyregex,s)
    if r!=None: key_data = r.group(1)
    else: return (None, None)   # key not found, don't add and return
    # Return values
    return (key_data, val_data)

def pci_sub_file(fname):
    """Substitute a file with pci address to VPP names.

    :param fname:      File name.

    :returns: Error message and status code.
    """
    shif = _vppctl_read('show hardware-interfaces')
    shif_vmxnet3 = _vppctl_read('show vmxnet3')
    if shif == None or shif_vmxnet3 == None:
        return {'message':'Error reading interface info', 'ok':0}
    data = shif.splitlines()
    datav = shif_vmxnet3.splitlines()
    pci_map = {}
    for intf in _get_group_delimiter(data, r"^\w.*?\d"):
        # Contains data for a given interface
        ifdata = ''.join(intf)
        (k,v) = _parse_vppname_map(ifdata,
            valregex=r"^(\w[^\s]+)\s+\d+\s+(\w+)",
            keyregex=r"\s+pci:.*\saddress\s(.*?)\s")
        if k and v: pci_map[pci_addr_full(k)] = v
    for intf in _get_group_delimiter(datav, r"^Interface:\s\w.*?\d"):
        # Contains data for a given interface
        ifdata = '\n'.join(intf)
        (k,v) = _parse_vppname_map(ifdata,
            valregex=r"^Interface:\s(\w[^\s]+)\s+",
            keyregex=r"\s+PCI\sAddress:\s(.*)")
        if k and v: pci_map[pci_addr_full(k)] = v

    return _sub_file(fname, pci_map)

def gre_sub_file(fname):
    """Substitute a file with tunnels to VPP names.

    :param fname:      File name.

    :returns: Error message and status code.
    """
    shtun = _vppctl_read('show ipsec gre tunnel')
    if shtun == None:
        return {'message':'Error reading tunnel info', 'ok':0}
    data = shtun.splitlines()
    tres = {}
    for tunnel in _get_group_delimiter(data, r"^\[\d+\].*"):
        # Contains data for a given tunnel
        tunneldata = '\n'.join(tunnel)
        (k,v) = _parse_vppname_map(tunneldata,
                       valregex=r"^\[(\d+)\].*local-sa",
                       keyregex=r"^\[\d+\].*local-sa\s(\d+)\s")
        if k and v: tres["ipsec-gre-"+k] = "ipsec-gre" + v
    return _sub_file(fname, tres)

def stop_vpp():
    """Stop VPP and rebind Linux interfaces.

     :returns: Error message and status code.
     """
    dpdk_ifs = []
    dpdk.devices = {}
    dpdk.dpdk_drivers = ["igb_uio", "vfio-pci", "uio_pci_generic"]
    dpdk.check_modules()
    dpdk.get_nic_details()
    os.system('sudo systemctl stop vpp')
    os.system('sudo systemctl stop frr')
    for d,v in dpdk.devices.items():
        if "Driver_str" in v:
            if v["Driver_str"] in dpdk.dpdk_drivers:
                dpdk.unbind_one(v["Slot"], False)
                dpdk_ifs.append(d)
        elif "Module_str" != "":
            dpdk_ifs.append(d)
    # refresh nic_details
    dpdk.get_nic_details()
    for d in dpdk_ifs:
        drivers_unused = dpdk.devices[d]["Module_str"].split(',')
        #print ("Drivers unused=" + str(drivers_unused))
        for drv in drivers_unused:
            #print ("Driver=" + str(drv))
            if drv not in dpdk.dpdk_drivers:
                dpdk.bind_one(dpdk.devices[d]["Slot"], drv, False)
                break
    fwstats.update_state(False)
    os.system('sudo netplan apply')

def connect_to_router():
    """Connect to VPP Python API.

     :returns: None.
     """
    fwglobals.g.router_api.vpp_api.connect()

def disconnect_from_router():
    """Disconnect from VPP Python API.

     :returns: None.
     """
    fwglobals.g.router_api.vpp_api.disconnect()

def reset_router_config():
    """Reset router config by cleaning DB and removing config files.

     :returns: None.
     """
    with FwRouterCfg(fwglobals.g.ROUTER_CFG_FILE) as router_cfg:
        router_cfg.clean()
    if os.path.exists(fwglobals.g.ROUTER_STATE_FILE):
        os.remove(fwglobals.g.ROUTER_STATE_FILE)
    if os.path.exists(fwglobals.g.FRR_OSPFD_FILE):
        os.remove(fwglobals.g.FRR_OSPFD_FILE)
    if os.path.exists(fwglobals.g.VPP_CONFIG_FILE_BACKUP):
        shutil.copyfile(fwglobals.g.VPP_CONFIG_FILE_BACKUP, fwglobals.g.VPP_CONFIG_FILE)
    elif os.path.exists(fwglobals.g.VPP_CONFIG_FILE_RESTORE):
        shutil.copyfile(fwglobals.g.VPP_CONFIG_FILE_RESTORE, fwglobals.g.VPP_CONFIG_FILE)
    if os.path.exists(fwglobals.g.CONN_FAILURE_FILE):
        os.remove(fwglobals.g.CONN_FAILURE_FILE)
    with FwApps(fwglobals.g.APP_REC_DB_FILE) as db_app_rec:
        db_app_rec.clean()
    with FwMultilink(fwglobals.g.MULTILINK_DB_FILE) as db_multilink:
        db_multilink.clean()
    fwnetplan.restore_linux_netplan_files()

    reset_dhcpd()

def print_router_config(basic=True, full=False, multilink=False, signature=False):
    """Print router configuration.

     :returns: None.
     """
    with FwRouterCfg(fwglobals.g.ROUTER_CFG_FILE) as router_cfg:
        if basic:
            cfg = router_cfg.dumps(full=full, escape=['add-application','add-multilink-policy'])
        elif multilink:
            cfg = router_cfg.dumps(full=full, types=['add-application','add-multilink-policy'])
        elif signature:
            cfg = router_cfg.get_signature()
        else:
            cfg = ''
        print(cfg)

def dump_router_config(full=False):
    """Dumps router configuration into list of requests that look exactly
    as they would look if were received from server.

    :param full: return requests together with translated commands.

    :returns: list of 'add-X' requests.
    """
    cfg = []
    with FwRouterCfg(fwglobals.g.ROUTER_CFG_FILE) as router_cfg:
        cfg = router_cfg.dump(full)
    return cfg

def get_router_state():
    """Check if VPP is running.

     :returns: VPP state.
     """
    reason = ''
    if os.path.exists(fwglobals.g.ROUTER_STATE_FILE):
        state = 'failed'
        with open(fwglobals.g.ROUTER_STATE_FILE, 'r') as f:
            reason = f.read()
    elif vpp_pid():
        state = 'running'
    else:
        state = 'stopped'
    return (state, reason)

def _get_group_delimiter(lines, delimiter):
    """Helper function to iterate through a group lines by delimiter.

    :param lines:       List of text lines.
    :param delimiter:   Regex to group lines by.

    :returns: None.
    """
    data = []
    for line in lines:
        if re.match(delimiter,line)!=None:
            if data:
                yield data
                data = []
        data.append(line)
    if data:
        yield data

def _parse_add_if(s, res):
    """Helper function that parse fields from a given interface data and add to res.

    :param s:       String with interface data.
    :param res:     Dict to store the result in.

    :returns: None.
    """
    # get interface name
    r = re.search(r"^(\w[^\s]+)\s+\d+\s+(\w+)",s)
    if r!=None and r.group(2)=="up": if_name = r.group(1)
    else: return    # Interface not found, don't add and return
    # rx packets
    r = re.search(r" rx packets\s+(\d+)?",s)
    if r!=None: rx_pkts = r.group(1)
    else: rx_pkts = 0
    # tx packets
    r = re.search(r" tx packets\s+(\d+)?",s)
    if r!=None: tx_pkts = r.group(1)
    else: tx_pkts = 0
    # rx bytes
    r = re.search(r" rx bytes\s+(\d+)?",s)
    if r!=None: rx_bytes = r.group(1)
    else: rx_bytes = 0
    # tx bytes
    r = re.search(r" tx bytes\s+(\d+)?",s)
    if r!=None: tx_bytes = r.group(1)
    else: tx_bytes = 0
    # Add data to res
    res[if_name] = {'rx_pkts':long(rx_pkts), 'tx_pkts':long(tx_pkts), 'rx_bytes':long(rx_bytes), 'tx_bytes':long(tx_bytes)}

def get_vpp_if_count():
    """Get number of VPP interfaces.

     :returns: Dictionary with results.
     """
    shif = _vppctl_read('sh int', wait=False)
    if shif == None:  # Exit with an error
        return {'message':'Error reading interface info', 'ok':0}
    data = shif.splitlines()
    res = {}
    for intf in _get_group_delimiter(data, r"^\w.*?\s"):
        # Contains data for a given interface
        ifdata = ''.join(intf)
        _parse_add_if(ifdata, res)
    return {'message':res, 'ok':1}

def ip_str_to_bytes(ip_str):
    """Convert IP address string into bytes.

     :param ip_str:         IP address string.

     :returns: IP address in bytes representation.
     """
    # take care of possible netmask, like in 192.168.56.107/24
    addr_ip = ip_str.split('/')[0]
    addr_len = int(ip_str.split('/')[1]) if len(ip_str.split('/')) > 1 else 32
    return socket.inet_pton(socket.AF_INET, addr_ip), addr_len

def mac_str_to_bytes(mac_str):      # "08:00:27:fd:12:01" -> bytes
    """Convert MAC address string into bytes.

     :param mac_str:        MAC address string.

     :returns: MAC address in bytes representation.
     """
    return mac_str.replace(':', '').decode('hex')

def is_python2():
    """Checks if it is Python 2 version.

     :returns: 'True' if Python2 and 'False' otherwise.
     """
    ret = True if sys.version_info < (3, 0) else False
    return ret

def hex_str_to_bytes(hex_str):
    """Convert HEX string into bytes.

     :param hex_str:        HEX string.

     :returns: Bytes array.
     """
    if is_python2():
        return hex_str.decode("hex")
    else:
        return bytes.fromhex(hex_str)

def is_str(p):
    """Check if it is a string.

     :param p:          String.

     :returns: 'True' if string and 'False' otherwise.
     """
    if is_python2():
        return type(p)==str or type(p)==unicode
    else:
        return type(p)==str

def yaml_dump(var):
    """Convert object into YAML string.

    :param var:        Object.

    :returns: YAML string.
    """
    str = yaml.dump(var, canonical=True)
    str = re.sub(r"\n[ ]+: ", ' : ', str)
    return str

#
def valid_message_string(str):
    """Ensure that string contains only allowed by management characters.
    To mitigate security risks management limits text that might be received
    within responses to the management-to-device requests.
    This function ensure the compliance of string to the management requirements.

    :param str:        String.

    :returns: 'True' if valid and 'False' otherwise.
    """
    if len(str) > 200:
        fwglobals.log.excep("valid_message_string: string is too long")
        return False
    # Enable following characters only: [0-9],[a-z],[A-Z],'-','_',' ','.',':',',', etc.
    tmp_str = re.sub(r'[-_.,:0-9a-zA-Z_" \']', '', str)
    if len(tmp_str) > 0:
        fwglobals.log.excep("valid_message_string: string has not allowed characters")
        return False
    return True

def obj_dump(obj, print_obj_dir=False):
    """Print object fields and values. Used for debugging.

     :param obj:                Object.
     :param print_obj_dir:      Print list of attributes and methods.

     :returns: None.
     """
    callers_local_vars = inspect.currentframe().f_back.f_locals.items()
    obj_name = [var_name for var_name, var_val in callers_local_vars if var_val is obj][0]
    print('========================== obj_dump start ==========================')
    print("obj=%s" % obj_name)
    print("str(%s): %s" % (obj_name, str(obj)))
    if print_obj_dir:
        print("dir(%s): %s" % (obj_name, str(dir(obj))))
    obj_dump_attributes(obj)
    print('========================== obj_dump end ==========================')

def obj_dump_attributes(obj, level=1):
    """Print object attributes.

    :param obj:          Object.
    :param level:        How many levels to print.

    :returns: None.
    """
    for a in dir(obj):
        if re.match('__.+__', a):   # Escape all special attributes, like __abstractmethods__, for which val = getattr(obj, a) might fail
            continue
        val = getattr(obj, a)
        if isinstance(val, (int, float, str, unicode, list, dict, set, tuple)):
            print(level*' ' + a + '(%s): ' % str(type(val)) + str(val))
        else:
            print(level*' ' + a + ':')
            obj_dump_attributes(val, level=level+1)


def vpp_startup_conf_add_devices(vpp_config_filename, devices):
    p = FwStartupConf()
    config = p.load(vpp_config_filename)

    if config['dpdk'] == None:
        tup = p.create_element('dpdk')
        config.append(tup)
    for dev in devices:
        config_param = 'dev %s' % dev
        if p.get_element(config['dpdk'],config_param) == None:
            tup = p.create_element(config_param)
            config['dpdk'].append(tup)

    p.dump(config, vpp_config_filename)
    return (True, None)   # 'True' stands for success, 'None' - for the returned object or error string.

def vpp_startup_conf_remove_devices(vpp_config_filename, devices):
    p = FwStartupConf()
    config = p.load(vpp_config_filename)

    if config['dpdk'] == None:
        return
    for dev in devices:
        config_param = 'dev %s' % dev
        key = p.get_element(config['dpdk'],config_param)
        if key:
            p.remove_element(config['dpdk'], key)

    p.dump(config, vpp_config_filename)
    return (True, None)   # 'True' stands for success, 'None' - for the returned object or error string.

def vpp_startup_conf_add_nat(vpp_config_filename):
    p = FwStartupConf()
    config = p.load(vpp_config_filename)
    tup = p.create_element('nat')
    config.append(tup)
    config['nat'].append(p.create_element('endpoint-dependent'))
    config['nat'].append(p.create_element('translation hash buckets 1048576'))
    config['nat'].append(p.create_element('translation hash memory 268435456'))
    config['nat'].append(p.create_element('user hash buckets 1024'))
    config['nat'].append(p.create_element('max translations per user 10000'))

    p.dump(config, vpp_config_filename)
    return (True, None)   # 'True' stands for success, 'None' - for the returned object or error string.

def vpp_startup_conf_remove_nat(vpp_config_filename):
    p = FwStartupConf()
    config = p.load(vpp_config_filename)
    key = p.get_element(config, 'nat')
    if key:
        p.remove_element(config,key)
    p.dump(config, vpp_config_filename)
    return (True, None)   # 'True' stands for success, 'None' - for the returned object or error string.

def reset_dhcpd():
    if os.path.exists(fwglobals.g.DHCPD_CONFIG_FILE_BACKUP):
        shutil.copyfile(fwglobals.g.DHCPD_CONFIG_FILE_BACKUP, fwglobals.g.DHCPD_CONFIG_FILE)

    cmd = 'sudo systemctl stop isc-dhcp-server'

    try:
        output = subprocess.check_output(cmd, shell=True)
    except:
        return False

    return True

def modify_dhcpd(is_add, params):
    """Modify /etc/dhcp/dhcpd configuration file.

    :param params:   Parameters from flexiManage.

    :returns: String with sed commands.
    """
    pci         = params['interface']
    range_start = params.get('range_start', '')
    range_end   = params.get('range_end', '')
    dns         = params.get('dns', {})
    mac_assign  = params.get('mac_assign', {})

    interfaces = fwglobals.g.router_cfg.get_interfaces(pci=pci)
    if not interfaces:
        return (False, "modify_dhcpd: %s was not found" % (pci))

    address = IPNetwork(interfaces[0]['addr'])
    router = str(address.ip)
    subnet = str(address.network)
    netmask = str(address.netmask)

    if not os.path.exists(fwglobals.g.DHCPD_CONFIG_FILE_BACKUP):
        shutil.copyfile(fwglobals.g.DHCPD_CONFIG_FILE, fwglobals.g.DHCPD_CONFIG_FILE_BACKUP)

    config_file = fwglobals.g.DHCPD_CONFIG_FILE

    remove_string = 'sudo sed -e "/subnet %s netmask %s {/,/}/d" ' \
                    '-i %s; ' % (subnet, netmask, config_file)

    range_string = ''
    if range_start:
        range_string = 'range %s %s;\n' % (range_start, range_end)

    if dns:
        dns_string = 'option domain-name-servers'
        for d in dns[:-1]:
            dns_string += ' %s,' % d
        dns_string += ' %s;\n' % dns[-1]
    else:
        dns_string = ''

    subnet_string = 'subnet %s netmask %s' % (subnet, netmask)
    routers_string = 'option routers %s;\n' % (router)
    dhcp_string = 'echo "' + subnet_string + ' {\n' + range_string + \
                 routers_string + dns_string + '}"' + ' | sudo tee -a %s;' % config_file

    if is_add == 1:
        exec_string = remove_string + dhcp_string
    else:
        exec_string = remove_string

    for mac in mac_assign:
        remove_string_2 = 'sudo sed -e "/host %s {/,/}/d" ' \
                          '-i %s; ' % (mac['host'], config_file)

        host_string = 'host %s {\n' % (mac['host'])
        ethernet_string = 'hardware ethernet %s;\n' % (mac['mac'])
        ip_address_string = 'fixed-address %s;\n' % (mac['ipv4'])
        mac_assign_string = 'echo "' + host_string + ethernet_string + ip_address_string + \
                            '}"' + ' | sudo tee -a %s;' % config_file

        if is_add == 1:
            exec_string += remove_string_2 + mac_assign_string
        else:
            exec_string += remove_string_2

    try:
        output = subprocess.check_output(exec_string, shell=True)
    except Exception as e:
        return (False, "Exception: %s\nOutput: %s" % (str(e), output))

    return True

def vpp_multilink_update_labels(labels, remove, next_hop=None, dev=None, sw_if_index=None):
    """Updates VPP with flexiwan multilink labels.
    These labels are used for Multi-Link feature: user can mark interfaces
    or tunnels with labels and than add policy to choose interface/tunnel by
    label where to forward packets to.

        REMARK: this function is temporary solution as it uses VPP CLI to
    configure lables. Remove it, when correspondent Python API will be added.
    In last case the API should be called directly from translation.

    :param params: labels      - python list of labels
                   is_dia      - type of labels (DIA - Direct Internet Access)
                   remove      - True to remove labels, False to add.
                   dev         - PCI if device to apply labels to.
                   next_hop_ip - IP address of next hop.

    :returns: (True, None) tuple on success, (False, <error string>) on failure.
    """

    ids_list = fwglobals.g.router_api.multilink.get_label_ids_by_names(labels, remove)
    ids = ','.join(map(str, ids_list))

    if dev:
        vpp_if_name = pci_to_vpp_if_name(dev)
    elif sw_if_index:
        vpp_if_name = vpp_sw_if_index_to_name(sw_if_index)
    else:
        return (False, "Neither 'dev' nor 'sw_if_index' was found in params")

    if not next_hop:
        tap = vpp_if_name_to_tap(vpp_if_name)
        next_hop, _ = get_linux_interface_gateway(tap)
    if not next_hop:
        return (False, "'next_hop' was not provided and there is no default gateway")

    op = 'del' if remove else 'add'

    vppctl_cmd = 'fwabf link %s label %s via %s %s' % (op, ids, next_hop, vpp_if_name)

    fwglobals.log.debug("vppctl " + vppctl_cmd)

    out = _vppctl_read(vppctl_cmd, wait=False)
    if out is None:
        return (False, "failed vppctl_cmd=%s" % vppctl_cmd)

    return (True, None)


def vpp_multilink_update_policy_rule(add, links, policy_id, fallback, order, acl_id=None, priority=None):
    """Updates VPP with flexiwan policy rules.
    In general, policy rules instruct VPP to route packets to specific interface,
    which is marked with multilink label that noted in policy rule.

        REMARK: this function is temporary solution as it uses VPP CLI to
    configure policy rules. Remove it, when correspondent Python API will be added.
    In last case the API should be called directly from translation.

    :param params: params - rule parameters:
                        policy-id - the policy id (two byte integer)
                        labels    - labels of interfaces to be used for packet forwarding
                        remove    - True to remove rule, False to add.

    :returns: (True, None) tuple on success, (False, <error string>) on failure.
    """
    op = 'add' if add else 'del'

    lan_vpp_name_list      = get_interface_vpp_names(type='lan')
    loopback_vpp_name_list = get_tunnel_interface_vpp_names()
    interfaces = lan_vpp_name_list + loopback_vpp_name_list

    if not add:
        for if_vpp_name in interfaces:
            vpp_multilink_attach_policy_rule(if_vpp_name, int(policy_id), priority, 0, True)
        fwglobals.g.policies.remove_policy(policy_id)

    fallback = 'fallback drop' if re.match(fallback, 'drop') else ''
    order    = 'select_group random' if re.match(order, 'load-balancing') else ''

    if acl_id is None:
        vppctl_cmd = 'fwabf policy %s id %d action %s %s' % (op, policy_id, fallback, order)
    else:
        vppctl_cmd = 'fwabf policy %s id %d acl %d action %s %s' % (op, policy_id, acl_id, fallback, order)

    group_id = 1
    for link in links:
        order  = 'random' if re.match(link.get('order', 'None'), 'load-balancing') else ''
        labels = link['pathlabels']
        ids_list = fwglobals.g.router_api.multilink.get_label_ids_by_names(labels)
        ids = ','.join(map(str, ids_list))

        vppctl_cmd += ' group %u %s labels %s' % (group_id, order, ids)
        group_id = group_id + 1

    fwglobals.log.debug("vppctl " + vppctl_cmd)

    out = _vppctl_read(vppctl_cmd, wait=False)
    if out is None or re.search('unknown|failed|ret=-', out):
        return (False, "failed vppctl_cmd=%s: %s" % (vppctl_cmd, out))

    if add:
        fwglobals.g.policies.add_policy(policy_id, priority)
        for if_vpp_name in interfaces:
            vpp_multilink_attach_policy_rule(if_vpp_name, int(policy_id), priority, 0, False)

    return (True, None)

def vpp_multilink_attach_policy_rule(int_name, policy_id, priority, is_ipv6, remove):
    """Attach VPP with flexiwan policy rules.

    :param int_name:  The name of the interface in VPP
    :param policy_id: The policy id (two byte integer)
    :param priority:  The priority (integer)
    :param is_ipv6:   True if policy should be applied on IPv6 packets, False otherwise.
    :param remove:    True to remove rule, False to add.

    :returns: (True, None) tuple on success, (False, <error string>) on failure.
    """

    op = 'del' if remove else 'add'
    ip_version = 'ip6' if is_ipv6 else 'ip4'

    vppctl_cmd = 'fwabf attach %s %s policy %d priority %d %s' % (ip_version, op, policy_id, priority, int_name)

    fwglobals.log.debug("vppctl " + vppctl_cmd)

    out = _vppctl_read(vppctl_cmd, wait=False)
    if out is None or re.search('unknown|failed|ret=-', out):
        return (False, "failed vppctl_cmd=%s" % vppctl_cmd)

    return (True, None)

def get_interface_sw_if_index(ip):
    """Convert interface src IP address into gateway VPP sw_if_index.

    :param ip: IP address.

    :returns: sw_if_index.
    """

    pci, _ = fwglobals.g.router_cfg.get_wan_interface_gw(ip)
    if not pci:
        return None
    return pci_to_vpp_sw_if_index(pci)

def get_interface_vpp_names(type=None):
    res = []
    interfaces = fwglobals.g.router_cfg.get_interfaces()
    for params in interfaces:
        if type == None or re.match(type, params['type'], re.IGNORECASE):
            sw_if_index = pci_to_vpp_sw_if_index(params['pci'])
            if_vpp_name = vpp_sw_if_index_to_name(sw_if_index)
            res.append(if_vpp_name)
    return res

def get_tunnel_interface_vpp_names():
    res = []
    tunnels = fwglobals.g.router_cfg.get_tunnels()
    for params in tunnels:
        sw_if_index = vpp_ip_to_sw_if_index(params['loopback-iface']['addr'])
        if_vpp_name = vpp_sw_if_index_to_name(sw_if_index)
        res.append(if_vpp_name)
    return res

def get_interface_gateway(ip):
    """Convert interface src IP address into gateway IP address.

    :param ip: IP address.

    :returns: IP address.
    """

    pci, gw_ip = fwglobals.g.router_cfg.get_wan_interface_gw(ip)
    return ip_str_to_bytes(gw_ip)[0]

def get_reconfig_hash():
    res = ''
    wan_list = fwglobals.g.router_cfg.get_interfaces(type='wan')
    if len(wan_list) == 0:
        return res
        
    vpp_run = vpp_does_run()
    for wan in wan_list:
        name = None
        if 'pci' in wan and wan['pci'] != '':
            name = pci_to_linux_iface(wan['pci'])

            if name is None and vpp_run:
                name = pci_to_tap(wan['pci'])

        if name is None:
            return ''

        addr = get_interface_address(name)
<<<<<<< HEAD
        if addr and not re.search(addr, wan['addr']):
            res += 'addr:' + addr + ','
=======
        if addr != None:
            if not re.search(addr, wan['addr']):
                res += 'addr:' + addr + ','
>>>>>>> 10c10a02

        gw, metric = get_linux_interface_gateway(name)
        if 'gateway' in wan and not re.match(gw, wan['gateway']):
            res += 'gw:' + gw + ','

        if addr:
            nomaskaddr = addr.split('/')[0]
            public_ip, public_port, nat_type = fwglobals.g.stun_wrapper.find_addr(nomaskaddr)
            if public_ip and public_port:
                res += 'public_ip:' + public_ip + ',' + 'public_port:' + str(public_port) + ','

    if res:
        fwglobals.log.info('get_reconfig_hash: %s' % res)
        hash = hashlib.md5(res).hexdigest()
        return hash

    return ''

def add_static_route(addr, via, metric, remove, pci=None):
    """Add static route.

    :param params: params:
                        addr    - Destination network.
                        via     - Gateway address.
                        metric  - Metric.
                        remove  - True to remove route.
                        pci     - Device to be used for outgoing packets.

    :returns: (True, None) tuple on success, (False, <error string>) on failure.
    """
    if addr == 'default':
        return (True, None)

    metric = ' metric %s' % metric if metric else ''
    op     = 'replace'

    cmd_show = "sudo ip route show exact %s %s" % (addr, metric)
    try:
        output = subprocess.check_output(cmd_show, shell=True)
    except:
        return False

    lines = output.splitlines()
    next_hop = ''
    if lines:
        removed = False
        for line in lines:
            words = line.split('via ')
            if len(words) > 1:
                if remove and not removed and re.search(via, words[1]):
                    removed = True
                    continue

                next_hop += ' nexthop via ' + words[1]

    if remove:
        if not next_hop:
            op = 'del'
        cmd = "sudo ip route %s %s%s %s" % (op, addr, metric, next_hop)
    else:
        if not pci:
            cmd = "sudo ip route %s %s%s nexthop via %s %s" % (op, addr, metric, via, next_hop)
        else:
            tap = pci_to_tap(pci)
            cmd = "sudo ip route %s %s%s nexthop via %s dev %s %s" % (op, addr, metric, via, tap, next_hop)

    try:
        fwglobals.log.debug(cmd)
        output = subprocess.check_output(cmd, shell=True)
    except Exception as e:
        return (False, "Exception: %s\nOutput: %s" % (str(e), output))

    return True

def vpp_set_dhcp_detect(pci, remove):
    """Enable/disable DHCP detect feature.

    :param params: params:
                        pci     -  Interface PCI.
                        remove  - True to remove rule, False to add.

    :returns: (True, None) tuple on success, (False, <error string>) on failure.
    """
    op = 'del' if remove else ''

    sw_if_index = pci_to_vpp_sw_if_index(pci)
    int_name = vpp_sw_if_index_to_name(sw_if_index)


    vppctl_cmd = 'set dhcp detect intfc %s %s' % (int_name, op)

    fwglobals.log.debug("vppctl " + vppctl_cmd)

    out = _vppctl_read(vppctl_cmd, wait=False)
    if out is None:
        return (False, "failed vppctl_cmd=%s" % vppctl_cmd)

    return True

def tunnel_change_postprocess(add, addr):
    """Tunnel add/remove postprocessing

    :param params: params - rule parameters:
                        add -  True if tunnel is added, False otherwise.
                        addr - loopback address

    :returns: (True, None) tuple on success, (False, <error string>) on failure.
    """
    sw_if_index = vpp_ip_to_sw_if_index(addr)
    if_vpp_name = vpp_sw_if_index_to_name(sw_if_index)
    policies = fwglobals.g.policies.policies_get()
    remove = not add

    for policy_id, priority in policies.items():
        vpp_multilink_attach_policy_rule(if_vpp_name, int(policy_id), priority, 0, remove)

# Today (May-2019) message aggregation is not well defined in protocol between
# device and server. It uses several types of aggregations:
#   1. 'start-router' aggregation: requests are embedded into 'params' field on some request
#   2. 'add-interface' aggregation: 'params' field is list of 'interface params'
#   3. 'list' aggregation: the high level message is a list of requests
# As protocol is not well defined on this matter, for now we assume
# that 'list' is used for FWROUTER_API requests only (add-/remove-/modify-),
# so it should be handled as atomic operation and should be reverted in case of
# failure of one of the requests in opposite order - from the last succeeded
# request to the first, when the whole operation is considered to be failed.
# Convert both type of aggregations into same format:
# {
#   'message': 'aggregated',
#   'params' : {
#                'requests':     <list of aggregated requests>,
#                'original_msg': <original message>
#              }
# }
# The 'original_msg' is needed for configuration hash feature - every received
# message is used for signing router configuration to enable database sync
# between device and server. Once the protocol is fixed, there will be no more
# need in this proprietary format.
#
def fix_aggregated_message_format(msg):

    requests = []

    # 'list' aggregation
    if type(msg) == list:
        return  \
            {
                'message': 'aggregated',
                'params' : { 'requests': msg }
            }

    # 'start-router' aggregation
    # 'start-router' might include interfaces and routes. Move them into list.
    if msg['message'] == 'start-router' and 'params' in msg:

        start_router_params = copy.deepcopy(msg['params'])  # We are going to modify params, so preserve original message
        if 'interfaces' in start_router_params:
            for iface_params in start_router_params['interfaces']:
                requests.append(
                    {
                        'message': 'add-interface',
                        'params' : iface_params
                    })
            del start_router_params['interfaces']
        if 'routes' in start_router_params:
            for route_params in start_router_params['routes']:
                requests.append(
                    {
                        'message': 'add-route',
                        'params' : route_params
                    })
            del start_router_params['routes']

        if len(requests) > 0:
            if bool(start_router_params):  # If there are params after deletions above - use them
                requests.append(
                    {
                        'message': 'start-router',
                        'params' : start_router_params
                    })
            else:
                requests.append(
                    {
                        'message': 'start-router'
                    })
            return \
                {
                    'message': 'aggregated',
                    'params' : { 'requests': requests }
                }

    # 'add-X' aggregation
    # 'add-interface'/'remove-interface' can have actually a list of interfaces.
    # This is done by setting 'params' as a list of interface params, where
    # every element represents parameters of some interface.
    if re.match('add-|remove-', msg['message']) and type(msg['params']) is list:

        for params in msg['params']:
            requests.append(
                {
                    'message': msg['message'],
                    'params' : params
                })

        return \
            {
                'message': 'aggregated',
                'params' : { 'requests': requests }
            }

    # No conversion is needed here.
    # We return copy of object in order to be consistent with previous 'return'-s
    # which return new object. The caller function might rely on this,
    # e.g. see the fwglobals.g.handle_request() assumes
    #
    return copy.deepcopy(msg)

def get_available_access_points(interface_name):
    """Get WIFI available access points.                            

    :param interface_name: Interface name to get.

    :returns: string array of essids
    """    
    #   -i wlxd0374523abfb
    access_points = []

    def clean(n): 
        n = n.replace('"', '')
        n = n.strip()
        n = n.split(':')[-1]
        return n

    # make sure the interface is up
    cmd = 'ip link set dev %s up' % interface_name
    subprocess.check_output(cmd, shell=True)
  
    try:
        cmd = 'iwlist %s scan | grep ESSID' % interface_name        
        access_points = subprocess.check_output(cmd, shell=True).splitlines()
        access_points = map(clean, access_points)         
        return access_points
    except subprocess.CalledProcessError:
        return access_points

def connect_to_wifi(params):
    interface_name = params['interfaceName']
    essid = params['essid']
    password = params['password']

    wpaIsRun = True if pid_of('wpa_supplicant') else False
    if (wpaIsRun):
        os.system('sudo killall wpa_supplicant')
        time.sleep(3)

    # create config file
    subprocess.check_output('wpa_passphrase %s %s | sudo tee /etc/wpa_supplicant.conf' % (essid, password), shell=True)

    try:
        output = subprocess.check_output('wpa_supplicant -i %s -c /etc/wpa_supplicant.conf -D wext -B -C /var/run/wpa_supplicant' % interface_name, shell=True)
        time.sleep(3)

        is_success = subprocess.check_output('wpa_cli  status | grep wpa_state | cut -d"=" -f2', shell=True)
        
        if (is_success.strip() == 'COMPLETED'):
            subprocess.check_output('dhclient %s' % interface_name, shell=True)
            return True
        else:
            return False
    except subprocess.CalledProcessError:
        return False  

def is_lte_interface(interface_name):
    """Check if interface is LTE.                            

    :param interface_name: Interface name to check.

    :returns: Boolean.
    """
    driver = get_interface_driver(interface_name)
    supported_lte_drivers = ['cdc_mbim']
    if driver in supported_lte_drivers:
        return True
    
    return False

def run_serial_command(ser, command):
    ser.write('%s\r\n' % command)
    time.sleep(2)
    ret = []

    while ser.inWaiting() > 0:
		msg = ser.readline().strip()
		msg = msg.replace("\r","")
		msg = msg.replace("\n","")
		if msg!="":
			ret.append(msg)

    return ret

def get_lte_apn_configured():
    #ser = serial.Serial('/dev/ttyUSB2', 115200, timeout=5)
    #ser.write('At+cgdcont?\r\n')
    # ser.write('AT!GSTATUS?\r\n')
    # time.sleep(0.3)
    # s = ser.readline().strip()

    #ser.close()
    return ''

def connect_to_lte(params):
    interface_name = params['interfaceName']
    apn = params['apn']

    try:
        ser = serial.Serial('/dev/ttyUSB2', 115200, timeout=5)
        
        response = run_serial_command(ser, 'At!scact?')

        if not 'OK' in response or '!SCACT: 1,0' in response:
            response = run_serial_command(ser, 'At+cgdcont=1,"ip","%s"' % str(apn))
            
            if 'ERROR' in response:
                return False

            response = run_serial_command(ser, 'At!scact=1,1')

        ser.close()
        
        if (True):
            subprocess.check_output('dhclient %s' % str(interface_name), shell=True)
            return True
        else:
            return False
    except subprocess.CalledProcessError:
        return False  

def is_wifi_interface(interface_name):
    """Check if interface is WIFI.                            

    :param interface_name: Interface name to check.

    :returns: Boolean.
    """    
    cmd = 'cat /proc/net/wireless | grep %s' % interface_name
    try:
        out = subprocess.check_output(cmd, shell=True).strip()
        return True
    except subprocess.CalledProcessError:
        return False   

def get_interface_driver(interface_name):
    """Get WIFI interface driver.                            

    :param interface_name: Interface name to check.

    :returns: driver name.
    """    
    #   -i wlxd0374523abfb
    try:
        cmd = 'ethtool -i %s' % interface_name        
        out = subprocess.check_output(cmd, shell=True).splitlines()
        vals = out[0].decode().split("driver: ", 1)
        return str(vals[-1])
    except subprocess.CalledProcessError:
        return ''   

def is_non_dpdk_interface(interface_name):
    """Check if interface is not supported by dpdk.                            

    :param interface_name: Interface name to check.

    :returns: boolean.
    """  
    if is_wifi_interface(interface_name):
        return True
    if is_lte_interface(interface_name):
        return True
    if interface_name == 'eth2':
        return True
    return False


def get_bus_info(interface_name):
    """Get LTE device bus info.                            

    :param interface_name: Interface name to check.

    :returns: bus_info .
    """
    try:
        cmd = 'ethtool -i %s' % interface_name        
        out = subprocess.check_output(cmd, shell=True).splitlines()
        vals = out[4].decode().split("bus-info: ", 1)
        return str(vals[-1])
    except subprocess.CalledProcessError:
        return ''  <|MERGE_RESOLUTION|>--- conflicted
+++ resolved
@@ -1478,14 +1478,9 @@
             return ''
 
         addr = get_interface_address(name)
-<<<<<<< HEAD
-        if addr and not re.search(addr, wan['addr']):
-            res += 'addr:' + addr + ','
-=======
         if addr != None:
             if not re.search(addr, wan['addr']):
                 res += 'addr:' + addr + ','
->>>>>>> 10c10a02
 
         gw, metric = get_linux_interface_gateway(name)
         if 'gateway' in wan and not re.match(gw, wan['gateway']):
