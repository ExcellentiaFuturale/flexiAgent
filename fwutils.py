################################################################################
# flexiWAN SD-WAN software - flexiEdge, flexiManage.
# For more information go to https://flexiwan.com
#
# Copyright (C) 2019  flexiWAN Ltd.
#
# This program is free software: you can redistribute it and/or modify it under
# the terms of the GNU Affero General Public License as published by the Free
# Software Foundation, either version 3 of the License, or (at your option) any
# later version.
#
# This program is distributed in the hope that it will be useful,
# but WITHOUT ANY WARRANTY; without even the implied warranty of MERCHANTABILITY
# or FITNESS FOR A PARTICULAR PURPOSE.
# See the GNU Affero General Public License for more details.
#
# You should have received a copy of the GNU Affero General Public License
# along with this program. If not, see <https://www.gnu.org/licenses/>.
################################################################################

import copy
import glob
import hashlib
import inspect
import json
import os
import time
import platform
import subprocess
import psutil
import socket
import re
import fwglobals
import fwnetplan
import fwstats
import shutil
import sys
import traceback
import yaml
from netaddr import IPNetwork, IPAddress

common_tools = os.path.join(os.path.dirname(os.path.realpath(__file__)) , 'tools' , 'common')
sys.path.append(common_tools)
from fw_vpp_startupconf import FwStartupConf

from fwapplications import FwApps
from fwrouter_cfg   import FwRouterCfg
from fwmultilink    import FwMultilink
from fwpolicies     import FwPolicies
from fwwan_monitor  import get_wan_failover_metric


dpdk = __import__('dpdk-devbind')

def get_device_logs(file, num_of_lines):
    """Get device logs.

    :param file:            File name.
    :param num_of_lines:    Number of lines.

    :returns: Return list.
    """
    try:
        cmd = "tail -{} {}".format(num_of_lines, file)
        res = subprocess.check_output(cmd, shell=True).splitlines()

        # On zero matching, res is a list with a single empty
        # string which we do not want to return to the caller
        return res if res != [''] else []
    except (OSError, subprocess.CalledProcessError) as err:
        raise err

def get_device_packet_traces(num_of_packets, timeout):
    """Get device packet traces.

    :param num_of_packets:    Number of lines.
    :param timeout:           Timeout to wait for trace to complete.

    :returns: Array of traces.
    """
    try:
        cmd = 'sudo vppctl clear trace'
        subprocess.check_output(cmd, shell=True)
        cmd = 'sudo vppctl show vmxnet3'
        shif_vmxnet3 = subprocess.check_output(cmd, shell=True)
        if shif_vmxnet3 is '':
            cmd = 'sudo vppctl trace add dpdk-input {}'.format(num_of_packets)
        else:
            cmd = 'sudo vppctl trace add vmxnet3-input {}'.format(num_of_packets)
        subprocess.check_output(cmd, shell=True)
        time.sleep(timeout)
        cmd = 'sudo vppctl show trace max {}'.format(num_of_packets)
        res = subprocess.check_output(cmd, shell=True).splitlines()
        # skip first line (contains unnecessary information header)
        return res[1:] if res != [''] else []
    except (OSError, subprocess.CalledProcessError) as err:
        raise err

def get_device_versions(fname):
    """Get agent version.

    :param fname:           Versions file name.

    :returns: Version value.
    """
    try:
        with open(fname, 'r') as stream:
            versions = yaml.load(stream, Loader=yaml.BaseLoader)
            return versions
    except:
        err = "get_device_versions: failed to get versions: %s" % (format(sys.exc_info()[1]))
        fwglobals.log.error(err)
        return None

def get_machine_id():
    """Get machine id.

    :returns: UUID.
    """
    if fwglobals.g.cfg.UUID:    # If UUID is configured manually, use it
        return fwglobals.g.cfg.UUID

    try:                        # Fetch UUID from machine
        if platform.system()=="Windows":
            machine_id = subprocess.check_output('wmic csproduct get uuid').decode().split('\n')[1].strip()
        else:
            machine_id = subprocess.check_output(['cat','/sys/class/dmi/id/product_uuid']).decode().split('\n')[0].strip()
        return machine_id.upper()
    except:
        return None

def get_machine_serial():
    """Get machine serial number.

    :returns: S/N string.
    """
    try:
        serial = subprocess.check_output(['dmidecode', '-s', 'system-serial-number']).decode().split('\n')[0].strip()
        return str(serial)
    except:
        return '0'
def pid_of(proccess_name):
    """Get pid of process.

    :param proccess_name:   Proccess name.

    :returns:           process identifier.
    """
    try:
        pid = subprocess.check_output(['pidof', proccess_name])
    except:
        pid = None
    return pid

def vpp_pid():
    """Get pid of VPP process.

    :returns:           process identifier.
    """
    try:
        pid = pid_of('vpp')
    except:
        pid = None
    return pid

def vpp_does_run():
    """Check if VPP is running.

    :returns:           Return 'True' if VPP is running.
    """
    runs = True if vpp_pid() else False
    return runs

def get_vpp_tap_interface_mac_addr(dev_id):
    tap = dev_id_to_tap(dev_id)
    return get_interface_mac_addr(tap)

def get_interface_mac_addr(interface_name):
    interfaces = psutil.net_if_addrs()

    if interface_name in interfaces:
        addrs = interfaces[interface_name]
        for addr in addrs:
            if addr.family == psutil.AF_LINK:
                return addr.address

    return None

def af_to_name(af_type):
    """Convert socket type.

    :param af_type:        Socket type.

    :returns: String.
    """
    af_map = {
    	socket.AF_INET: 'IPv4',
    	socket.AF_INET6: 'IPv6',
    	psutil.AF_LINK: 'MAC',
	}
    return af_map.get(af_type, af_type)

def get_os_routing_table():
    """Get routing table.

    :returns: List of routes.
    """
    try:
        routing_table = subprocess.check_output(['route', '-n']).split('\n')
        return routing_table
    except:
        return (None)

def get_default_route():
    """Get default route.

    :returns: tuple (<IP of GW>, <name of network interface>, <Dev ID of network interface>).
    """
    (via, dev, metric) = ("", "", 0xffffffff)
    try:
        output = os.popen('ip route list match default').read()
        if output:
            routes = output.splitlines()
            for r in routes:
                _dev = ''   if not 'dev '    in r else r.split('dev ')[1].split(' ')[0]
                _via = ''   if not 'via '    in r else r.split('via ')[1].split(' ')[0]
                _metric = 0 if not 'metric ' in r else int(r.split('metric ')[1].split(' ')[0])
                if _metric < metric:  # The default route among default routes is the one with the lowest metric :)
                    dev    = _dev
                    via    = _via
                    metric = _metric
    except:
        return ("", "", "")

    dev_id = get_interface_dev_id(dev)
    return (via, dev, dev_id)

def get_interface_gateway(if_name, if_pci=None):
    """Get gateway.

    :param if_name:  name of the interface, gateway for which is returned
    :param if_pci:   PCI of the interface, gateway for which is returned.
                     If provided, the 'if_name' is ignored. The name is fetched
                     from system by PCI.

    :returns: Gateway ip address.
    """
    if if_pci:
        if_name = pci_to_tap(if_pci)

    try:
        cmd   = "ip route list match default | grep via | grep 'dev %s'" % if_name
        route = os.popen(cmd).read()
        if not route:
            return '', ''
    except:
        return '', ''

    rip    = route.split('via ')[1].split(' ')[0]
    metric = '' if not 'metric ' in route else route.split('metric ')[1].split(' ')[0]
    return rip, metric


def get_binary_interface_gateway_by_pci(pci):
    gw_ip, _ = get_interface_gateway('', if_pci=pci)
    return ip_str_to_bytes(gw_ip)[0]


def get_all_interfaces():
    """ Get all interfaces from linux. For dev id with address family of AF_INET,
        also store gateway, if exists.
        : return : Dictionary of dev_id->IP,GW
    """
    dev_id_ip_gw = {}
    interfaces = psutil.net_if_addrs()
    for nicname, addrs in interfaces.items():
        dev_id = get_interface_dev_id(nicname)
        if dev_id == '':
            continue

        if is_lte_interface(dev_id) and vpp_does_run():
            tap_name = dev_id_to_tap(dev_id)
            if tap_name:
                nicname = tap_name
                addrs = interfaces.get(nicname)

        dev_id_ip_gw[dev_id] = {}
        dev_id_ip_gw[dev_id]['addr'] = ''
        dev_id_ip_gw[dev_id]['gw']   = ''
        for addr in addrs:
            if addr.family == socket.AF_INET:
                ip = addr.address.split('%')[0]
                dev_id_ip_gw[dev_id]['addr'] = ip
                gateway, _ = get_interface_gateway(nicname)
                dev_id_ip_gw[dev_id]['gw'] = gateway if gateway else ''
                break

    return dev_id_ip_gw

def get_interface_address(if_name, log=True, log_on_failure=None):
    """Gets IP address of interface by name found in OS.

    :param if_name:     Interface name.
    :param log:         If True the found/not found address will be logged.
                        Errors or debug info is printed in any case.
    :param log_on_failure: If provided, overrides the 'log' in case of not found address.

    :returns: IP address.
    """
    if log_on_failure == None:
        log_on_failure = log

    interfaces = psutil.net_if_addrs()
    if if_name not in interfaces:
        fwglobals.log.debug("get_interface_address(%s): interfaces: %s" % (if_name, str(interfaces)))
        return None

    addresses = interfaces[if_name]
    for addr in addresses:
        if addr.family == socket.AF_INET:
            ip   = addr.address
            mask = IPAddress(addr.netmask).netmask_bits()
            if log:
                fwglobals.log.debug("get_interface_address(%s): %s" % (if_name, str(addr)))
            return '%s/%s' % (ip, mask)

    if log_on_failure:
        fwglobals.log.debug("get_interface_address(%s): %s" % (if_name, str(addresses)))
    return None

def get_interface_name(ip_no_mask):
    """ Get interface name based on IP address

    : param ip_no_mask: ip address with no mask
    : returns : if_name - interface name
    """
    interfaces = psutil.net_if_addrs()
    for if_name in interfaces:
        addresses = interfaces[if_name]
        for address in addresses:
            if address.family == socket.AF_INET and address.address == ip_no_mask:
                return if_name
    return None

def is_ip_in_subnet(ip, subnet):
    """Check if IP address is in subnet.

    :param ip:            IP address.
    :param subnet:        Subnet address.

    :returns: 'True' if address is in subnet.
    """
    return True if IPAddress(ip) in IPNetwork(subnet) else False

def dev_id_to_full(dev_id):
    """Convert short PCI into full representation.
    the 'dev_id' param could be either a pci or a usb address.
    in case of pci address - the function will convert into a full address

    :param dev_id:      device bus address.

    :returns: full device bus address.
    """
    (addr_type, addr) = dev_id_parse(dev_id)
    if addr_type == 'usb':
        return dev_id

    pc = addr.split('.')
    if len(pc) == 2:
        return dev_id_add_type(pc[0]+'.'+"%02x"%(int(pc[1],16)))
    return dev_id

# Convert 0000:00:08.01 provided by management to 0000:00:08.1 used by Linux
def dev_id_to_short(dev_id):
    """Convert full PCI into short representation.
    the 'dev_id' param could be either a pci or a usb address.
    in case of pci address - convert pci provided by management into a short address used by Linux

    :param dev_id:      Full PCI address.

    :returns: Short PCI address.
    """
    addr_type, addr = dev_id_parse(dev_id)
    if addr_type == 'usb':
        return dev_id

    l = addr.split('.')
    if len(l[1]) == 2 and l[1][0] == '0':
        return dev_id_add_type(l[0] + '.' + l[1][1])
    return dev_id

def get_linux_dev_ids():
    """ Get the list of dev id's of all network interfaces available in Linux.
    """
    dev_id_list = fwglobals.g.cache.dev_ids
    if not dev_id_list:
        interfaces = psutil.net_if_addrs()
        for (nicname, _) in interfaces.items():
            dev_id = get_interface_dev_id(nicname)
            if dev_id == "":
                continue
            dev_id_list.append(dev_id)
    return dev_id_list

def dev_id_parse(dev_id):
    """Convert a dev id into a tuple contained address type (pci, usb) and address.

    :param dev_id:     device bus address.

    :returns: Tuple (type, address)
    """
    type_and_addr = dev_id.split(':', 1)
    if type_and_addr:
        return (type_and_addr[0], type_and_addr[1])

    return ("", "")

def dev_id_add_type(dev_id):
    """Add address type at the begining of the address.

    :param dev_id:      device bus address.

    :returns: device bus address with type.
    """
    if dev_id.startswith('pci:') or dev_id.startswith('usb:'):
        return dev_id

    if re.search('usb', dev_id):
        return 'usb:%s' % dev_id

    return 'pci:%s' % dev_id

def get_linux_interfaces(cached=True):
    """Fetch interfaces from Linux.

    :param cached: if True the data will be fetched from cache.

    :return: Dictionary of interfaces by full form dev id.
    """
    interfaces = {} if not cached else fwglobals.g.cache.dev_ids
    if cached and interfaces:
        return interfaces

    linux_inf = psutil.net_if_addrs()
    for (if_name, addrs) in linux_inf.items():
        dev_id = get_interface_dev_id(if_name)
        if not dev_id:
            continue

        interface = {
            'name':             if_name,
            'devId':            dev_id,
            'driver':           get_interface_driver(dev_id),
            'MAC':              '',
            'IPv4':             '',
            'IPv4Mask':         '',
            'IPv6':             '',
            'IPv6Mask':         '',
            'dhcp':             '',
            'gateway':          '',
            'metric':           '',
            'internetAccess':   '',
        }

        interface['dhcp'] = fwnetplan.get_dhcp_netplan_interface(if_name)
        interface['gateway'], interface['metric'] = get_interface_gateway(if_name)

        for addr in addrs:
            addr_af_name = af_to_name(addr.family)
            if not interface[addr_af_name]:
                interface[addr_af_name] = addr.address.split('%')[0]
                if addr.netmask != None:
                    interface[addr_af_name + 'Mask'] = (str(IPAddress(addr.netmask).netmask_bits()))

        if is_wifi_interface(dev_id):
            interface['deviceType'] = 'wifi'
            interface['deviceParams'] = wifi_get_capabilities(dev_id)

        if is_lte_interface(dev_id):
            interface['deviceType'] = 'lte'
            interface['dhcp'] = 'yes'
            interface['deviceParams'] = {'apn' : lte_get_default_apn() }
            tap = dev_id_to_tap(dev_id) if vpp_does_run() else None
            if tap:
                # addrs = linux_inf[tap]
                interface['gateway'], interface['metric'] = get_interface_gateway(tap)
                int_addr = get_interface_address(tap)
                if int_addr:
                    int_addr = int_addr.split('/')
                    interface['IPv4'] = int_addr[0]
                    interface['IPv4Mask'] = int_addr[1]



        # Add information specific for WAN interfaces
        #
        if interface['gateway']:

            # Fetch public address info from STUN module
            #
            _, interface['public_ip'], interface['public_port'], interface['nat_type'] = \
                fwglobals.g.stun_wrapper.find_addr(dev_id)

            # Fetch internet connectivity info from WAN Monitor module.
            # Hide the metric watermarks used for WAN failover from flexiManage.
            #
            metric = 0 if not interface['metric'] else int(interface['metric'])
            if metric >= fwglobals.g.WAN_FAILOVER_METRIC_WATERMARK:
                interface['metric'] = str(metric - fwglobals.g.WAN_FAILOVER_METRIC_WATERMARK)
                interface['internetAccess'] = False
            elif not interface['IPv4']:       # If DHCP interface has no IP
                interface['internetAccess'] = False
            else:
                interface['internetAccess'] = True
        else:
            interface['internetAccess'] = False  # If interface has no GW

        interfaces[dev_id] = interface

    return interfaces

def get_interface_dev_id(linuxif):
    """Convert Linux interface name into bus address.

    :param linuxif:      Linux interface name.

    :returns: dev_id.
    """
    # in case of non-pci interface try to get from /sys/class/net
    try:
        if linuxif:
            if_addr = subprocess.check_output("sudo ls -l /sys/class/net/ | grep %s" % linuxif, shell=True)

            if re.search('usb', if_addr):
                address = 'usb%s' % re.search('usb(.+?)/net', if_addr).group(1)
                return dev_id_add_type(address)
            elif re.search('pci', if_addr):
                address = if_addr.split('/net')[0].split('/')[-1]
                address = dev_id_add_type(address)
                return dev_id_to_full(address)

        NETWORK_BASE_CLASS = "02"
        vpp_run = vpp_does_run()
        lines = subprocess.check_output(["lspci", "-Dvmmn"]).splitlines()
        for line in lines:
            vals = line.decode().split("\t", 1)
            if len(vals) == 2:
                # keep slot number
                if vals[0] == 'Slot:':
                    slot = vals[1]
                if vals[0] == 'Class:':
                    if vals[1][0:2] == NETWORK_BASE_CLASS:
                        slot = dev_id_add_type(slot)
                        interface = dev_id_to_linux_if(slot)
                        if not interface and vpp_run:
                            interface = dev_id_to_tap(slot)
                        if not interface:
                            continue
                        if interface == linuxif:
                            return dev_id_to_full(slot)
    except:
        return ""

    return ""


def dev_id_to_linux_if(dev_id):
    """Convert device bus address into Linux interface name.

    :param dev_id:      device bus address.

    :returns: Linux interface name.
    """
    # igorn@ubuntu-server-1:~$ sudo ls -l /sys/class/net/
    # total 0
    # lrwxrwxrwx 1 root root 0 Jul  4 16:21 enp0s3 -> ../../devices/pci0000:00/0000:00:03.0/net/enp0s3
    # lrwxrwxrwx 1 root root 0 Jul  4 16:21 enp0s8 -> ../../devices/pci0000:00/0000:00:08.0/net/enp0s8
    # lrwxrwxrwx 1 root root 0 Jul  4 16:21 enp0s9 -> ../../devices/pci0000:00/0000:00:09.0/net/enp0s9
    # lrwxrwxrwx 1 root root 0 Jul  4 16:21 lo -> ../../devices/virtual/net/lo

    # We get 0000:00:08.01 from management and not 0000:00:08.1, so convert a little bit
    dev_id = dev_id_to_short(dev_id)
    _, addr = dev_id_parse(dev_id)

    try:
        output = subprocess.check_output("sudo ls -l /sys/class/net/ | grep " + addr, shell=True)
    except:
        return None
    if output is None:
        return None
    return output.rstrip().split('/')[-1]

def dev_id_is_vmxnet3(dev_id):
    """Check if device bus address is vmxnet3.

    :param dev_id:    device bus address.

    :returns: 'True' if it is vmxnet3, 'False' otherwise.
    """
    # igorn@ubuntu-server-1:~$ sudo ls -l /sys/bus/pci/devices/*/driver
    # lrwxrwxrwx 1 root root 0 Jul 17 22:08 /sys/bus/pci/devices/0000:03:00.0/driver -> ../../../../bus/pci/drivers/vmxnet3
    # lrwxrwxrwx 1 root root 0 Jul 17 23:01 /sys/bus/pci/devices/0000:0b:00.0/driver -> ../../../../bus/pci/drivers/vfio-pci
    # lrwxrwxrwx 1 root root 0 Jul 17 23:01 /sys/bus/pci/devices/0000:13:00.0/driver -> ../../../../bus/pci/drivers/vfio-pci

    # We get pci:0000:00:08.01 from management and not 0000:00:08.1, so convert a little bit
    dev_id = dev_id_to_short(dev_id)
    addr_type, addr = dev_id_parse(dev_id)
    if addr_type == 'usb':
        return False

    try:
        # The 'ls -l /sys/bus/pci/devices/*/driver' approach doesn't work well.
        # When vpp starts, it rebinds device to vfio-pci, so 'ls' doesn't detect it.
        # Therefore we go with dpdk-devbind.py. It should be installed on Linux
        # as a part of flexiwan-router installation.
        # When vpp does not run, we get:
        #   0000:03:00.0 'VMXNET3 Ethernet Controller' if=ens160 drv=vmxnet3 unused=vfio-pci,uio_pci_generic
        # When vpp does run, we get:
        #   0000:03:00.0 'VMXNET3 Ethernet Controller' if=ens160 drv=vfio-pci unused=vmxnet3,uio_pci_generic
        #
        #output = subprocess.check_output("sudo ls -l /sys/bus/pci/devices/%s/driver | grep vmxnet3" % pci, shell=True)
        output = subprocess.check_output("sudo dpdk-devbind -s | grep -E '%s .*vmxnet3'" % addr, shell=True)
    except:
        return False
    if output is None:
        return False
    return True

# 'dev_id_to_vpp_if_name' function maps interface referenced by device bus address - pci or usb - eg. '0000:00:08.00'
# into name of interface in VPP, eg. 'GigabitEthernet0/8/0'.
# We use the interface cache mapping, if doesn't exist we rebuild the cache
def dev_id_to_vpp_if_name(dev_id):
    """Convert interface bus address into VPP interface name.

    :param dev_id:      device bus address.

    :returns: VPP interface name.
    """
    dev_id = dev_id_to_full(dev_id)
    vpp_if_name = fwglobals.g.cache.dev_id_to_vpp_if_name.get(dev_id)
    if vpp_if_name: return vpp_if_name
    else: return _build_dev_id_to_vpp_if_name_maps(dev_id, None)

# 'vpp_if_name_to_dev_id' function maps interface name, eg. 'GigabitEthernet0/8/0'
# into the dev id of that interface, eg. '0000:00:08.00'.
# We use the interface cache mapping, if doesn't exist we rebuild the cache
def vpp_if_name_to_dev_id(vpp_if_name):
    """Convert vpp interface name address into interface bus address.

    :param vpp_if_name:      VPP interface name.

    :returns: Interface bus address.
    """
    dev_id = fwglobals.g.cache.vpp_if_name_to_dev_id.get(vpp_if_name)
    if dev_id: return dev_id
    else: return _build_dev_id_to_vpp_if_name_maps(None, vpp_if_name)

# '_build_dev_id_to_vpp_if_name_maps' function build the local caches of
# device bus address to vpp_if_name and vise vera
# if dev_id provided, return the name found for this dev_id,
# else, if name provided, return the dev_id for this name,
# else, return None
# To do that we dump all hardware interfaces, split the dump into list by empty line,
# and search list for interface that includes the dev_id name.
# The dumps brings following table:
#              Name                Idx    Link  Hardware
# GigabitEthernet0/8/0               1    down  GigabitEthernet0/8/0
#   Link speed: unknown
#   ...
#   pci: device 8086:100e subsystem 8086:001e address 0000:00:08.00 numa 0
#
def _build_dev_id_to_vpp_if_name_maps(dev_id, vpp_if_name):

    vpp_tap_interfaces = fwglobals.g.router_api.vpp_api.vpp.api.sw_interface_tap_dump()
    for tap in vpp_tap_interfaces:
        dev_name = tap.dev_name.rstrip(' \t\r\n\0')
        linux_dev_name = dev_name.split('_')[-1]
        addr = get_interface_dev_id(linux_dev_name)
        vpp_name = vpp_sw_if_index_to_name(tap.sw_if_index)
        if vpp_name and addr:
            fwglobals.g.cache.dev_id_to_vpp_if_name[addr] = vpp_name
            fwglobals.g.cache.vpp_if_name_to_dev_id[vpp_name] = addr

    shif = _vppctl_read('show hardware-interfaces')
    if shif == None:
        fwglobals.log.debug("_build_dev_id_to_vpp_if_name_maps: Error reading interface info")
    data = shif.splitlines()
    for intf in _get_group_delimiter(data, r"^\w.*?\d"):
        # Contains data for a given interface
        ifdata = ''.join(intf)
        (k,v) = _parse_vppname_map(ifdata,
            valregex=r"^(\w[^\s]+)\s+\d+\s+(\w+)",
            keyregex=r"\s+pci:.*\saddress\s(.*?)\s")
        if k and v:
            k = dev_id_add_type(k)
            full_addr = dev_id_to_full(k)
            fwglobals.g.cache.dev_id_to_vpp_if_name[full_addr] = v
            fwglobals.g.cache.vpp_if_name_to_dev_id[v] = full_addr

    vmxnet3hw = fwglobals.g.router_api.vpp_api.vpp.api.vmxnet3_dump()
    for hw_if in vmxnet3hw:
        vpp_if_name = hw_if.if_name.rstrip(' \t\r\n\0')
        pci_addr = pci_bytes_to_str(hw_if.pci_addr)
        fwglobals.g.cache.dev_id_to_vpp_if_name[pci_addr] = vpp_if_name
        fwglobals.g.cache.vpp_if_name_to_dev_id[vpp_if_name] = pci_addr

    if dev_id:
        vpp_if_name = fwglobals.g.cache.dev_id_to_vpp_if_name.get(dev_id)
        if vpp_if_name: return vpp_if_name
    elif vpp_if_name:
        dev_id = fwglobals.g.cache.vpp_if_name_to_dev_id.get(vpp_if_name)
        if dev_id: return dev_id

    fwglobals.log.debug("_build_dev_id_to_vpp_if_name_maps(%s, %s) not found: sh hard: %s" % (dev_id, vpp_if_name, shif))
    fwglobals.log.debug("_build_dev_id_to_vpp_if_name_maps(%s, %s): not found sh vmxnet3: %s" % (dev_id, vpp_if_name, vmxnet3hw))
    fwglobals.log.debug(str(traceback.extract_stack()))
    return None

# 'pci_str_to_bytes' converts "0000:0b:00.0" string to bytes to pack following struct:
#    struct
#    {
#      u16 domain;
#      u8 bus;
#      u8 slot: 5;
#      u8 function:3;
#    };
#
def pci_str_to_bytes(pci_str):
    """Convert PCI address into bytes.

    :param pci_str:      PCI address.

    :returns: Bytes array.
    """
    list = re.split(r':|\.', pci_str)
    domain   = int(list[0], 16)
    bus      = int(list[1], 16)
    slot     = int(list[2], 16)
    function = int(list[3], 16)
    bytes = ((domain & 0xffff) << 16) | ((bus & 0xff) << 8) | ((slot & 0x1f) <<3 ) | (function & 0x7)
    return socket.htonl(bytes)   # vl_api_vmxnet3_create_t_handler converts parameters by ntoh for some reason (vpp\src\plugins\vmxnet3\vmxnet3_api.c)

# 'pci_str_to_bytes' converts pci bytes into full string "0000:0b:00.0"
def pci_bytes_to_str(pci_bytes):
    """Converts PCI bytes to PCI full string.

    :param pci_str:      PCI bytes.

    :returns: PCI full string.
    """
    bytes = socket.ntohl(pci_bytes)
    domain   = (bytes >> 16)
    bus      = (bytes >> 8) & 0xff
    slot     = (bytes >> 3) & 0x1f
    function = (bytes) & 0x7
    return "%04x:%02x:%02x.%02x" % (domain, bus, slot, function)

# 'dev_id_to_vpp_sw_if_index' function maps interface referenced by device bus address, e.g pci - '0000:00:08.00'
# into index of this interface in VPP, eg. 1.
# To do that we convert firstly the device bus address into name of interface in VPP,
# e.g. 'GigabitEthernet0/8/0', than we dump all VPP interfaces and search for interface
# with this name. If found - return interface index.

def dev_id_to_vpp_sw_if_index(dev_id):
    """Convert device bus address into VPP sw_if_index.

    :param dev_id:      device bus address.

    :returns: sw_if_index.
    """
    vpp_if_name = dev_id_to_vpp_if_name(dev_id)
    fwglobals.log.debug("dev_id_to_vpp_sw_if_index(%s): vpp_if_name: %s" % (dev_id, str(vpp_if_name)))
    if vpp_if_name is None:
        return None

    sw_ifs = fwglobals.g.router_api.vpp_api.vpp.api.sw_interface_dump()
    for sw_if in sw_ifs:
        if re.match(vpp_if_name, sw_if.interface_name):    # Use regex, as sw_if.interface_name might include trailing whitespaces
            return sw_if.sw_if_index
    fwglobals.log.debug("dev_id_to_vpp_sw_if_index(%s): vpp_if_name: %s" % (dev_id, yaml.dump(sw_ifs, canonical=True)))

    return None

# 'dev_id_to_tap' function maps interface referenced by dev_id, e.g '0000:00:08.00'
# into interface in Linux created by 'vppctl enable tap-inject' command, e.g. vpp1.
# To do that we convert firstly the dev_id into name of interface in VPP,
# e.g. 'GigabitEthernet0/8/0' and than we grep output of 'vppctl sh tap-inject'
# command by this name:
#   root@ubuntu-server-1:/# vppctl sh tap-inject
#       GigabitEthernet0/8/0 -> vpp0
#       GigabitEthernet0/9/0 -> vpp1
def dev_id_to_tap(dev_id):
    """Convert Bus address into TAP name.

    :param dev_id:      Bus address.
    :returns: Linux TAP interface name.
    """

    dev_id_full = dev_id_to_full(dev_id)
    cache    = fwglobals.g.cache.dev_id_to_vpp_tap_name

    tap = cache.get(dev_id_full)

    if tap:
        return tap

    vpp_if_name = dev_id_to_vpp_if_name(dev_id)
    if vpp_if_name is None:
        return None
    tap = vpp_if_name_to_tap(vpp_if_name)
    if tap:
        cache[dev_id_full] = tap
    return tap

# 'vpp_if_name_to_tap' function maps name of interface in VPP, e.g. loop0,
# into name of correspondent tap interface in Linux.
# To do that it greps output of 'vppctl sh tap-inject' by the interface name:
#   root@ubuntu-server-1:/# vppctl sh tap-inject
#       GigabitEthernet0/8/0 -> vpp0
#       GigabitEthernet0/9/0 -> vpp1
#       loop0 -> vpp2
def vpp_if_name_to_tap(vpp_if_name):
    """Convert VPP interface name into Linux TAP interface name.

     :param vpp_if_name:  interface name.

     :returns: Linux TAP interface name.
     """
    # vpp_api.cli() throw exception in vpp 19.01 (and works in vpp 19.04)
    # taps = fwglobals.g.router_api.vpp_api.cli("show tap-inject")
    taps = _vppctl_read("show tap-inject")
    if taps is None:
        raise Exception("vpp_if_name_to_tap: failed to fetch tap info from VPP")

    pattern = '%s -> ([a-zA-Z0-9_]+)' % vpp_if_name
    match = re.search(pattern, taps)
    if match is None:
        return None
    tap = match.group(1)
    return tap

def linux_tap_by_interface_name(linux_if_name):
    try:
        links = subprocess.check_output("sudo ip link | grep tap_%s" % linux_if_name, shell=True)
        lines = links.splitlines()

        for line in lines:
            words = line.split(': ')
            return words[1]
    except:
        return None

def configure_tap_in_linux_and_vpp(linux_if_name):
    """Create tap interface in linux and vpp.
      This function will create three interfaces:
        1. linux tap interface.
        2. vpp tap interface in vpp.
        3. linux interface for tap-inject.

    :param linux_if_name: name of the linux interface to create tap for

    :returns: (True, None) tuple on success, (False, <error string>) on failure.
    """

    # length = str(len(vpp_if_name_to_pci))
    linux_tap_name = "tap_%s" % linux_if_name

    try:
        vpp_tap_connect(linux_tap_name)
        return (True, None)
    except Exception as e:
        return (False, "Failed to create tap interface for %s\nOutput: %s" % (linux_if_name, str(e)))

def vpp_tap_connect(linux_tap_if_name):
    """Run vpp tap connect command.
      This command will create a linux tap interface and also tapcli interface in vpp.
     :param linux_tap_if_name: name to be assigned to linux tap device

     :returns: VPP tap interface name.
     """

    vppctl_cmd = "tap connect %s" % linux_tap_if_name
    fwglobals.log.debug("vppctl " + vppctl_cmd)
    subprocess.check_output("sudo vppctl %s" % vppctl_cmd, shell=True).splitlines()

def vpp_add_static_arp(dev_id, gw, mac):
    try:
        vpp_if_name = dev_id_to_vpp_if_name(dev_id)
        vppctl_cmd = "set ip arp static %s %s %s" % (vpp_if_name, gw, mac)
        fwglobals.log.debug("vppctl " + vppctl_cmd)
        subprocess.check_output("sudo vppctl %s" % vppctl_cmd, shell=True).splitlines()
        return (True, None)
    except Exception as e:
        return (False, "Failed to add static arp in vpp for dev_id: %s\nOutput: %s" % (dev_id, str(e)))

def vpp_sw_if_index_to_name(sw_if_index):
    """Convert VPP sw_if_index into VPP interface name.

     :param sw_if_index:      VPP sw_if_index.

     :returns: VPP interface name.
     """
    name = ''

    for sw_if in fwglobals.g.router_api.vpp_api.vpp.api.sw_interface_dump():
        if sw_if_index == sw_if.sw_if_index:
            name = sw_if.interface_name.rstrip(' \t\r\n\0')

    return name

# 'sw_if_index_to_tap' function maps sw_if_index assigned by VPP to some interface,
# e.g '4' into interface in Linux created by 'vppctl enable tap-inject' command, e.g. vpp2.
# To do that we dump all interfaces from VPP, find the one with the provided index,
# take its name, e.g. loop0, and grep output of 'vppctl sh tap-inject' by this name:
#   root@ubuntu-server-1:/# vppctl sh tap-inject
#       GigabitEthernet0/8/0 -> vpp0
#       GigabitEthernet0/9/0 -> vpp1
#       loop0 -> vpp2
def vpp_sw_if_index_to_tap(sw_if_index):
    """Convert VPP sw_if_index into Linux TAP interface name.

     :param sw_if_index:      VPP sw_if_index.

     :returns: Linux TAP interface name.
     """
    return vpp_if_name_to_tap(vpp_sw_if_index_to_name(sw_if_index))

def vpp_ip_to_sw_if_index(ip):
    """Convert ip address into VPP sw_if_index.

     :param ip: IP address.

     :returns: sw_if_index.
     """
    network = IPNetwork(ip)

    for sw_if in fwglobals.g.router_api.vpp_api.vpp.api.sw_interface_dump():
        tap = vpp_sw_if_index_to_tap(sw_if.sw_if_index)
        if tap:
<<<<<<< HEAD
            addr = get_interface_address(tap)
            if addr:
                int_address = IPNetwork(addr)
                if network == int_address:
                    return sw_if.sw_if_index
=======
            int_address_str = get_interface_address(tap)
            if not int_address_str:
                continue
            int_address = IPNetwork(int_address_str)
            if network == int_address:
                return sw_if.sw_if_index
>>>>>>> 4ad1d85b

def _vppctl_read(cmd, wait=True):
    """Read command from VPP.

    :param cmd:       Command to execute (not including vppctl).
    :param wait:      Whether to wait until command succeeds.

    :returns: Output returned bu vppctl.
    """
    retries = 200
    retries_sleep = 1
    if wait == False:
        retries = 1
        retries_sleep = 0
    # make sure socket exists
    for _ in range(retries):
        if os.path.exists("/run/vpp/cli.sock"):
            break
        time.sleep(retries_sleep)
    if not os.path.exists("/run/vpp/cli.sock"):
        return None
    # make sure command succeeded, try up to 200 iterations
    for _ in range(retries):
        try:
            _ = open(os.devnull, 'r+b', 0)
            fwglobals.log.debug("vppctl " + cmd)
            handle = os.popen('sudo vppctl ' + cmd + ' 2>/dev/null')
            data = handle.read()
            retcode = handle.close()
            if retcode == None or retcode == 0:  # Exit OK
                break
        except:
            return None
        time.sleep(retries_sleep)
    if retcode: # not succeeded after 200 retries
        return None
    return data

def _parse_vppname_map(s, valregex, keyregex):
    """Find key and value in a string using regex.

    :param s:               String.
    :param valregex:        Value.
    :param keyregex:        Key.

    :returns: Error message and status code.
    """
    # get value
    r = re.search(valregex,s)
    if r!=None: val_data = r.group(1)
    else: return (None, None)   # val not found, don't add and return
    # get key
    r = re.search(keyregex,s)
    if r!=None: key_data = r.group(1)
    else: return (None, None)   # key not found, don't add and return
    # Return values
    return (key_data, val_data)

def stop_vpp():
    """Stop VPP and rebind Linux interfaces.

     :returns: Error message and status code.
     """
    dpdk_ifs = []
    dpdk.devices = {}
    dpdk.dpdk_drivers = ["igb_uio", "vfio-pci", "uio_pci_generic"]
    dpdk.check_modules()
    dpdk.get_nic_details()
    os.system('sudo systemctl stop vpp')
    os.system('sudo systemctl stop frr')
    for d,v in dpdk.devices.items():
        if "Driver_str" in v:
            if v["Driver_str"] in dpdk.dpdk_drivers:
                dpdk.unbind_one(v["Slot"], False)
                dpdk_ifs.append(d)
        elif "Module_str" != "":
            dpdk_ifs.append(d)
    # refresh nic_details
    dpdk.get_nic_details()
    for d in dpdk_ifs:
        drivers_unused = dpdk.devices[d]["Module_str"].split(',')
        #print ("Drivers unused=" + str(drivers_unused))
        for drv in drivers_unused:
            #print ("Driver=" + str(drv))
            if drv not in dpdk.dpdk_drivers:
                dpdk.bind_one(dpdk.devices[d]["Slot"], drv, False)
                break
    fwstats.update_state(False)
    netplan_apply('stop_vpp')

def reset_router_config():
    """Reset router config by cleaning DB and removing config files.

     :returns: None.
     """
    with FwRouterCfg(fwglobals.g.ROUTER_CFG_FILE) as router_cfg:
        router_cfg.clean()
    if os.path.exists(fwglobals.g.ROUTER_STATE_FILE):
        os.remove(fwglobals.g.ROUTER_STATE_FILE)
    if os.path.exists(fwglobals.g.FRR_OSPFD_FILE):
        os.remove(fwglobals.g.FRR_OSPFD_FILE)
    if os.path.exists(fwglobals.g.VPP_CONFIG_FILE_BACKUP):
        shutil.copyfile(fwglobals.g.VPP_CONFIG_FILE_BACKUP, fwglobals.g.VPP_CONFIG_FILE)
    elif os.path.exists(fwglobals.g.VPP_CONFIG_FILE_RESTORE):
        shutil.copyfile(fwglobals.g.VPP_CONFIG_FILE_RESTORE, fwglobals.g.VPP_CONFIG_FILE)
    if os.path.exists(fwglobals.g.CONN_FAILURE_FILE):
        os.remove(fwglobals.g.CONN_FAILURE_FILE)
    with FwApps(fwglobals.g.APP_REC_DB_FILE) as db_app_rec:
        db_app_rec.clean()
    with FwMultilink(fwglobals.g.MULTILINK_DB_FILE) as db_multilink:
        db_multilink.clean()
    with FwPolicies(fwglobals.g.POLICY_REC_DB_FILE) as db_policies:
        db_policies.clean()
    fwnetplan.restore_linux_netplan_files()

    reset_dhcpd()

def print_router_config(basic=True, full=False, multilink=False, signature=False):
    """Print router configuration.

     :returns: None.
     """
    with FwRouterCfg(fwglobals.g.ROUTER_CFG_FILE) as router_cfg:
        if basic:
            cfg = router_cfg.dumps(full=full, escape=['add-application','add-multilink-policy'])
        elif multilink:
            cfg = router_cfg.dumps(full=full, types=['add-application','add-multilink-policy'])
        elif signature:
            cfg = router_cfg.get_signature()
        else:
            cfg = ''
        print(cfg)

def dump_router_config(full=False):
    """Dumps router configuration into list of requests that look exactly
    as they would look if were received from server.

    :param full: return requests together with translated commands.

    :returns: list of 'add-X' requests.
    """
    cfg = []
    with FwRouterCfg(fwglobals.g.ROUTER_CFG_FILE) as router_cfg:
        cfg = router_cfg.dump(full)
    return cfg

def get_router_state():
    """Check if VPP is running.

     :returns: VPP state.
     """
    reason = ''
    if os.path.exists(fwglobals.g.ROUTER_STATE_FILE):
        state = 'failed'
        with open(fwglobals.g.ROUTER_STATE_FILE, 'r') as f:
            reason = f.read()
    elif vpp_pid():
        state = 'running'
    else:
        state = 'stopped'
    return (state, reason)

def _get_group_delimiter(lines, delimiter):
    """Helper function to iterate through a group lines by delimiter.

    :param lines:       List of text lines.
    :param delimiter:   Regex to group lines by.

    :returns: None.
    """
    data = []
    for line in lines:
        if re.match(delimiter,line)!=None:
            if data:
                yield data
                data = []
        data.append(line)
    if data:
        yield data

def _parse_add_if(s, res):
    """Helper function that parse fields from a given interface data and add to res.

    :param s:       String with interface data.
    :param res:     Dict to store the result in.

    :returns: None.
    """
    # get interface name
    r = re.search(r"^(\w[^\s]+)\s+\d+\s+(\w+)",s)
    if r!=None and r.group(2)=="up": if_name = r.group(1)
    else: return    # Interface not found, don't add and return
    # rx packets
    r = re.search(r" rx packets\s+(\d+)?",s)
    if r!=None: rx_pkts = r.group(1)
    else: rx_pkts = 0
    # tx packets
    r = re.search(r" tx packets\s+(\d+)?",s)
    if r!=None: tx_pkts = r.group(1)
    else: tx_pkts = 0
    # rx bytes
    r = re.search(r" rx bytes\s+(\d+)?",s)
    if r!=None: rx_bytes = r.group(1)
    else: rx_bytes = 0
    # tx bytes
    r = re.search(r" tx bytes\s+(\d+)?",s)
    if r!=None: tx_bytes = r.group(1)
    else: tx_bytes = 0
    # Add data to res
    res[if_name] = {'rx_pkts':long(rx_pkts), 'tx_pkts':long(tx_pkts), 'rx_bytes':long(rx_bytes), 'tx_bytes':long(tx_bytes)}

def get_vpp_if_count():
    """Get number of VPP interfaces.

     :returns: Dictionary with results.
     """
    shif = _vppctl_read('sh int', wait=False)
    if shif == None:  # Exit with an error
        return {'message':'Error reading interface info', 'ok':0}
    data = shif.splitlines()
    res = {}
    for intf in _get_group_delimiter(data, r"^\w.*?\s"):
        # Contains data for a given interface
        ifdata = ''.join(intf)
        _parse_add_if(ifdata, res)
    return {'message':res, 'ok':1}

def ip_str_to_bytes(ip_str):
    """Convert IP address string into bytes.

     :param ip_str:         IP address string.

     :returns: IP address in bytes representation.
     """
    # take care of possible netmask, like in 192.168.56.107/24
    addr_ip = ip_str.split('/')[0]
    addr_len = int(ip_str.split('/')[1]) if len(ip_str.split('/')) > 1 else 32
    return socket.inet_pton(socket.AF_INET, addr_ip), addr_len

def mac_str_to_bytes(mac_str):      # "08:00:27:fd:12:01" -> bytes
    """Convert MAC address string into bytes.

     :param mac_str:        MAC address string.

     :returns: MAC address in bytes representation.
     """
    return mac_str.replace(':', '').decode('hex')

def is_python2():
    """Checks if it is Python 2 version.

     :returns: 'True' if Python2 and 'False' otherwise.
     """
    ret = True if sys.version_info < (3, 0) else False
    return ret

def hex_str_to_bytes(hex_str):
    """Convert HEX string into bytes.

     :param hex_str:        HEX string.

     :returns: Bytes array.
     """
    if is_python2():
        return hex_str.decode("hex")
    else:
        return bytes.fromhex(hex_str)

def is_str(p):
    """Check if it is a string.

     :param p:          String.

     :returns: 'True' if string and 'False' otherwise.
     """
    if is_python2():
        return type(p)==str or type(p)==unicode
    else:
        return type(p)==str

def yaml_dump(var):
    """Convert object into YAML string.

    :param var:        Object.

    :returns: YAML string.
    """
    str = yaml.dump(var, canonical=True)
    str = re.sub(r"\n[ ]+: ", ' : ', str)
    return str

#
def valid_message_string(str):
    """Ensure that string contains only allowed by management characters.
    To mitigate security risks management limits text that might be received
    within responses to the management-to-device requests.
    This function ensure the compliance of string to the management requirements.

    :param str:        String.

    :returns: 'True' if valid and 'False' otherwise.
    """
    if len(str) > 200:
        fwglobals.log.excep("valid_message_string: string is too long")
        return False
    # Enable following characters only: [0-9],[a-z],[A-Z],'-','_',' ','.',':',',', etc.
    tmp_str = re.sub(r'[-_.,:0-9a-zA-Z_" \']', '', str)
    if len(tmp_str) > 0:
        fwglobals.log.excep("valid_message_string: string has not allowed characters")
        return False
    return True

def obj_dump(obj, print_obj_dir=False):
    """Print object fields and values. Used for debugging.

     :param obj:                Object.
     :param print_obj_dir:      Print list of attributes and methods.

     :returns: None.
     """
    callers_local_vars = inspect.currentframe().f_back.f_locals.items()
    obj_name = [var_name for var_name, var_val in callers_local_vars if var_val is obj][0]
    print('========================== obj_dump start ==========================')
    print("obj=%s" % obj_name)
    print("str(%s): %s" % (obj_name, str(obj)))
    if print_obj_dir:
        print("dir(%s): %s" % (obj_name, str(dir(obj))))
    obj_dump_attributes(obj)
    print('========================== obj_dump end ==========================')

def obj_dump_attributes(obj, level=1):
    """Print object attributes.

    :param obj:          Object.
    :param level:        How many levels to print.

    :returns: None.
    """
    for a in dir(obj):
        if re.match('__.+__', a):   # Escape all special attributes, like __abstractmethods__, for which val = getattr(obj, a) might fail
            continue
        val = getattr(obj, a)
        if isinstance(val, (int, float, str, unicode, list, dict, set, tuple)):
            print(level*' ' + a + '(%s): ' % str(type(val)) + str(val))
        else:
            print(level*' ' + a + ':')
            obj_dump_attributes(val, level=level+1)

def vpp_startup_conf_add_devices(vpp_config_filename, devices):
    p = FwStartupConf()
    config = p.load(vpp_config_filename)

    if config['dpdk'] == None:
        tup = p.create_element('dpdk')
        config.append(tup)
    for dev in devices:
        dev_short = dev_id_to_short(dev)
        dev_full = dev_id_to_full(dev)
        addr_type, addr_short = dev_id_parse(dev_short)
        addr_type, addr_full = dev_id_parse(dev_full)
        if addr_type == "pci":
            old_config_param = 'dev %s' % addr_full
            new_config_param = 'dev %s' % addr_short
            if p.get_element(config['dpdk'],old_config_param) != None:
                p.remove_element(config['dpdk'], old_config_param)
            if p.get_element(config['dpdk'],new_config_param) == None:
                tup = p.create_element(new_config_param)
                config['dpdk'].append(tup)

    p.dump(config, vpp_config_filename)
    return (True, None)   # 'True' stands for success, 'None' - for the returned object or error string.

def vpp_startup_conf_remove_devices(vpp_config_filename, devices):
    p = FwStartupConf()
    config = p.load(vpp_config_filename)

    if config['dpdk'] == None:
        return
    for dev in devices:
        dev = dev_id_to_short(dev)
        addr_type, addr = dev_id_parse(dev)
        config_param = 'dev %s' % addr
        key = p.get_element(config['dpdk'],config_param)
        if key:
            p.remove_element(config['dpdk'], key)

    p.dump(config, vpp_config_filename)
    return (True, None)   # 'True' stands for success, 'None' - for the returned object or error string.

def vpp_startup_conf_add_nat(vpp_config_filename):
    p = FwStartupConf()
    config = p.load(vpp_config_filename)
    if config['nat'] == None:
        tup = p.create_element('nat')
        config.append(tup)
        config['nat'].append(p.create_element('endpoint-dependent'))
        config['nat'].append(p.create_element('translation hash buckets 1048576'))
        config['nat'].append(p.create_element('translation hash memory 268435456'))
        config['nat'].append(p.create_element('user hash buckets 1024'))
        config['nat'].append(p.create_element('max translations per user 10000'))

    p.dump(config, vpp_config_filename)
    return (True, None)   # 'True' stands for success, 'None' - for the returned object or error string.

def vpp_startup_conf_remove_nat(vpp_config_filename):
    p = FwStartupConf()
    config = p.load(vpp_config_filename)
    key = p.get_element(config, 'nat')
    if key:
        p.remove_element(config,key)
    p.dump(config, vpp_config_filename)
    return (True, None)   # 'True' stands for success, 'None' - for the returned object or error string.

def get_lte_interfaces_names():
    names = []
    interfaces = psutil.net_if_addrs()

    for nicname, addrs in interfaces.items():
        dev_id = get_interface_dev_id(nicname)
        if dev_id and is_lte_interface(dev_id):
            names.append(nicname)

    return names

def traffic_control_add_del_dev_ingress(dev_name, is_add):
    try:
        subprocess.check_output('sudo tc -force qdisc %s dev %s ingress handle ffff:' % ('add' if is_add else 'delete', dev_name), shell=True)
        return (True, None)
    except Exception as e:
        return (True, None)

def traffic_control_replace_dev_root(dev_name):
    try:
        subprocess.check_output('sudo tc -force qdisc replace dev %s root handle 1: htb' % dev_name, shell=True)
        return (True, None)
    except Exception as e:
        return (True, None)

def traffic_control_remove_dev_root(dev_name):
    try:
        subprocess.check_output('sudo tc -force qdisc del dev %s root' % dev_name, shell=True)
        return (True, None)
    except Exception as e:
        return (True, None)

def reset_traffic_control():
    search = []
    lte_interfaces = get_lte_interfaces_names()

    if lte_interfaces:
        search.extend(lte_interfaces)

    for term in search:
        try:
            subprocess.check_output('sudo tc -force qdisc del dev %s root' % term, shell=True)
        except:
            pass

        try:
            subprocess.check_output('sudo tc -force qdisc del dev %s ingress handle ffff:' % term, shell=True)
        except:
            pass

    return True

def remove_linux_bridges():
    try:
        lines = subprocess.check_output('ls -l /sys/class/net/ | grep br_', shell=True).splitlines()

        for line in lines:
            bridge_name = line.rstrip().split('/')[-1]
            try:
                output = subprocess.check_output("sudo ip link set %s down " % bridge_name, shell=True)
            except:
                pass

            try:
                subprocess.check_output('sudo brctl delbr %s' % bridge_name, shell=True)
            except:
                pass
        return True
    except:
        return True

def reset_dhcpd():
    if os.path.exists(fwglobals.g.DHCPD_CONFIG_FILE_BACKUP):
        shutil.copyfile(fwglobals.g.DHCPD_CONFIG_FILE_BACKUP, fwglobals.g.DHCPD_CONFIG_FILE)

    cmd = 'sudo systemctl stop isc-dhcp-server'

    try:
        subprocess.check_output(cmd, shell=True)
    except:
        return False

    return True

def modify_dhcpd(is_add, params):
    """Modify /etc/dhcp/dhcpd configuration file.

    :param params:   Parameters from flexiManage.

    :returns: String with sed commands.
    """
    dev_id         = params['interface']
    range_start = params.get('range_start', '')
    range_end   = params.get('range_end', '')
    dns         = params.get('dns', {})
    mac_assign  = params.get('mac_assign', {})

    interfaces = fwglobals.g.router_cfg.get_interfaces(dev_id=dev_id)
    if not interfaces:
        return (False, "modify_dhcpd: %s was not found" % (dev_id))

    address = IPNetwork(interfaces[0]['addr'])
    router = str(address.ip)
    subnet = str(address.network)
    netmask = str(address.netmask)

    if not os.path.exists(fwglobals.g.DHCPD_CONFIG_FILE_BACKUP):
        shutil.copyfile(fwglobals.g.DHCPD_CONFIG_FILE, fwglobals.g.DHCPD_CONFIG_FILE_BACKUP)

    config_file = fwglobals.g.DHCPD_CONFIG_FILE

    remove_string = 'sudo sed -e "/subnet %s netmask %s {/,/}/d" ' \
                    '-i %s; ' % (subnet, netmask, config_file)

    range_string = ''
    if range_start:
        range_string = 'range %s %s;\n' % (range_start, range_end)

    if dns:
        dns_string = 'option domain-name-servers'
        for d in dns[:-1]:
            dns_string += ' %s,' % d
        dns_string += ' %s;\n' % dns[-1]
    else:
        dns_string = ''

    # Add interface name in case of wifi interface
    if is_wifi_interface(dev_id):
        intf_name = dev_id_to_linux_if(dev_id)
        intf_string = 'interface %s;\n' % intf_name
    else:
        intf_string = ''

    subnet_string = 'subnet %s netmask %s' % (subnet, netmask)
    routers_string = 'option routers %s;\n' % (router)
    dhcp_string = 'echo "' + subnet_string + ' {\n' + intf_string + range_string + \
                 routers_string + dns_string + '}"' + ' | sudo tee -a %s;' % config_file

    if is_add == 1:
        exec_string = remove_string + dhcp_string
    else:
        exec_string = remove_string

    for mac in mac_assign:
        remove_string_2 = 'sudo sed -e "/host %s {/,/}/d" ' \
                          '-i %s; ' % (mac['host'], config_file)

        host_string = 'host %s {\n' % (mac['host'])
        ethernet_string = 'hardware ethernet %s;\n' % (mac['mac'])
        ip_address_string = 'fixed-address %s;\n' % (mac['ipv4'])
        mac_assign_string = 'echo "' + host_string + ethernet_string + ip_address_string + \
                            '}"' + ' | sudo tee -a %s;' % config_file

        if is_add == 1:
            exec_string += remove_string_2 + mac_assign_string
        else:
            exec_string += remove_string_2

    try:
        output = subprocess.check_output(exec_string, shell=True)
    except Exception as e:
        return (False, "Exception: %s\nOutput: %s" % (str(e), output))

    return True

def vpp_multilink_update_labels(labels, remove, next_hop=None, dev_id=None, sw_if_index=None, result_cache=None):
    """Updates VPP with flexiwan multilink labels.
    These labels are used for Multi-Link feature: user can mark interfaces
    or tunnels with labels and than add policy to choose interface/tunnel by
    label where to forward packets to.

        REMARK: this function is temporary solution as it uses VPP CLI to
    configure lables. Remove it, when correspondent Python API will be added.
    In last case the API should be called directly from translation.

    :param labels:      python list of labels
    :param is_dia:      type of labels (DIA - Direct Internet Access)
    :param remove:      True to remove labels, False to add.
    :param dev_id:      Interface bus address if device to apply labels to.
    :param next_hop:    IP address of next hop.
    :param result_cache: cache, key and variable, that this function should store in the cache:
                            {'result_attr': 'next_hop', 'cache': <dict>, 'key': <key>}

    :returns: (True, None) tuple on success, (False, <error string>) on failure.
    """

    ids_list = fwglobals.g.router_api.multilink.get_label_ids_by_names(labels, remove)
    ids = ','.join(map(str, ids_list))

    if dev_id:
        vpp_if_name = dev_id_to_vpp_if_name(dev_id)
    elif sw_if_index:
        vpp_if_name = vpp_sw_if_index_to_name(sw_if_index)
    else:
        return (False, "Neither 'dev_id' nor 'sw_if_index' was found in params")

    if not vpp_if_name:
        return (False, "'vpp_if_name' was not found for %s" % dev_id)

    if not next_hop:
        tap = vpp_if_name_to_tap(vpp_if_name)
        next_hop, _ = get_interface_gateway(tap)
    if not next_hop:
        return (False, "'next_hop' was not provided and there is no default gateway")

    op = 'del' if remove else 'add'

    vppctl_cmd = 'fwabf link %s label %s via %s %s' % (op, ids, next_hop, vpp_if_name)

    out = _vppctl_read(vppctl_cmd, wait=False)
    if out is None:
        return (False, "failed vppctl_cmd=%s" % vppctl_cmd)

    # Store 'next_hope' in cache if provided by caller.
    #
    if result_cache and result_cache['result_attr'] == 'next_hop':
        key = result_cache['key']
        result_cache['cache'][key] = next_hop

    return (True, None)


def vpp_multilink_update_policy_rule(add, links, policy_id, fallback, order, acl_id=None, priority=None):
    """Updates VPP with flexiwan policy rules.
    In general, policy rules instruct VPP to route packets to specific interface,
    which is marked with multilink label that noted in policy rule.

        REMARK: this function is temporary solution as it uses VPP CLI to
    configure policy rules. Remove it, when correspondent Python API will be added.
    In last case the API should be called directly from translation.

    :param params: params - rule parameters:
                        policy-id - the policy id (two byte integer)
                        labels    - labels of interfaces to be used for packet forwarding
                        remove    - True to remove rule, False to add.

    :returns: (True, None) tuple on success, (False, <error string>) on failure.
    """
    op = 'add' if add else 'del'

    lan_vpp_name_list      = get_interface_vpp_names(type='lan')
    loopback_vpp_name_list = get_tunnel_interface_vpp_names()
    interfaces = lan_vpp_name_list + loopback_vpp_name_list

    if not add:
        for if_vpp_name in interfaces:
            vpp_multilink_attach_policy_rule(if_vpp_name, int(policy_id), priority, 0, True)
        fwglobals.g.policies.remove_policy(policy_id)

    fallback = 'fallback drop' if re.match(fallback, 'drop') else ''
    order    = 'select_group random' if re.match(order, 'load-balancing') else ''

    if acl_id is None:
        vppctl_cmd = 'fwabf policy %s id %d action %s %s' % (op, policy_id, fallback, order)
    else:
        vppctl_cmd = 'fwabf policy %s id %d acl %d action %s %s' % (op, policy_id, acl_id, fallback, order)

    group_id = 1
    for link in links:
        order  = 'random' if re.match(link.get('order', 'None'), 'load-balancing') else ''
        labels = link['pathlabels']
        ids_list = fwglobals.g.router_api.multilink.get_label_ids_by_names(labels)
        ids = ','.join(map(str, ids_list))

        vppctl_cmd += ' group %u %s labels %s' % (group_id, order, ids)
        group_id = group_id + 1

    out = _vppctl_read(vppctl_cmd, wait=False)
    if out is None or re.search('unknown|failed|ret=-', out):
        return (False, "failed vppctl_cmd=%s: %s" % (vppctl_cmd, out))

    if add:
        fwglobals.g.policies.add_policy(policy_id, priority)
        for if_vpp_name in interfaces:
            vpp_multilink_attach_policy_rule(if_vpp_name, int(policy_id), priority, 0, False)

    return (True, None)

def vpp_multilink_attach_policy_rule(int_name, policy_id, priority, is_ipv6, remove):
    """Attach VPP with flexiwan policy rules.

    :param int_name:  The name of the interface in VPP
    :param policy_id: The policy id (two byte integer)
    :param priority:  The priority (integer)
    :param is_ipv6:   True if policy should be applied on IPv6 packets, False otherwise.
    :param remove:    True to remove rule, False to add.

    :returns: (True, None) tuple on success, (False, <error string>) on failure.
    """

    op = 'del' if remove else 'add'
    ip_version = 'ip6' if is_ipv6 else 'ip4'

    vppctl_cmd = 'fwabf attach %s %s policy %d priority %d %s' % (ip_version, op, policy_id, priority, int_name)

    out = _vppctl_read(vppctl_cmd, wait=False)
    if out is None or re.search('unknown|failed|ret=-', out):
        return (False, "failed vppctl_cmd=%s" % vppctl_cmd)

    return (True, None)

<<<<<<< HEAD
def get_interface_sw_if_index(ip):
    """Convert interface src IP address into gateway VPP sw_if_index.

    :param ip: IP address.

    :returns: sw_if_index.
    """
    dev_id, _ = fwglobals.g.router_cfg.get_wan_interface_gw(ip)
    if not dev_id:
        # If interface was configured with dhcp, router_cfg has no IP-s.
        # In this case try to fetch GW from Linux.
        if_name = get_interface_name(ip)
        if if_name:
            dev_id = get_interface_dev_id(if_name)
            if not dev_id:
                cache = fwglobals.g.cache.dev_id_to_vpp_tap_name
                for dev in cache:
                    if cache[dev] == if_name:
                        dev_id = dev
    if not dev_id:
        return None
    return dev_id_to_vpp_sw_if_index(dev_id)

=======
>>>>>>> 4ad1d85b
def get_interface_vpp_names(type=None):
    res = []
    interfaces = fwglobals.g.router_cfg.get_interfaces()
    for params in interfaces:
        if type == None or re.match(type, params['type'], re.IGNORECASE):
            sw_if_index = dev_id_to_vpp_sw_if_index(params['dev_id'])
            if_vpp_name = vpp_sw_if_index_to_name(sw_if_index)
            res.append(if_vpp_name)
    return res

def get_tunnel_interface_vpp_names():
    res = []
    tunnels = fwglobals.g.router_cfg.get_tunnels()
    for params in tunnels:
        sw_if_index = vpp_ip_to_sw_if_index(params['loopback-iface']['addr'])
        if_vpp_name = vpp_sw_if_index_to_name(sw_if_index)
        res.append(if_vpp_name)
    return res

def add_static_route(addr, via, metric, remove, dev_id=None):
    """Add static route.

    :param addr:            Destination network.
    :param via:             Gateway address.
    :param metric:          Metric.
    :param remove:          True to remove route.
    :param dev_id:          Bus address of device to be used for outgoing packets.

    :returns: (True, None) tuple on success, (False, <error string>) on failure.
    """
    if addr == 'default':
        return (True, None)

    metric = ' metric %s' % metric if metric else ''
    op     = 'replace'

    cmd_show = "sudo ip route show exact %s %s" % (addr, metric)
    try:
        output = subprocess.check_output(cmd_show, shell=True)
    except:
        return False

    lines = output.splitlines()
    next_hop = ''
    if lines:
        removed = False
        for line in lines:
            words = line.split('via ')
            if len(words) > 1:
                if remove and not removed and re.search(via, words[1]):
                    removed = True
                    continue

                next_hop += ' nexthop via ' + words[1]

    if remove:
        if not next_hop:
            op = 'del'
        cmd = "sudo ip route %s %s%s %s" % (op, addr, metric, next_hop)
    else:
        if not dev_id:
            cmd = "sudo ip route %s %s%s nexthop via %s %s" % (op, addr, metric, via, next_hop)
        else:
            tap = dev_id_to_tap(dev_id)
            cmd = "sudo ip route %s %s%s nexthop via %s dev %s %s" % (op, addr, metric, via, tap, next_hop)

    try:
        fwglobals.log.debug(cmd)
        output = subprocess.check_output(cmd, shell=True)
    except Exception as e:
        return (False, "Exception: %s\nOutput: %s" % (str(e), output))

    return True

def vpp_set_dhcp_detect(dev_id, remove):
    """Enable/disable DHCP detect feature.

    :param params: params:
                        dev_id -  Interface device bus address.
                        remove  - True to remove rule, False to add.

    :returns: (True, None) tuple on success, (False, <error string>) on failure.
    """
    addr_type, _ = dev_id_parse(dev_id)

    if addr_type != "pci":
        return (False, "addr type needs to be a pci address")

    op = 'del' if remove else ''

    sw_if_index = dev_id_to_vpp_sw_if_index(dev_id)
    int_name = vpp_sw_if_index_to_name(sw_if_index)


    vppctl_cmd = 'set dhcp detect intfc %s %s' % (int_name, op)

    out = _vppctl_read(vppctl_cmd, wait=False)
    if out is None:
        return (False, "failed vppctl_cmd=%s" % vppctl_cmd)

    return True

def tunnel_change_postprocess(add, addr):
    """Tunnel add/remove postprocessing

    :param params: params - rule parameters:
                        add -  True if tunnel is added, False otherwise.
                        addr - loopback address

    :returns: (True, None) tuple on success, (False, <error string>) on failure.
    """
    sw_if_index = vpp_ip_to_sw_if_index(addr)
    if_vpp_name = vpp_sw_if_index_to_name(sw_if_index)
    policies = fwglobals.g.policies.policies_get()
    remove = not add

    for policy_id, priority in policies.items():
        vpp_multilink_attach_policy_rule(if_vpp_name, int(policy_id), priority, 0, remove)


# The messages received from flexiManage are not perfect :)
# Some of them should be not sent at all, some of them include modifications
# that are not importants, some of them do not comply with expected format.
# Below you can find list of problems fixed by this function:
#
# 1. May-2019 - message aggregation is not well defined in protocol between
# device and server. It uses several types of aggregations:
#   1. 'start-router' aggregation: requests are embedded into 'params' field on some request
#   2. 'add-interface' aggregation: 'params' field is list of 'interface params'
#   3. 'list' aggregation: the high level message is a list of requests
# As protocol is not well defined on this matter, for now we assume
# that 'list' is used for FWROUTER_API requests only (add-/remove-/modify-),
# so it should be handled as atomic operation and should be reverted in case of
# failure of one of the requests in opposite order - from the last succeeded
# request to the first, when the whole operation is considered to be failed.
# Convert both type of aggregations into same format:
# {
#   'message': 'aggregated',
#   'params' : {
#                'requests':     <list of aggregated requests>,
#                'original_msg': <original message>
#              }
# }
# The 'original_msg' is needed for configuration hash feature - every received
# message is used for signing router configuration to enable database sync
# between device and server. Once the protocol is fixed, there will be no more
# need in this proprietary format.
#
# 2. Nov-2020 - the 'add-/modify-interface' message might include both 'dhcp': 'yes'
# and 'ip' and 'gw' fields. These IP and GW are not used by the agent, but
# change in their values causes unnecessary removal and adding back interface
# and, as a result of this,  restart of network daemon and reconnection to
# flexiManage. To avoid this we fix the received message by cleaning 'ip' and
# 'gw' fields if 'dhcp' is 'yes'. Than if the fixed message includes no other
# modified parameters, it will be ignored by the agent.
#
def fix_received_message(msg):

    def _fix_aggregation_format(msg):
        requests = []

        # 'list' aggregation
        if type(msg) == list:
            return  \
                {
                    'message': 'aggregated',
                    'params' : { 'requests': copy.deepcopy(msg) }
                }

        # 'start-router' aggregation
        # 'start-router' might include interfaces and routes. Move them into list.
        if msg['message'] == 'start-router' and 'params' in msg:

            start_router_params = copy.deepcopy(msg['params'])  # We are going to modify params, so preserve original message
            if 'interfaces' in start_router_params:
                for iface_params in start_router_params['interfaces']:
                    requests.append(
                        {
                            'message': 'add-interface',
                            'params' : iface_params
                        })
                del start_router_params['interfaces']
            if 'routes' in start_router_params:
                for route_params in start_router_params['routes']:
                    requests.append(
                        {
                            'message': 'add-route',
                            'params' : route_params
                        })
                del start_router_params['routes']

            if len(requests) > 0:
                if bool(start_router_params):  # If there are params after deletions above - use them
                    requests.append(
                        {
                            'message': 'start-router',
                            'params' : start_router_params
                        })
                else:
                    requests.append(
                        {
                            'message': 'start-router'
                        })
                return \
                    {
                        'message': 'aggregated',
                        'params' : { 'requests': requests }
                    }

        # 'add-X' aggregation
        # 'add-interface'/'remove-interface' can have actually a list of interfaces.
        # This is done by setting 'params' as a list of interface params, where
        # every element represents parameters of some interface.
        if re.match('add-|remove-', msg['message']) and type(msg['params']) is list:

            for params in msg['params']:
                requests.append(
                    {
                        'message': msg['message'],
                        'params' : copy.deepcopy(params)
                    })

            return \
                {
                    'message': 'aggregated',
                    'params' : { 'requests': requests }
                }

        # Remove NULL elements from aggregated requests, if sent by bogus flexiManage
        #
        if msg['message'] == 'aggregated':
            requests = [copy.deepcopy(r) for r in msg['params']['requests'] if r]
            return \
                {
                    'message': 'aggregated',
                    'params' : { 'requests': requests }
                }

        # No conversion is needed here.
        # We return copy of object in order to be consistent with previous 'return'-s
        # which return new object. The caller function might rely on this,
        # e.g. see the fwglobals.g.handle_request() assumes
        #
        return copy.deepcopy(msg)


    def _fix_dhcp(msg):

        def _fix_dhcp_params(params):
            if params.get('dhcp') == 'yes':
                params['addr']    = ''
                params['addr6']   = ''
                params['gateway'] = ''

        if re.match('(add|modify)-interface', msg['message']):
            _fix_dhcp_params(msg['params'])
            return msg
        if re.match('aggregated|sync-device', msg['message']):
            for request in msg['params']['requests']:
                if re.match('(add|modify)-interface', request['message']):
                    _fix_dhcp_params(request['params'])
            return msg
        return msg

    # !!!!!!!!!!!!!!!!!!!!!!!!!!!!!!!!!!!!!!!!!!!!!!!!!!!!!!!!!!!!!!!!!!!!!!!!!!
    # Order of functions is important, as the first one (_fix_aggregation_format())
    # creates clone of the recieved message, so the rest functions can simply
    # modify it as they wish!
    # !!!!!!!!!!!!!!!!!!!!!!!!!!!!!!!!!!!!!!!!!!!!!!!!!!!!!!!!!!!!!!!!!!!!!!!!!!
    msg = _fix_aggregation_format(msg)
    msg = _fix_dhcp(msg)
    return msg


def wifi_get_available_networks(dev_id):
    """Get WIFI available access points.

    :param dev_id: Bus address of interface to get for.

    :returns: string array of essids
    """
    linux_if = dev_id_to_linux_if(dev_id)

    if linux_if:
        networks = []

        def clean(n):
            n = n.replace('"', '')
            n = n.strip()
            n = n.split(':')[-1]
            return n

        # make sure the interface is up
        cmd = 'ip link set dev %s up' % linux_if
        subprocess.check_output(cmd, shell=True)

        try:
            cmd = 'iwlist %s scan | grep ESSID' % linux_if
            networks = subprocess.check_output(cmd, shell=True).splitlines()
            networks = map(clean, networks)
            return networks
        except subprocess.CalledProcessError:
            return networks

    return networks

def connect_to_wifi(params):
    interface_name = dev_id_to_linux_if(params['dev_id'])

    if interface_name:
        essid = params['essid']
        password = params['password']

        wpaIsRun = True if pid_of('wpa_supplicant') else False
        if wpaIsRun:
            os.system('sudo killall wpa_supplicant')
            time.sleep(3)

        # create config file
        subprocess.check_output('wpa_passphrase %s %s | sudo tee /etc/wpa_supplicant.conf' % (essid, password), shell=True)

        try:
            output = subprocess.check_output('wpa_supplicant -i %s -c /etc/wpa_supplicant.conf -D wext -B -C /var/run/wpa_supplicant' % interface_name, shell=True)
            time.sleep(3)

            is_success = subprocess.check_output('wpa_cli  status | grep wpa_state | cut -d"=" -f2', shell=True)

            if is_success.strip() == 'COMPLETED':

                if params['useDHCP']:
                    subprocess.check_output('dhclient %s' % interface_name, shell=True)

                return True
            else:
                return False
        except subprocess.CalledProcessError:
            return False

    return False

def is_lte_interface(dev_id):
    """Check if interface is LTE.

    :param dev_id: Bus address of interface to check.

    :returns: Boolean.
    """
    driver = get_interface_driver(dev_id)
    supported_lte_drivers = ['cdc_mbim']
    if driver in supported_lte_drivers:
        return True

    return False

def lte_get_saved_apn():
    cmd = 'cat /etc/mbim-network.conf'
    try:
        out = subprocess.check_output(cmd, shell=True).strip()
        configs = out.split('=')
        if configs[0] == "APN":
            return configs[1]
        return ''
    except subprocess.CalledProcessError:
        return ''

    return ''

def lte_dev_id_to_iface_addr_bytes(dev_id):
    if is_lte_interface(dev_id):
        info = lte_get_configuration_received_from_provider()
        return ip_str_to_bytes(info['IP'])[0]

    return None

def configure_hostapd(dev_id, configuration):
    try:

        for index, band in enumerate(configuration):
            config = configuration[band]

            if config['enable'] == False:
                continue

            data = {
                'ssid'                 : config.get('ssid', 'fwrouter_ap'),
                'interface'            : dev_id_to_linux_if(dev_id),
                'channel'              : config.get('channel', 6),
                'macaddr_acl'          : 0,
                'auth_algs'            : 3,
                # 'hw_mode'              : configuration.get('operationMode', 'g'),
                'ignore_broadcast_ssid': 1 if config.get('hideSsid', 0) == True else 0,
                'driver'               : 'nl80211',
                'eap_server'           : 0,
                'wmm_enabled'          : 0,
                'logger_syslog'        : -1,
                'logger_syslog_level'  : 2,
                'logger_stdout'        : -1,
                'logger_stdout_level'  : 2,
                'country_code'         : 'IL',
                'ieee80211d'           : 1
            }

            ap_mode = config.get('operationMode', 'g')

            if ap_mode == "g":
                data['hw_mode']       = 'g'
            elif ap_mode == "n":
                if band == '5GHz':
                    data['hw_mode']       = 'a'
                else:
                    data['hw_mode']       = 'g'

                data['ieee80211n']    = 1
                data['ht_capab']      = '[SHORT-GI-40][HT40+][HT40-][DSSS_CCK-40]'
            elif ap_mode == "a":
                data['hw_mode']       = 'a'
            elif ap_mode == "ac":
                data['hw_mode']       = 'a'
                data['ieee80211ac']   = 1

            security_mode = config.get('securityMode', 'wpa2-psk')

            if security_mode == "wep":
                data['wep_default_key']       = 1
                data['wep_key1']              = '"%s"' % conficonfigguration.get('password', 'fwrouter_ap')
                data['wep_key_len_broadcast'] = 5
                data['wep_key_len_unicast']   = 5
                data['wep_rekey_period']      = 300
            elif security_mode == "wpa-psk":
                data['wpa'] = 1
                data['wpa_passphrase'] = config.get('password', 'fwrouter_ap')
                data['wpa_pairwise']   = 'TKIP CCMP'
            elif security_mode == "wpa2-psk":
                data['wpa'] = 2
                data['wpa_passphrase'] = config.get('password', 'fwrouter_ap')
                data['wpa_pairwise']   = 'CCMP'
                data['rsn_pairwise']   = 'CCMP'
                data['wpa_key_mgmt']   = 'WPA-PSK'
            elif security_mode == "wpa-psk/wpa2-psk":
                data['wpa'] = 3
                data['wpa_passphrase'] = config.get('password', 'fwrouter_ap')
                data['wpa_pairwise']   = 'TKIP CCMP'
                data['rsn_pairwise']   = 'CCMP'

            with open(fwglobals.g.HOSTAPD_CONFIG_DIRECTORY + 'hostapd_%s_fwrun.conf' % band, 'w+') as f:
                txt = ''
                for key in data:
                    txt += '%s=%s\n' % (key, data[key])

                file_write_and_flush(f, txt)

        return (True, None)
    except Exception as e:
        return (False, "Exception: %s" % str(e))

def wifi_ap_get_clients(interface_name):
    try:
        response = list()
        output = subprocess.check_output('iw dev %s station dump' % interface_name, shell=True)
        if output:
            data = output.splitlines()
            for (idx, line) in enumerate(data):
                if 'Station' in line:
                    mac = line.split(' ')[1]
                    signal =  data[idx + 2].split(':')[-1].strip().replace("'", '') if 'signal' in data[idx + 2] else ''
                    ip = ''

                    try:
                        arp_output = subprocess.check_output('arp -a -n | grep %s' % mac, shell=True)
                    except:
                        arp_output = None

                    if arp_output:
                        ip = arp_output[arp_output.find("(")+1:arp_output.find(")")]

                    entry = {
                        'mac'   : mac,
                        'ip'    : ip,
                        'signal': signal
                    }
                    response.append(entry)
            a = "a"
    except Exception as e:
        return response

    return response

def start_hostapd():
    try:

        if pid_of('hostapd'):
            return (True, None)

        files = glob.glob("%s*fwrun.conf" % fwglobals.g.HOSTAPD_CONFIG_DIRECTORY)
        fwglobals.log.debug("get_hostapd_filenames: %s" % files)

        if files:
            files = ' '.join(files)
            proc = subprocess.check_output('sudo hostapd %s -B -dd' % files, stderr=subprocess.STDOUT, shell=True)
            time.sleep(3)

            if 'UNINITIALIZED-' in proc:
                time.sleep(7)

            pid = pid_of('hostapd')
            if pid:
                return (True, None)

        return (False, 'Error in activating your access point. Your hardware may not support the selected settings')
    except subprocess.CalledProcessError as err:
        stop_hostapd()
        return (False, str(err.output))

def stop_hostapd():
    try:
        os.system('killall hostapd')

        files = glob.glob("%s*fwrun.conf" % fwglobals.g.HOSTAPD_CONFIG_DIRECTORY)
        for filePath in files:
            try:
                os.remove(filePath)
            except:
                print("Error while deleting file : ", filePath)
        return (True, None)
    except Exception as e:
        return (False, "Exception: %s" % str(e))

def get_inet6_by_linux_name(inf_name):
    interfacaes = psutil.net_if_addrs()
    if inf_name in interfacaes:
        for addr in interfacaes[inf_name]:
            if addr.family == socket.AF_INET6:
                inet6 = addr.address.split('%')[0]
                if addr.netmask != None:
                    inet6 += "/" + (str(IPAddress(addr.netmask).netmask_bits()))
                return inet6

    return None

def set_lte_info_on_linux_interface():
    interfacaes = psutil.net_if_addrs()
    for nicname, addrs in interfacaes.items():
        dev_id = get_interface_dev_id(nicname)
        if dev_id and is_lte_interface(dev_id):
            ip_info = lte_get_configuration_received_from_provider()
            if ip_info['STATUS'] and os.path.exists('/tmp/mbim_network'):
                os.system('ifconfig %s down' % nicname)
                os.system('ifconfig %s %s up' % (nicname, ip_info['IP']))

                metric = 0
                is_assigned = fwglobals.g.router_cfg.get_interfaces(dev_id=dev_id)
                if is_assigned:
                    metric = is_assigned[0]['metric'] if 'metric' in is_assigned[0] else 0

                os.system('route add -net 0.0.0.0 gw %s metric %s' % (ip_info['GATEWAY'], metric))

    return None

def _run_qmicli_command(flag):
    try:
        output = subprocess.check_output('qmicli --device=/dev/cdc-wdm0 --device-open-proxy --device-open-mbim --%s' % flag, shell=True, stderr=subprocess.STDOUT)
        return output
    except subprocess.CalledProcessError as err:
        return None

def qmi_get_simcard_status():
    return _run_qmicli_command('uim-get-card-status')

def qmi_get_signals_state():
    return _run_qmicli_command('nas-get-signal-strength')

def qmi_get_connection_state():
    '''
    The function will return the connection status.
    This is not about existsin session to the modem. But connectivity between modem to the cellular provider
    '''
    try:
        output = _run_qmicli_command('wds-get-packet-service-status')
        if output:
            data = output.splitlines()
            for line in data:
                if 'Connection status' in line:
                    status = line.split(':')[-1].strip().replace("'", '')
                    return status == "connected"
    except subprocess.CalledProcessError as err:
        return False

def qmi_get_ip_configuration():
    '''
    The function will return the connection status.
    This is not about existsin session to the modem. But connectivity between modem to the cellular provider
    '''
    return _run_qmicli_command('wds-get-current-settings')

def qmi_get_operator_name():
    return _run_qmicli_command('nas-get-operator-name')

def qmi_get_home_network():
    return _run_qmicli_command('nas-get-home-network')

def qmi_get_system_info():
    return _run_qmicli_command('nas-get-system-info')

def qmi_get_packet_service_state():
    '''
    The function will return the connection status.
    This is not about existsin session to the modem. But connectivity between modem to the cellular provider
    '''
    return _run_qmicli_command('wds-get-channel-rates')

def qmi_get_manufacturer():
    return _run_qmicli_command('dms-get-manufacturer')

def qmi_get_model():
    return _run_qmicli_command('dms-get-model')

def qmi_get_imei():
    return _run_qmicli_command('dms-get-ids')

def qmi_get_default_settings():
    return _run_qmicli_command('wds-get-default-settings=3gpp')

def qmi_sim_power_off():
    return _run_qmicli_command('uim-sim-power-off=1')

def qmi_sim_power_on():
    return _run_qmicli_command('uim-sim-power-on=1')

def qmi_reset_nas():
    try:
        output = subprocess.check_output('qmicli --device=/dev/cdc-wdm0 --device-open-mbim --nas-reset', shell=True, stderr=subprocess.STDOUT)
        return True
    except subprocess.CalledProcessError as e:
        return None

def qmi_reset_wds():
    try:
        output = subprocess.check_output('qmicli --device=/dev/cdc-wdm0 --device-open-mbim --wds-reset', shell=True, stderr=subprocess.STDOUT)
        return True
    except subprocess.CalledProcessError as e:
        return None

def lte_get_default_apn():
    default_settings = qmi_get_default_settings()
    if default_settings:
        data = default_settings.splitlines()
        for line in data:
            if 'APN' in line:
                return line.split(':')[-1].strip().replace("'", '')

    return None

def lte_sim_status():
    status = qmi_get_simcard_status()
    if status:
        data = status.splitlines()
        for line in data:
            if 'Card state:' in line:
                state = line.split(':')[-1].strip().replace("'", '').split(' ')[0]
                return state

    return False

def lte_is_sim_inserted():
    return lte_sim_status() == "present"

def lte_disconnect():
    try:
        file_path = '/tmp/mbim_network'
        if os.path.exists(file_path):
            start_data = subprocess.check_output('cat %s' % file_path, shell=True).splitlines()
            pdh = start_data[0].split('=')[-1]
            cid = start_data[1].split('=')[-1]
            output = subprocess.check_output('qmicli --device=/dev/cdc-wdm0 --device-open-proxy --wds-stop-network=%s --client-cid=%s' % (pdh, cid), shell=True, stderr=subprocess.STDOUT)
            os.system('rm %s' % file_path)

        os.system('sudo ip link set dev wwan0 down && sudo ip addr flush dev wwan0')
        return (True, None)
    except subprocess.CalledProcessError as e:
        return (False, "Exception: %s" % (str(e)))

def lte_connect(apn, dev_id, reset=False):

    if not lte_is_sim_inserted():
        qmi_sim_power_off()
        qmi_sim_power_on()
        inserted = lte_is_sim_inserted()
        if not inserted:
            return (False, "Sim is not presented")


    if not apn:
        # try to fetch it from the sim
        default_apn = lte_get_default_apn()
        if default_apn:
            apn = sys_info['Operator_Name']
        else:
            return (False, "apn is not configured for %s" % dev_id)

    try:
        if reset:
            qmi_reset_wds()

        current_connection_state = qmi_get_connection_state()
        if current_connection_state:
            return (True, None)

        output = subprocess.check_output('qmicli --device=/dev/cdc-wdm0 --device-open-proxy --wds-start-network="ip-type=4,apn=%s" --client-no-release-cid' % apn, shell=True, stderr=subprocess.STDOUT)
        data = output.splitlines()

        for line in data:
            if 'Packet data handle' in line:
                ret = os.system('echo "PDH=%s" > /tmp/mbim_network' % line.split(':')[-1].strip().replace("'", ''))
                continue
            if 'CID' in line:
                ret = os.system('echo "CID=%s" >> /tmp/mbim_network' % line.split(':')[-1].strip().replace("'", ''))
                break

        return (True, None)
    except subprocess.CalledProcessError as e:
        if not reset:
            return lte_connect(apn, dev_id, True)

        return (False, "Exception: %s\nOutput: %s" % (str(e), output))

def lte_get_system_info():
    try:
        result = {
            'Cell_Id'        : '',
            'Operator_Name'  : '',
            'MCC'            : '',
            'MNC'            : ''
        }

        system_info = qmi_get_system_info()
        if system_info:
            data = system_info.splitlines()
            for line in data:
                if 'Cell ID' in line:
                    result['Cell_Id'] = line.split(':')[-1].strip().replace("'", '')
                    break

        operator_name = qmi_get_operator_name()
        if operator_name:
            data = operator_name.splitlines()
            for line in data:
                if '\tName' in line:
                    name = line.split(':')[-1].strip().replace("'", '')
                    result['Operator_Name'] = name if name.isalnum() else ''
                    break

        home_network = qmi_get_home_network()
        if home_network:
            data = home_network.splitlines()
            for line in data:
                if 'MCC' in line:
                    result['MCC'] = line.split(':')[-1].strip().replace("'", '')
                    continue
                if 'MNC' in line:
                    result['MNC'] = line.split(':')[-1].strip().replace("'", '')
                    continue

        return result
    except Exception as e:
         return result

def lte_get_hardware_info():
    try:
        result = {
            'Vendor'   : '',
            'Model'    : '',
            'Imei': '',
        }

        manufacturer = qmi_get_manufacturer()
        if manufacturer:
            data = manufacturer.splitlines()
            for line in data:
                if 'Manufacturer' in line:
                    result['Vendor'] = line.split(':')[-1].strip().replace("'", '')
                    break

        model = qmi_get_model()
        if model:
            data = model.splitlines()
            for line in data:
                if 'Model' in line:
                    result['Model'] = line.split(':')[-1].strip().replace("'", '')
                    break

        imei = qmi_get_imei()
        if imei:
            data = imei.splitlines()
            for line in data:
                if 'IMEI' in line:
                    result['Imei'] = line.split(':')[-1].strip().replace("'", '')
                    break


        return result
    except Exception as e:
        return result

def lte_get_packets_state():
    try:
        result = {
            'Uplink_speed'  : 0,
            'Downlink_speed': 0
        }

        modem_info = qmi_get_packet_service_state()
        if modem_info:
            data = modem_info.splitlines()
            for line in data:
                if 'Max TX rate' in line:
                    result['Uplink_speed'] = line.split(':')[-1].strip().replace("'", '')
                    continue
                if 'Max RX rate' in line:
                    result['Downlink_speed'] = line.split(':')[-1].strip().replace("'", '')
                    continue
        return result
    except Exception as e:
        return result

def lte_get_connection_state():
    try:
        result = {
            'Activation_state' : 0,
            'IP_type'  : 0,
        }

        modem_info = qmi_get_connection_state()
        if modem_info:
            data = modem_info.splitlines()
            for line in data:
                if 'Activation state:' in line:
                    result['Activation_state'] = line.split(':')[-1].strip().replace("'", '')
                    continue
                if 'IP type' in line:
                    result['IP_type'] = line.split(':')[-1].strip().replace("'", '')
                    continue
        return result
    except Exception as e:
        return result

def lte_get_radio_signals_state():
    try:
        result = {
            'RSSI' : 0,
            'RSRP' : 0,
            'RSRQ' : 0,
            'SINR' : 0,
            'text' : ''
        }
        modem_info = qmi_get_signals_state()
        if modem_info:
            data = modem_info.splitlines()
            for index, line in enumerate(data):
                if 'RSSI' in line:
                    result['RSSI'] = data[index + 1].split(':')[-1].strip().replace("'", '')
                    dbm_num = int(result['RSSI'].split(' ')[0])
                    if -95 >= dbm_num:
                        result['text'] = 'Marginal'
                    elif -85 >= dbm_num:
                        result['text'] = 'Very low'
                    elif -80 >= dbm_num:
                        result['text'] = 'Low'
                    elif -70 >= dbm_num:
                        result['text'] = 'Good'
                    elif -60 >= dbm_num:
                        result['text'] = 'Very Good'
                    elif -50 >= dbm_num:
                        result['text'] = 'Excellent'
                    continue
                if 'SINR' in line:
                    result['SINR'] = line.split(':')[-1].strip().replace("'", '')
                    continue
                if 'RSRQ' in line:
                    result['RSRQ'] = data[index + 1].split(':')[-1].strip().replace("'", '')
                    continue
                if 'RSRP' in line:
                    result['RSRP'] = data[index + 1].split(':')[-1].strip().replace("'", '')
                    continue
        return result
    except Exception as e:
        return result

def lte_get_configuration_received_from_provider():
    try:
        response = {
            'IP'      : '',
            'GATEWAY' : '',
            'STATUS'  : ''
        }

        ip_info = qmi_get_ip_configuration()

        if ip_info:
            response['STATUS'] = True
            lines = ip_info.splitlines()
            for line in lines:
                if 'IPv4 address' in line:
                    response['IP'] = line.split(':')[-1].strip().replace("'", '')
                    continue
                if 'IPv4 subnet mask' in line:
                    mask = line.split(':')[-1].strip().replace("'", '')
                    response['IP'] = response['IP'] + '/' + str(IPAddress(mask).netmask_bits())
                if 'IPv4 gateway address' in line:
                    response['GATEWAY'] = line.split(':')[-1].strip().replace("'", '')
                    continue

        return response
    except Exception as e:
        return response

def lte_get_provider_config(key):
    """Get IP from LTE provider

    :param ket: Filter info by key

    :returns: ip address.
    """
    info = lte_get_configuration_received_from_provider()

    if key:
        return info[key]

    return info

def is_wifi_interface(dev_id):
    """Check if interface is WIFI.

    :param interface_name: Interface name to check.

    :returns: Boolean.
    """
    linux_if = dev_id_to_linux_if(dev_id)

    if linux_if:
        cmd = 'cat /proc/net/wireless | grep %s' % linux_if
        try:
            out = subprocess.check_output(cmd, shell=True).strip()
            return True
        except subprocess.CalledProcessError:
            return False

    return False

def get_interface_driver(dev_id):
    """Get Linux interface driver.

    :param dev_id: Bus address of interface to check.

    :returns: driver name.
    """

    linux_if = dev_id_to_linux_if(dev_id)
    if linux_if:
        try:
            cmd = 'ethtool -i %s' % linux_if
            out = subprocess.check_output(cmd, shell=True, stderr=subprocess.STDOUT).splitlines()
            vals = out[0].decode().split("driver: ", 1)
            return str(vals[-1])
        except subprocess.CalledProcessError:
            return ''

    return ''

def is_dpdk_interface(dev_id):
    return not is_non_dpdk_interface(dev_id)

def is_non_dpdk_interface(dev_id):
    """Check if interface is not supported by dpdk.

    :param dev_id: Bus address of interface to check.

    :returns: boolean.
    """

    # 0000:06:00.00 'I210 Gigabit Network Connection' if=eth0 drv=igb unused= 192.168.1.11
    # 0000:0a:00.00 'Ethernet Connection X553 1GbE' if=eth4 drv=ixgbe unused= 10.0.0.1
    # 0000:07:00.00 'I210 Gigabit Network Connection' if=eth2 drv=igb unused=vfio-pci,uio_pci_generic =192.168.0.1

    if is_wifi_interface(dev_id):
        return True
    if is_lte_interface(dev_id):
        return True

    return False

def get_bus_info(interface_name):
    """Get LTE device bus info.

    :param interface_name: Interface name to check.

    :returns: bus_info .
    """
    try:
        cmd = 'ethtool -i %s' % interface_name
        out = subprocess.check_output(cmd, shell=True).splitlines()
        vals = out[4].decode().split("bus-info: ", 1)
        return str(vals[-1])
    except subprocess.CalledProcessError:
        return ''

def frr_create_ospfd(frr_cfg_file, ospfd_cfg_file, router_id):
    '''Creates the /etc/frr/ospfd.conf file, initializes it with router id and
    ensures that ospf is switched on in the frr configuration'''

    if os.path.exists(ospfd_cfg_file):
        return

    # Initialize ospfd.conf
    with open(ospfd_cfg_file,"w") as f:
        file_write_and_flush(f,
            'hostname ospfd\n' + \
            'password zebra\n' + \
            'log file /var/log/frr/ospfd.log informational\n' + \
            'log stdout\n' + \
            '!\n' + \
            'router ospf\n' + \
            '    ospf router-id ' + router_id + '\n' + \
            '!\n')

    # Ensure that ospfd is switched on in /etc/frr/daemons.
    subprocess.check_call('sudo sed -i -E "s/ospfd=no/ospfd=yes/" %s' % frr_cfg_file, shell=True)

def file_write_and_flush(f, data):
    '''Wrapper over the f.write() method that flushes wrote content
    into the disk immediately

    :param f:       the python file object
    :param data:    the data to write into file
    '''
    f.write(data)
    f.flush()
    os.fsync(f.fileno())

def netplan_apply(caller_name=None):
    '''Wrapper over the f.write() method that flushes wrote content
    into the disk immediately

    :param f:       the python file object
    :param data:    the data to write into file
    '''
    try:
        # Before netplan apply go and note the default route.
        # If it will be changed as a result of netplan apply, we return True.
        #
        (_, _, dr_dev_id_before) = get_default_route()

        # Now go and apply the netplan
        #
        cmd = 'netplan apply'
        log_str = caller_name + ': ' + cmd if caller_name else cmd
        fwglobals.log.debug(log_str)
        os.system(cmd)
        time.sleep(1)  				# Give a second to Linux to configure interfaces

        # Netplan might change interface names, e.g. enp0s3 -> vpp0, so reset cache
        #
        fwglobals.g.cache.dev_ids = {}

        # Find out if the default route was changed. If it was - reconnect agent.
        #
        (_, _, dr_dev_id_after) = get_default_route()
        if dr_dev_id_before != dr_dev_id_after:
            fwglobals.log.debug(
                "%s: netplan_apply: default route changed (%s->%s) - reconnect" % \
                (caller_name, dr_dev_id_before, dr_dev_id_after))
            fwglobals.g.fwagent.reconnect()

    except Exception as e:
        fwglobals.log.debug("%s: netplan_apply failed: %s" % (caller_name, str(e)))
        return False

def compare_request_params(params1, params2):
    """ Compares two dictionaries while normalizing them for comparison
    and ignoring orphan keys that have None or empty string value.
        The orphans keys are keys that present in one dict and don't
    present in the other dict, thanks to Scooter Software Co. for the term :)
        We need this function to pay for bugs in flexiManage code, where
    is provides add-/modify-/remove-X requests for same configuration
    item with inconsistent letter case, None/empty string,
    missing parameters, etc.
        Note! The normalization is done for top level keys only!
    """
    if not params1 or not params2:
        return False
    if type(params1) != type(params2):
        return False
    if type(params1) != dict:
        return (params1 == params2)

    set_keys1   = set(params1.keys())
    set_keys2   = set(params2.keys())
    keys1_only  = list(set_keys1 - set_keys2)
    keys2_only  = list(set_keys2 - set_keys1)
    keys_common = set_keys1.intersection(set_keys2)

    for key in keys1_only:
        if type(params1[key]) == bool or params1[key]:
            # params1 has non-empty string/value that does not present in params2
            return False

    for key in keys2_only:
        if type(params2[key]) == bool or params2[key]:
            # params2 has non-empty string/value that does not present in params1
            return False

    for key in keys_common:
        val1 = params1[key]
        val2 = params2[key]

        # If both values are neither None-s nor empty strings.
        # False booleans will be handled by next 'elif'.
        #
        if val1 and val2:
            if (type(val1) == str or type(val1) == unicode) and \
               (type(val2) == str or type(val2) == unicode):
                if val1.lower() != val2.lower():
                    return False    # Strings are not equal
            elif type(val1) != type(val2):
                return False        # Types are not equal
            elif val1 != val2:
                return False        # Values are not equal

        # If False booleans or
        # if one of values not exists or empty string
        #
        elif (val1 and not val2) or (not val1 and val2):
            return False

    return True

def check_if_virtual_environment():
    virt_exist = os.popen('dmesg |grep -i hypervisor| grep -i detected').read()
    if virt_exist =='':
        return False
    else:
        return True

def check_root_access():
    if os.geteuid() == 0: return True
    print("Error: requires root privileges, try to run 'sudo'")
    return False

def set_linux_reverse_path_filter(dev_name, on):
    """ set rp_filter value of Linux property

    : param dev_name : device name to set the property for
    : param on       : if on is False, disable rp_filter. Else, enable it
    """
    if dev_name == None:
        return None

    # For default interface skip the setting as it is redundant
    #
    _, metric = get_interface_gateway(dev_name)
    if metric == '' or int(metric) == 0:
        return None

    # Fetch current setting, so it could be restored later if needed.
    #
    current_val = None
    try:
        cmd = 'sysctl net.ipv4.conf.%s.rp_filter' % dev_name
        out = subprocess.check_output(cmd, shell=True)  # 'net.ipv4.conf.enp0s9.rp_filter = 1'
        current_val = bool(out.split(' = ')[1])
    except Exception as e:
        fwglobals.log.error("set_linux_reverse_path_filter(%s): failed to fetch current value: %s" % dev_name, str(e))
        return None

    # Light optimization, no need to set the value
    #
    if current_val == on:
        return current_val

    # Finally set the value
    #
    val = 1 if on else 0
    os.system('sysctl -w net.ipv4.conf.%s.rp_filter=%d > /dev/null' % (dev_name, val))
    os.system('sysctl -w net.ipv4.conf.all.rp_filter=%d > /dev/null' % (val))
    os.system('sysctl -w net.ipv4.conf.default.rp_filter=%d > /dev/null' % (val))

def update_linux_metric(prefix, dev, metric):
    """Invokes 'ip route' commands to update metric on the provide device.
    """
    try:
        cmd = "ip route show exact %s dev %s" % (prefix, dev)
        os_route = subprocess.check_output(cmd, shell=True).strip()
        if not os_route:
            raise Exception("'%s' returned nothing" % cmd)
        cmd = "ip route del " + os_route
        ok = not subprocess.call(cmd, shell=True)
        if not ok:
            raise Exception("'%s' failed" % cmd)
        if 'metric ' in os_route:  # Replace metric in os route string
            os_route = re.sub('metric [0-9]+', 'metric %d' % metric, os_route)
        else:
            os_route += ' metric %d' % metric
        cmd = "ip route add " + os_route
        ok = not subprocess.call(cmd, shell=True)
        if not ok:
            raise Exception("'%s' failed" % cmd)
        return (True, None)
    except Exception as e:
        return (False, str(e))


def vmxnet3_unassigned_interfaces_up():
    """This function finds vmxnet3 interfaces that should NOT be controlled by
    VPP and brings them up. We call these interfaces 'unassigned'.
    This hack is needed to prevent disappearing of unassigned interfaces from
    Linux, as VPP captures all down interfaces on start.

    Note for non vmxnet3 interfaces we solve this problem in elegant way - we
    just add assigned interfaces to the white list in the VPP startup.conf,
    so VPP captures only them, while ignoring the unassigned interfaces, either
    down or up. In case of vmxnet3 we can't use the startup.conf white list,
    as placing them there causes VPP to bind them to vfio-pci driver on start,
    so trial to bind them later to the vmxnet3 driver by call to the VPP
    vmxnet3_create() API fails. Hence we go with the dirty workaround of UP state.
    """
    try:
        linux_interfaces = get_linux_interfaces()
        assigned_list    = fwglobals.g.router_cfg.get_interfaces()
        assigned_dev_ids    = [params['dev_id'] for params in assigned_list]

        for dev_id in linux_interfaces:
            if not dev_id in assigned_dev_ids:
                if dev_id_is_vmxnet3(dev_id):
                    os.system("ip link set dev %s up" % linux_interfaces[dev_id]['name'])

    except Exception as e:
        fwglobals.log.debug('vmxnet3_unassigned_interfaces_up: %s (%s)' % (str(e),traceback.format_exc()))
        pass

def get_reconfig_hash():
    """ This function creates a string that holds all the information added to the reconfig
    data, and then create a hash string from it.

    : return : md5 hash result of all the data collected or empty string.
    """
    res = ''

    linux_interfaces = get_linux_interfaces()
    for dev_id in linux_interfaces:
        name = linux_interfaces[dev_id]['name']

        if is_lte_interface(dev_id) and vpp_does_run():
            tap_name = dev_id_to_tap(dev_id)
            if tap_name:
                name = tap_name

        addr = get_interface_address(name, log=False)
        addr = addr.split('/')[0] if addr else ''
        gw, metric = get_interface_gateway(name)

        res += 'addr:'    + addr + ','
        res += 'gateway:' + gw + ','
        res += 'metric:'  + metric + ','
        if gw and addr:
            _, public_ip, public_port, nat_type = fwglobals.g.stun_wrapper.find_addr(dev_id)
            res += 'public_ip:'   + public_ip + ','
            res += 'public_port:' + str(public_port) + ','

    hash = hashlib.md5(res).hexdigest()
    fwglobals.log.debug("get_reconfig_hash: %s: %s" % (hash, res))
    return hash

def vpp_nat_add_remove_interface(remove, dev_id, metric):
    default_gw = ''
    vpp_if_name_add = ''
    vpp_if_name_remove = ''
    metric_min = sys.maxint

    dev_metric = int(metric or 0)

    fo_metric = get_wan_failover_metric(dev_id, dev_metric)
    if fo_metric != dev_metric:
        fwglobals.log.debug(
            "vpp_nat_add_remove_interface: dev_id=%s, use wan failover metric %d" % (dev_id, fo_metric))
        dev_metric = fo_metric

    # Find interface with lowest metric.
    #
    wan_list = fwglobals.g.router_cfg.get_interfaces(type='wan')
    for wan in wan_list:
        if dev_id == wan['dev_id']:
            continue
        metric_cur_str = wan.get('metric')
        if metric_cur_str == None:
            continue
        metric_cur = int(metric_cur_str or 0)
        metric_cur = get_wan_failover_metric(wan['dev_id'], metric_cur)
        if metric_cur < metric_min:
            metric_min = metric_cur
            default_gw = wan['dev_id']

    if remove:
        if dev_metric < metric_min or not default_gw:
            vpp_if_name_remove = dev_id_to_vpp_if_name(dev_id)
        if dev_metric < metric_min and default_gw:
            vpp_if_name_add = dev_id_to_vpp_if_name(default_gw)

    if not remove:
        if dev_metric < metric_min and default_gw:
            vpp_if_name_remove = dev_id_to_vpp_if_name(default_gw)
        if dev_metric < metric_min or not default_gw:
            vpp_if_name_add = dev_id_to_vpp_if_name(dev_id)

    if vpp_if_name_remove:
        vppctl_cmd = 'nat44 add interface address %s del' % vpp_if_name_remove
        out = _vppctl_read(vppctl_cmd, wait=False)
        if out is None:
            return (False, "failed vppctl_cmd=%s" % vppctl_cmd)

    if vpp_if_name_add:
        vppctl_cmd = 'nat44 add interface address %s' % vpp_if_name_add
        out = _vppctl_read(vppctl_cmd, wait=False)
        if out is None:
            # revert 'nat44 add interface address del'
            if vpp_if_name_remove:
                vppctl_cmd = 'nat44 add interface address %s' % vpp_if_name_remove
                _vppctl_read(vppctl_cmd, wait=False)
            return (False, "failed vppctl_cmd=%s" % vppctl_cmd)

    return (True, None)

<<<<<<< HEAD
def wifi_get_capabilities(dev_id):

    result = {
        'Band 1': {
            # 'Frequencies': [],
            # 'Bitrates': [],
            'Exists': False
        },
        'Band 2': {
            # 'Frequencies': [],
            # 'Capabilities': [],
            # 'Bitrates': [],
            'Exists': False
        }
    }

    def _get_band(output, band_number):
        regex = r'(Band ' + str(band_number) + r':.*?\\n\\t(?!\\t))'
        match = re.search(regex, output,  re.MULTILINE | re.IGNORECASE)
        if match:
            return match.group(1)

        return ""

    def _parse_key_data(text, output, negative_look_count = 1):
        regex = text + r'.*?(\\n\\t(?!' + (r'\\t' * negative_look_count) + '))'
        match = re.search(regex, output,  re.MULTILINE | re.IGNORECASE)

        res = list()

        if match:
            result = match.group()
            splitted = result.replace('\\t', '\t').replace('\\n', '\n').splitlines()
            for line in splitted[1:-1]:
                res.append(line.lstrip('\t').strip(' *'))
            return res

        return res

    try:
        output = subprocess.check_output('iw dev', shell=True).splitlines()
        linux_if = dev_id_to_linux_if(dev_id)
        if linux_if in output[1]:
            phy_name = output[0].replace('#', '')
            #output = subprocess.check_output('cat /tmp/jaga', shell=True).replace('\\\\t', '\\t').replace('\\\\n', '\\n')
            # banda1 = _get_band(output2, 1)
            # banda2 = _get_band(output2, 2)

            output = subprocess.check_output('iw %s info' % phy_name, shell=True).replace('\t', '\\t').replace('\n', '\\n')
            result['SupportedModes'] = _parse_key_data('Supported interface modes', output)


            band1 = _get_band(output, 1)
            band2 = _get_band(output, 2)

            if band1:
                result['Band 1']['Exists'] = True
                # result['Band 1']['Frequencies'] = _parse_key_data('Frequencies', band1)
                # result['Band 1']['Bitrates'] = _parse_key_data('Bitrates', band1, 2)
                # result['Band 1']['Capabilities'] = _parse_key_data('Capabilities', band1, 2)

            if band2:
                result['Band 2']['Exists'] = True
                # result['Band 2']['Frequencies'] = _parse_key_data('Frequencies', band2)
                # result['Band 2']['Bitrates'] = _parse_key_data('Bitrates', band2, 2)
                # result['Band 2']['Capabilities'] = _parse_key_data('Capabilities', band2, 2)

        return result
    except Exception as e:
        return result
=======
def dump(filename=None, path=None, clean_log=False):
    '''This function invokes 'fwdump' utility while ensuring no DoS on disk space.

    :param filename:  the name of the final file where to dump will be tar.gz-ed
    :param clean_log: if True, /var/log/flexiwan/agent.log will be cleaned
    '''
    try:
        cmd = 'fwdump'
        if filename:
            cmd += ' --zip_file ' + filename
        if not path:
            path = fwglobals.g.DUMP_FOLDER
        cmd += ' --dest_folder ' + path

        # Ensure no more than last 5 dumps are saved to avoid disk out of space
        #
        files = glob.glob("%s/*.tar.gz" % path)
        if len(files) > 5:
            files.sort()
            os.remove(files[0])

        subprocess.check_call(cmd + ' > /dev/null 2>&1', shell=True)

        if clean_log:
            os.system("echo '' > %s" % fwglobals.g.ROUTER_LOG_FILE)

    except Exception as e:
        fwglobals.log.error("failed to dump: %s" % (str(e)))
>>>>>>> 4ad1d85b
<|MERGE_RESOLUTION|>--- conflicted
+++ resolved
@@ -937,20 +937,12 @@
     for sw_if in fwglobals.g.router_api.vpp_api.vpp.api.sw_interface_dump():
         tap = vpp_sw_if_index_to_tap(sw_if.sw_if_index)
         if tap:
-<<<<<<< HEAD
-            addr = get_interface_address(tap)
-            if addr:
-                int_address = IPNetwork(addr)
-                if network == int_address:
-                    return sw_if.sw_if_index
-=======
             int_address_str = get_interface_address(tap)
             if not int_address_str:
                 continue
             int_address = IPNetwork(int_address_str)
             if network == int_address:
                 return sw_if.sw_if_index
->>>>>>> 4ad1d85b
 
 def _vppctl_read(cmd, wait=True):
     """Read command from VPP.
@@ -1665,32 +1657,6 @@
 
     return (True, None)
 
-<<<<<<< HEAD
-def get_interface_sw_if_index(ip):
-    """Convert interface src IP address into gateway VPP sw_if_index.
-
-    :param ip: IP address.
-
-    :returns: sw_if_index.
-    """
-    dev_id, _ = fwglobals.g.router_cfg.get_wan_interface_gw(ip)
-    if not dev_id:
-        # If interface was configured with dhcp, router_cfg has no IP-s.
-        # In this case try to fetch GW from Linux.
-        if_name = get_interface_name(ip)
-        if if_name:
-            dev_id = get_interface_dev_id(if_name)
-            if not dev_id:
-                cache = fwglobals.g.cache.dev_id_to_vpp_tap_name
-                for dev in cache:
-                    if cache[dev] == if_name:
-                        dev_id = dev
-    if not dev_id:
-        return None
-    return dev_id_to_vpp_sw_if_index(dev_id)
-
-=======
->>>>>>> 4ad1d85b
 def get_interface_vpp_names(type=None):
     res = []
     interfaces = fwglobals.g.router_cfg.get_interfaces()
@@ -3021,7 +2987,6 @@
 
     return (True, None)
 
-<<<<<<< HEAD
 def wifi_get_capabilities(dev_id):
 
     result = {
@@ -3047,7 +3012,6 @@
         return ""
 
     def _parse_key_data(text, output, negative_look_count = 1):
-        regex = text + r'.*?(\\n\\t(?!' + (r'\\t' * negative_look_count) + '))'
         match = re.search(regex, output,  re.MULTILINE | re.IGNORECASE)
 
         res = list()
@@ -3092,7 +3056,7 @@
         return result
     except Exception as e:
         return result
-=======
+
 def dump(filename=None, path=None, clean_log=False):
     '''This function invokes 'fwdump' utility while ensuring no DoS on disk space.
 
@@ -3118,7 +3082,5 @@
 
         if clean_log:
             os.system("echo '' > %s" % fwglobals.g.ROUTER_LOG_FILE)
-
     except Exception as e:
-        fwglobals.log.error("failed to dump: %s" % (str(e)))
->>>>>>> 4ad1d85b
+        fwglobals.log.error("failed to dump: %s" % (str(e)))