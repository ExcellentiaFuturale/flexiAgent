--- conflicted
+++ resolved
@@ -1576,12 +1576,6 @@
 
     # 'list' aggregation
     if type(msg) == list:
-<<<<<<< HEAD
-        return  \
-            {
-                'message': 'aggregated-router-api',
-                'params' : { 'requests': msg }
-=======
 
         # Figure out if 'reconnect' appears in one of aggregated messages.
         # If it does, place it in the new aggregation header.
@@ -1591,13 +1585,10 @@
                 reconnect = True
                 break
 
-        return {
-            'message': 'aggregated-router-api',
-            'params' : {
-                'requests': msg,
-                'original': msg,
-                'reconnect': reconnect
->>>>>>> 3ed81aeb
+        return  \
+            {
+                'message': 'aggregated-router-api',
+                'params' : { 'requests': msg, 'reconnect': reconnect }
             }
 
     # 'start-router' aggregation
