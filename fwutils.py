################################################################################
# flexiWAN SD-WAN software - flexiEdge, flexiManage.
# For more information go to https://flexiwan.com
#
# Copyright (C) 2019  flexiWAN Ltd.
#
# This program is free software: you can redistribute it and/or modify it under
# the terms of the GNU Affero General Public License as published by the Free
# Software Foundation, either version 3 of the License, or (at your option) any
# later version.
#
# This program is distributed in the hope that it will be useful,
# but WITHOUT ANY WARRANTY; without even the implied warranty of MERCHANTABILITY
# or FITNESS FOR A PARTICULAR PURPOSE.
# See the GNU Affero General Public License for more details.
#
# You should have received a copy of the GNU Affero General Public License
# along with this program. If not, see <https://www.gnu.org/licenses/>.
################################################################################

import copy
import glob
import hashlib
import inspect
import json
import os
import time
import platform
import subprocess
import shlex
import psutil
import socket
import re
import fwglobals
import fwnetplan
import fwstats
import shutil
import sys
import traceback
import yaml
from netaddr import IPNetwork, IPAddress

common_tools = os.path.join(os.path.dirname(os.path.realpath(__file__)) , 'tools' , 'common')
sys.path.append(common_tools)
from fw_vpp_startupconf import FwStartupConf

from fwapplications import FwApps
from fwrouter_cfg   import FwRouterCfg
from fwmultilink    import FwMultilink
from fwpolicies     import FwPolicies
from fwwan_monitor  import get_wan_failover_metric


dpdk = __import__('dpdk-devbind')

def get_device_logs(file, num_of_lines):
    """Get device logs.

    :param file:            File name.
    :param num_of_lines:    Number of lines.

    :returns: Return list.
    """
    try:
        cmd = "tail -{} {}".format(num_of_lines, file)
        res = subprocess.check_output(cmd, shell=True).splitlines()

        # On zero matching, res is a list with a single empty
        # string which we do not want to return to the caller
        return res if res != [''] else []
    except (OSError, subprocess.CalledProcessError) as err:
        raise err

def get_device_packet_traces(num_of_packets, timeout):
    """Get device packet traces.

    :param num_of_packets:    Number of lines.
    :param timeout:           Timeout to wait for trace to complete.

    :returns: Array of traces.
    """
    try:
        cmd = 'sudo vppctl clear trace'
        subprocess.check_output(cmd, shell=True)
        cmd = 'sudo vppctl show vmxnet3'
        shif_vmxnet3 = subprocess.check_output(cmd, shell=True)
        if shif_vmxnet3 is '':
            cmd = 'sudo vppctl trace add dpdk-input {}'.format(num_of_packets)
        else:
            cmd = 'sudo vppctl trace add vmxnet3-input {}'.format(num_of_packets)
        subprocess.check_output(cmd, shell=True)
        time.sleep(timeout)
        cmd = 'sudo vppctl show trace max {}'.format(num_of_packets)
        res = subprocess.check_output(cmd, shell=True).splitlines()
        # skip first line (contains unnecessary information header)
        return res[1:] if res != [''] else []
    except (OSError, subprocess.CalledProcessError) as err:
        raise err

def get_device_versions(fname):
    """Get agent version.

    :param fname:           Versions file name.

    :returns: Version value.
    """
    try:
        with open(fname, 'r') as stream:
            versions = yaml.load(stream, Loader=yaml.BaseLoader)
            return versions
    except:
        err = "get_device_versions: failed to get versions: %s" % (format(sys.exc_info()[1]))
        fwglobals.log.error(err)
        return None

def get_machine_id():
    """Get machine id.

    :returns: UUID.
    """
    if fwglobals.g.cfg.UUID:    # If UUID is configured manually, use it
        return fwglobals.g.cfg.UUID

    try:                        # Fetch UUID from machine
        if platform.system()=="Windows":
            machine_id = subprocess.check_output('wmic csproduct get uuid').decode().split('\n')[1].strip()
        else:
            machine_id = subprocess.check_output(['cat','/sys/class/dmi/id/product_uuid']).decode().split('\n')[0].strip()
        return machine_id.upper()
    except:
        return None

def get_machine_serial():
    """Get machine serial number.

    :returns: S/N string.
    """
    try:
        serial = subprocess.check_output(['dmidecode', '-s', 'system-serial-number']).decode().split('\n')[0].strip()
        return str(serial)
    except:
        return '0'
def pid_of(proccess_name):
    """Get pid of process.

    :param proccess_name:   Proccess name.

    :returns:           process identifier.
    """
    try:
        pid = subprocess.check_output(['pidof', proccess_name])
    except:
        pid = None
    return pid

def vpp_pid():
    """Get pid of VPP process.

    :returns:           process identifier.
    """
    try:
        pid = pid_of('vpp')
    except:
        pid = None
    return pid

def vpp_does_run():
    """Check if VPP is running.

    :returns:           Return 'True' if VPP is running.
    """
    runs = True if vpp_pid() else False
    return runs

def get_vpp_tap_interface_mac_addr(dev_id):
    tap = dev_id_to_tap(dev_id)
    return get_interface_mac_addr(tap)

def get_interface_mac_addr(interface_name):
    interfaces = psutil.net_if_addrs()

    if interface_name in interfaces:
        addrs = interfaces[interface_name]
        for addr in addrs:
            if addr.family == psutil.AF_LINK:
                return addr.address

    return None

def af_to_name(af_type):
    """Convert socket type.

    :param af_type:        Socket type.

    :returns: String.
    """
    af_map = {
    	socket.AF_INET: 'IPv4',
    	socket.AF_INET6: 'IPv6',
    	psutil.AF_LINK: 'MAC',
	}
    return af_map.get(af_type, af_type)

def get_os_routing_table():
    """Get routing table.

    :returns: List of routes.
    """
    try:
        routing_table = subprocess.check_output(['route', '-n']).split('\n')
        return routing_table
    except:
        return (None)

def get_default_route():
    """Get default route.

    :returns: tuple (<IP of GW>, <name of network interface>, <Dev ID of network interface>).
    """
    (via, dev, metric) = ("", "", 0xffffffff)
    try:
        output = os.popen('ip route list match default').read()
        if output:
            routes = output.splitlines()
            for r in routes:
                _dev = ''   if not 'dev '    in r else r.split('dev ')[1].split(' ')[0]
                _via = ''   if not 'via '    in r else r.split('via ')[1].split(' ')[0]
                _metric = 0 if not 'metric ' in r else int(r.split('metric ')[1].split(' ')[0])
                if _metric < metric:  # The default route among default routes is the one with the lowest metric :)
                    dev    = _dev
                    via    = _via
                    metric = _metric
    except:
        return ("", "", "")

    dev_id = get_interface_dev_id(dev)
    return (via, dev, dev_id)

def get_interface_gateway(if_name, if_dev_id=None):
    """Get gateway.

    :param if_name:  name of the interface, gateway for which is returned
    :param if_dev_id: Bus address of the interface, gateway for which is returned.
                     If provided, the 'if_name' is ignored. The name is fetched
                     from system by a Bus address.

    :returns: Gateway ip address.
    """
    if if_dev_id:
        if_name = dev_id_to_tap(if_dev_id)

    try:
        cmd   = "ip route list match default | grep via | grep 'dev %s'" % if_name
        route = os.popen(cmd).read()
        if not route:
            return '', ''
    except:
        return '', ''

    rip    = route.split('via ')[1].split(' ')[0]
    metric = '' if not 'metric ' in route else route.split('metric ')[1].split(' ')[0]
    return rip, metric


def get_binary_interface_gateway_by_dev_id(dev_id):
    gw_ip, _ = get_interface_gateway('', if_dev_id=dev_id)
    return ip_str_to_bytes(gw_ip)[0]


def get_all_interfaces():
    """ Get all interfaces from linux. For dev id with address family of AF_INET,
        also store gateway, if exists.
        : return : Dictionary of dev_id->IP,GW
    """
    dev_id_ip_gw = {}
    interfaces = psutil.net_if_addrs()
    for nicname, addrs in interfaces.items():
        dev_id = get_interface_dev_id(nicname)
        if dev_id == '':
            continue

        if is_lte_interface(dev_id) and vpp_does_run():
            is_assigned = fwglobals.g.router_cfg.get_interfaces(dev_id=dev_id)
            if is_assigned:
                tap_name = dev_id_to_tap(dev_id)
                if tap_name:
                    nicname = tap_name
                    addrs = interfaces.get(nicname)

        dev_id_ip_gw[dev_id] = {}
        dev_id_ip_gw[dev_id]['addr'] = ''
        dev_id_ip_gw[dev_id]['gw']   = ''
        for addr in addrs:
            if addr.family == socket.AF_INET:
                ip = addr.address.split('%')[0]
                dev_id_ip_gw[dev_id]['addr'] = ip
                gateway, _ = get_interface_gateway(nicname)
                dev_id_ip_gw[dev_id]['gw'] = gateway if gateway else ''
                break

    return dev_id_ip_gw

def get_interface_address(if_name, log=True, log_on_failure=None):
    """Gets IP address of interface by name found in OS.

    :param if_name:     Interface name.
    :param log:         If True the found/not found address will be logged.
                        Errors or debug info is printed in any case.
    :param log_on_failure: If provided, overrides the 'log' in case of not found address.

    :returns: IP address.
    """
    if log_on_failure == None:
        log_on_failure = log

    interfaces = psutil.net_if_addrs()
    if if_name not in interfaces:
        fwglobals.log.debug("get_interface_address(%s): interfaces: %s" % (if_name, str(interfaces)))
        return None

    addresses = interfaces[if_name]
    for addr in addresses:
        if addr.family == socket.AF_INET:
            ip   = addr.address
            mask = IPAddress(addr.netmask).netmask_bits()
            if log:
                fwglobals.log.debug("get_interface_address(%s): %s" % (if_name, str(addr)))
            return '%s/%s' % (ip, mask)

    if log_on_failure:
        fwglobals.log.debug("get_interface_address(%s): %s" % (if_name, str(addresses)))
    return None

def get_interface_name(ip_no_mask):
    """ Get interface name based on IP address

    : param ip_no_mask: ip address with no mask
    : returns : if_name - interface name
    """
    interfaces = psutil.net_if_addrs()
    for if_name in interfaces:
        addresses = interfaces[if_name]
        for address in addresses:
            if address.family == socket.AF_INET and address.address == ip_no_mask:
                return if_name
    return None

def is_ip_in_subnet(ip, subnet):
    """Check if IP address is in subnet.

    :param ip:            IP address.
    :param subnet:        Subnet address.

    :returns: 'True' if address is in subnet.
    """
    return True if IPAddress(ip) in IPNetwork(subnet) else False

def dev_id_to_full(dev_id):
    """Convert short PCI into full representation.
    the 'dev_id' param could be either a pci or a usb address.
    in case of pci address - the function will convert into a full address

    :param dev_id:      device bus address.

    :returns: full device bus address.
    """
    (addr_type, addr) = dev_id_parse(dev_id)
    if addr_type == 'usb':
        return dev_id

    pc = addr.split('.')
    if len(pc) == 2:
        return dev_id_add_type(pc[0]+'.'+"%02x"%(int(pc[1],16)))
    return dev_id

# Convert 0000:00:08.01 provided by management to 0000:00:08.1 used by Linux
def dev_id_to_short(dev_id):
    """Convert full PCI into short representation.
    the 'dev_id' param could be either a pci or a usb address.
    in case of pci address - convert pci provided by management into a short address used by Linux

    :param dev_id:      Full PCI address.

    :returns: Short PCI address.
    """
    addr_type, addr = dev_id_parse(dev_id)
    if addr_type == 'usb':
        return dev_id

    l = addr.split('.')
    if len(l[1]) == 2 and l[1][0] == '0':
        return dev_id_add_type(l[0] + '.' + l[1][1])
    return dev_id

def get_linux_dev_ids():
    """ Get the list of dev id's of all network interfaces available in Linux.
    """
    dev_id_list = fwglobals.g.cache.dev_ids
    if not dev_id_list:
        interfaces = psutil.net_if_addrs()
        for (nicname, _) in interfaces.items():
            dev_id = get_interface_dev_id(nicname)
            if dev_id == "":
                continue
            dev_id_list.append(dev_id)
    return dev_id_list

def dev_id_parse(dev_id):
    """Convert a dev id into a tuple contained address type (pci, usb) and address.

    :param dev_id:     device bus address.

    :returns: Tuple (type, address)
    """
    type_and_addr = dev_id.split(':', 1)
    if type_and_addr and len(type_and_addr) == 2:
        return (type_and_addr[0], type_and_addr[1])

    return ("", "")

def dev_id_add_type(dev_id):
    """Add address type at the begining of the address.

    :param dev_id:      device bus address.

    :returns: device bus address with type.
    """

    if dev_id:
        if dev_id.startswith('pci:') or dev_id.startswith('usb:'):
            return dev_id

        if re.search('usb', dev_id):
            return 'usb:%s' % dev_id

        return 'pci:%s' % dev_id
    
    return ''

def get_linux_interfaces(cached=True):
    """Fetch interfaces from Linux.

    :param cached: if True the data will be fetched from cache.

    :return: Dictionary of interfaces by full form dev id.
    """
    interfaces = {} if not cached else fwglobals.g.cache.dev_ids
    if cached and interfaces:
        return interfaces

    linux_inf = psutil.net_if_addrs()
    for (if_name, addrs) in linux_inf.items():
        dev_id = get_interface_dev_id(if_name)
        if not dev_id:
            continue

        interface = {
            'name':             if_name,
            'devId':            dev_id,
            'driver':           get_interface_driver(dev_id),
            'MAC':              '',
            'IPv4':             '',
            'IPv4Mask':         '',
            'IPv6':             '',
            'IPv6Mask':         '',
            'dhcp':             '',
            'gateway':          '',
            'metric':           '',
            'internetAccess':   '',
        }

        interface['dhcp'] = fwnetplan.get_dhcp_netplan_interface(if_name)
        interface['gateway'], interface['metric'] = get_interface_gateway(if_name)

        for addr in addrs:
            addr_af_name = af_to_name(addr.family)
            if not interface[addr_af_name]:
                interface[addr_af_name] = addr.address.split('%')[0]
                if addr.netmask != None:
                    interface[addr_af_name + 'Mask'] = (str(IPAddress(addr.netmask).netmask_bits()))

        if is_wifi_interface(dev_id):
            interface['deviceType'] = 'wifi'
            interface['deviceParams'] = wifi_get_capabilities(dev_id)

        if is_lte_interface(dev_id):
            interface['deviceType'] = 'lte'
            interface['dhcp'] = 'yes'
            is_assigned = fwglobals.g.router_cfg.get_interfaces(dev_id=dev_id)
            tap = dev_id_to_tap(dev_id) if vpp_does_run() and is_assigned else None
            if tap:
                # addrs = linux_inf[tap]
                interface['gateway'], interface['metric'] = get_interface_gateway(tap)
                int_addr = get_interface_address(tap)
                if int_addr:
                    int_addr = int_addr.split('/')
                    interface['IPv4'] = int_addr[0]
                    interface['IPv4Mask'] = int_addr[1]



        # Add information specific for WAN interfaces
        #
        if interface['gateway']:

            # Fetch public address info from STUN module
            #
            _, interface['public_ip'], interface['public_port'], interface['nat_type'] = \
                fwglobals.g.stun_wrapper.find_addr(dev_id)

            # Fetch internet connectivity info from WAN Monitor module.
            # Hide the metric watermarks used for WAN failover from flexiManage.
            #
            metric = 0 if not interface['metric'] else int(interface['metric'])
            if metric >= fwglobals.g.WAN_FAILOVER_METRIC_WATERMARK:
                interface['metric'] = str(metric - fwglobals.g.WAN_FAILOVER_METRIC_WATERMARK)
                interface['internetAccess'] = False
            elif not interface['IPv4']:       # If DHCP interface has no IP
                interface['internetAccess'] = False
            else:
                interface['internetAccess'] = True
        else:
            interface['internetAccess'] = False  # If interface has no GW

        interfaces[dev_id] = interface

    return interfaces

def get_interface_dev_id(linuxif):
    """Convert Linux interface name into bus address.

    :param linuxif:      Linux interface name.

    :returns: dev_id.
    """
    # in case of non-pci interface try to get from /sys/class/net
    try:
        if linuxif:
            if_addr = subprocess.check_output("sudo ls -l /sys/class/net/ | grep %s" % linuxif, shell=True)

            if re.search('usb', if_addr):
                address = 'usb%s' % re.search('usb(.+?)/net', if_addr).group(1)
                return dev_id_add_type(address)
            elif re.search('pci', if_addr):
                address = if_addr.split('/net')[0].split('/')[-1]
                address = dev_id_add_type(address)
                return dev_id_to_full(address)

        NETWORK_BASE_CLASS = "02"
        vpp_run = vpp_does_run()
        lines = subprocess.check_output(["lspci", "-Dvmmn"]).splitlines()
        for line in lines:
            vals = line.decode().split("\t", 1)
            if len(vals) == 2:
                # keep slot number
                if vals[0] == 'Slot:':
                    slot = vals[1]
                if vals[0] == 'Class:':
                    if vals[1][0:2] == NETWORK_BASE_CLASS:
                        slot = dev_id_add_type(slot)
                        interface = dev_id_to_linux_if(slot)
                        if not interface and vpp_run:
                            interface = dev_id_to_tap(slot)
                        if not interface:
                            continue
                        if interface == linuxif:
                            return dev_id_to_full(slot)
    except:
        return ""

    return ""


def dev_id_to_linux_if(dev_id):
    """Convert device bus address into Linux interface name.

    :param dev_id:      device bus address.

    :returns: Linux interface name.
    """
    # igorn@ubuntu-server-1:~$ sudo ls -l /sys/class/net/
    # total 0
    # lrwxrwxrwx 1 root root 0 Jul  4 16:21 enp0s3 -> ../../devices/pci0000:00/0000:00:03.0/net/enp0s3
    # lrwxrwxrwx 1 root root 0 Jul  4 16:21 enp0s8 -> ../../devices/pci0000:00/0000:00:08.0/net/enp0s8
    # lrwxrwxrwx 1 root root 0 Jul  4 16:21 enp0s9 -> ../../devices/pci0000:00/0000:00:09.0/net/enp0s9
    # lrwxrwxrwx 1 root root 0 Jul  4 16:21 lo -> ../../devices/virtual/net/lo

    # We get 0000:00:08.01 from management and not 0000:00:08.1, so convert a little bit
    dev_id = dev_id_to_short(dev_id)
    _, addr = dev_id_parse(dev_id)

    try:
        output = subprocess.check_output("sudo ls -l /sys/class/net/ | grep " + addr, shell=True)
    except:
        return None
    if output is None:
        return None
    return output.rstrip().split('/')[-1]

def dev_id_is_vmxnet3(dev_id):
    """Check if device bus address is vmxnet3.

    :param dev_id:    device bus address.

    :returns: 'True' if it is vmxnet3, 'False' otherwise.
    """
    # igorn@ubuntu-server-1:~$ sudo ls -l /sys/bus/pci/devices/*/driver
    # lrwxrwxrwx 1 root root 0 Jul 17 22:08 /sys/bus/pci/devices/0000:03:00.0/driver -> ../../../../bus/pci/drivers/vmxnet3
    # lrwxrwxrwx 1 root root 0 Jul 17 23:01 /sys/bus/pci/devices/0000:0b:00.0/driver -> ../../../../bus/pci/drivers/vfio-pci
    # lrwxrwxrwx 1 root root 0 Jul 17 23:01 /sys/bus/pci/devices/0000:13:00.0/driver -> ../../../../bus/pci/drivers/vfio-pci

    # We get pci:0000:00:08.01 from management and not 0000:00:08.1, so convert a little bit
    dev_id = dev_id_to_short(dev_id)
    addr_type, addr = dev_id_parse(dev_id)
    if addr_type == 'usb':
        return False

    try:
        # The 'ls -l /sys/bus/pci/devices/*/driver' approach doesn't work well.
        # When vpp starts, it rebinds device to vfio-pci, so 'ls' doesn't detect it.
        # Therefore we go with dpdk-devbind.py. It should be installed on Linux
        # as a part of flexiwan-router installation.
        # When vpp does not run, we get:
        #   0000:03:00.0 'VMXNET3 Ethernet Controller' if=ens160 drv=vmxnet3 unused=vfio-pci,uio_pci_generic
        # When vpp does run, we get:
        #   0000:03:00.0 'VMXNET3 Ethernet Controller' if=ens160 drv=vfio-pci unused=vmxnet3,uio_pci_generic
        #
        #output = subprocess.check_output("sudo ls -l /sys/bus/pci/devices/%s/driver | grep vmxnet3" % pci, shell=True)
        output = subprocess.check_output("sudo dpdk-devbind -s | grep -E '%s .*vmxnet3'" % addr, shell=True)
    except:
        return False
    if output is None:
        return False
    return True

# 'dev_id_to_vpp_if_name' function maps interface referenced by device bus address - pci or usb - eg. '0000:00:08.00'
# into name of interface in VPP, eg. 'GigabitEthernet0/8/0'.
# We use the interface cache mapping, if doesn't exist we rebuild the cache
def dev_id_to_vpp_if_name(dev_id):
    """Convert interface bus address into VPP interface name.

    :param dev_id:      device bus address.

    :returns: VPP interface name.
    """
    dev_id = dev_id_to_full(dev_id)
    vpp_if_name = fwglobals.g.cache.dev_id_to_vpp_if_name.get(dev_id)
    if vpp_if_name: return vpp_if_name
    else: return _build_dev_id_to_vpp_if_name_maps(dev_id, None)

# 'vpp_if_name_to_dev_id' function maps interface name, eg. 'GigabitEthernet0/8/0'
# into the dev id of that interface, eg. '0000:00:08.00'.
# We use the interface cache mapping, if doesn't exist we rebuild the cache
def vpp_if_name_to_dev_id(vpp_if_name):
    """Convert vpp interface name address into interface bus address.

    :param vpp_if_name:      VPP interface name.

    :returns: Interface bus address.
    """
    dev_id = fwglobals.g.cache.vpp_if_name_to_dev_id.get(vpp_if_name)
    if dev_id: return dev_id
    else: return _build_dev_id_to_vpp_if_name_maps(None, vpp_if_name)

# '_build_dev_id_to_vpp_if_name_maps' function build the local caches of
# device bus address to vpp_if_name and vise vera
# if dev_id provided, return the name found for this dev_id,
# else, if name provided, return the dev_id for this name,
# else, return None
# To do that we dump all hardware interfaces, split the dump into list by empty line,
# and search list for interface that includes the dev_id name.
# The dumps brings following table:
#              Name                Idx    Link  Hardware
# GigabitEthernet0/8/0               1    down  GigabitEthernet0/8/0
#   Link speed: unknown
#   ...
#   pci: device 8086:100e subsystem 8086:001e address 0000:00:08.00 numa 0
#
def _build_dev_id_to_vpp_if_name_maps(dev_id, vpp_if_name):

    vpp_tap_interfaces = fwglobals.g.router_api.vpp_api.vpp.api.sw_interface_tap_dump()
    for tap in vpp_tap_interfaces:
        dev_name = tap.dev_name.rstrip(' \t\r\n\0')
        linux_dev_name = dev_name.split('_')[-1]
        addr = get_interface_dev_id(linux_dev_name)
        vpp_name = vpp_sw_if_index_to_name(tap.sw_if_index)
        if vpp_name and addr:
            fwglobals.g.cache.dev_id_to_vpp_if_name[addr] = vpp_name
            fwglobals.g.cache.vpp_if_name_to_dev_id[vpp_name] = addr

    shif = _vppctl_read('show hardware-interfaces')
    if shif == None:
        fwglobals.log.debug("_build_dev_id_to_vpp_if_name_maps: Error reading interface info")
    data = shif.splitlines()
    for intf in _get_group_delimiter(data, r"^\w.*?\d"):
        # Contains data for a given interface
        ifdata = ''.join(intf)
        (k,v) = _parse_vppname_map(ifdata,
            valregex=r"^(\w[^\s]+)\s+\d+\s+(\w+)",
            keyregex=r"\s+pci:.*\saddress\s(.*?)\s")
        if k and v:
            k = dev_id_add_type(k)
            full_addr = dev_id_to_full(k)
            fwglobals.g.cache.dev_id_to_vpp_if_name[full_addr] = v
            fwglobals.g.cache.vpp_if_name_to_dev_id[v] = full_addr

    vmxnet3hw = fwglobals.g.router_api.vpp_api.vpp.api.vmxnet3_dump()
    for hw_if in vmxnet3hw:
        vpp_if_name = hw_if.if_name.rstrip(' \t\r\n\0')
        pci_addr = pci_bytes_to_str(hw_if.pci_addr)
        fwglobals.g.cache.dev_id_to_vpp_if_name[pci_addr] = vpp_if_name
        fwglobals.g.cache.vpp_if_name_to_dev_id[vpp_if_name] = pci_addr

    if dev_id:
        vpp_if_name = fwglobals.g.cache.dev_id_to_vpp_if_name.get(dev_id)
        if vpp_if_name: return vpp_if_name
    elif vpp_if_name:
        dev_id = fwglobals.g.cache.vpp_if_name_to_dev_id.get(vpp_if_name)
        if dev_id: return dev_id

    fwglobals.log.debug("_build_dev_id_to_vpp_if_name_maps(%s, %s) not found: sh hard: %s" % (dev_id, vpp_if_name, shif))
    fwglobals.log.debug("_build_dev_id_to_vpp_if_name_maps(%s, %s): not found sh vmxnet3: %s" % (dev_id, vpp_if_name, vmxnet3hw))
    fwglobals.log.debug(str(traceback.extract_stack()))
    return None

# 'pci_str_to_bytes' converts "0000:0b:00.0" string to bytes to pack following struct:
#    struct
#    {
#      u16 domain;
#      u8 bus;
#      u8 slot: 5;
#      u8 function:3;
#    };
#
def pci_str_to_bytes(pci_str):
    """Convert PCI address into bytes.

    :param pci_str:      PCI address.

    :returns: Bytes array.
    """
    list = re.split(r':|\.', pci_str)
    domain   = int(list[0], 16)
    bus      = int(list[1], 16)
    slot     = int(list[2], 16)
    function = int(list[3], 16)
    bytes = ((domain & 0xffff) << 16) | ((bus & 0xff) << 8) | ((slot & 0x1f) <<3 ) | (function & 0x7)
    return socket.htonl(bytes)   # vl_api_vmxnet3_create_t_handler converts parameters by ntoh for some reason (vpp\src\plugins\vmxnet3\vmxnet3_api.c)

# 'pci_str_to_bytes' converts pci bytes into full string "0000:0b:00.0"
def pci_bytes_to_str(pci_bytes):
    """Converts PCI bytes to PCI full string.

    :param pci_str:      PCI bytes.

    :returns: PCI full string.
    """
    bytes = socket.ntohl(pci_bytes)
    domain   = (bytes >> 16)
    bus      = (bytes >> 8) & 0xff
    slot     = (bytes >> 3) & 0x1f
    function = (bytes) & 0x7
    return "%04x:%02x:%02x.%02x" % (domain, bus, slot, function)

# 'dev_id_to_vpp_sw_if_index' function maps interface referenced by device bus address, e.g pci - '0000:00:08.00'
# into index of this interface in VPP, eg. 1.
# To do that we convert firstly the device bus address into name of interface in VPP,
# e.g. 'GigabitEthernet0/8/0', than we dump all VPP interfaces and search for interface
# with this name. If found - return interface index.

def dev_id_to_vpp_sw_if_index(dev_id):
    """Convert device bus address into VPP sw_if_index.

    :param dev_id:      device bus address.

    :returns: sw_if_index.
    """
    vpp_if_name = dev_id_to_vpp_if_name(dev_id)
    fwglobals.log.debug("dev_id_to_vpp_sw_if_index(%s): vpp_if_name: %s" % (dev_id, str(vpp_if_name)))
    if vpp_if_name is None:
        return None

    sw_ifs = fwglobals.g.router_api.vpp_api.vpp.api.sw_interface_dump()
    for sw_if in sw_ifs:
        if re.match(vpp_if_name, sw_if.interface_name):    # Use regex, as sw_if.interface_name might include trailing whitespaces
            return sw_if.sw_if_index
    fwglobals.log.debug("dev_id_to_vpp_sw_if_index(%s): vpp_if_name: %s" % (dev_id, yaml.dump(sw_ifs, canonical=True)))

    return None

# 'dev_id_to_tap' function maps interface referenced by dev_id, e.g '0000:00:08.00'
# into interface in Linux created by 'vppctl enable tap-inject' command, e.g. vpp1.
# To do that we convert firstly the dev_id into name of interface in VPP,
# e.g. 'GigabitEthernet0/8/0' and than we grep output of 'vppctl sh tap-inject'
# command by this name:
#   root@ubuntu-server-1:/# vppctl sh tap-inject
#       GigabitEthernet0/8/0 -> vpp0
#       GigabitEthernet0/9/0 -> vpp1
def dev_id_to_tap(dev_id):
    """Convert Bus address into TAP name.

    :param dev_id:      Bus address.
    :returns: Linux TAP interface name.
    """

    dev_id_full = dev_id_to_full(dev_id)
    cache    = fwglobals.g.cache.dev_id_to_vpp_tap_name

    tap = cache.get(dev_id_full)

    if tap:
        return tap

    vpp_if_name = dev_id_to_vpp_if_name(dev_id)
    if vpp_if_name is None:
        return None
    tap = vpp_if_name_to_tap(vpp_if_name)
    if tap:
        cache[dev_id_full] = tap
    return tap

# 'vpp_if_name_to_tap' function maps name of interface in VPP, e.g. loop0,
# into name of correspondent tap interface in Linux.
# To do that it greps output of 'vppctl sh tap-inject' by the interface name:
#   root@ubuntu-server-1:/# vppctl sh tap-inject
#       GigabitEthernet0/8/0 -> vpp0
#       GigabitEthernet0/9/0 -> vpp1
#       loop0 -> vpp2
def vpp_if_name_to_tap(vpp_if_name):
    """Convert VPP interface name into Linux TAP interface name.

     :param vpp_if_name:  interface name.

     :returns: Linux TAP interface name.
     """
    # vpp_api.cli() throw exception in vpp 19.01 (and works in vpp 19.04)
    # taps = fwglobals.g.router_api.vpp_api.cli("show tap-inject")
    taps = _vppctl_read("show tap-inject")
    if taps is None:
        raise Exception("vpp_if_name_to_tap: failed to fetch tap info from VPP")

    pattern = '%s -> ([a-zA-Z0-9_]+)' % vpp_if_name
    match = re.search(pattern, taps)
    if match is None:
        return None
    tap = match.group(1)
    return tap

def generate_linux_tap_name(linux_if_name):
    if len(linux_if_name) > 6:
        return linux_if_name[-6:]
    
    return linux_if_name

def linux_tap_by_interface_name(linux_if_name):
    try:
        links = subprocess.check_output("sudo ip link | grep tap_%s" % generate_linux_tap_name(linux_if_name), shell=True)
        lines = links.splitlines()

        for line in lines:
            words = line.split(': ')
            return words[1]
    except:
        return None

def configure_tap_in_linux_and_vpp(linux_if_name):
    """Create tap interface in linux and vpp.
      This function will create three interfaces:
        1. linux tap interface.
        2. vpp tap interface in vpp.
        3. linux interface for tap-inject.

    :param linux_if_name: name of the linux interface to create tap for

    :returns: (True, None) tuple on success, (False, <error string>) on failure.
    """

    # length = str(len(vpp_if_name_to_pci))
    linux_tap_name = "tap_%s" % generate_linux_tap_name(linux_if_name)

    try:
        vpp_tap_connect(linux_tap_name)
        return (True, None)
    except Exception as e:
        return (False, "Failed to create tap interface for %s\nOutput: %s" % (linux_if_name, str(e)))

def vpp_tap_connect(linux_tap_if_name):
    """Run vpp tap connect command.
      This command will create a linux tap interface and also tapcli interface in vpp.
     :param linux_tap_if_name: name to be assigned to linux tap device

     :returns: VPP tap interface name.
     """

    vppctl_cmd = "tap connect %s" % linux_tap_if_name
    fwglobals.log.debug("vppctl " + vppctl_cmd)
    subprocess.check_output("sudo vppctl %s" % vppctl_cmd, shell=True).splitlines()

def vpp_add_static_arp(dev_id, gw, mac):
    try:
        vpp_if_name = dev_id_to_vpp_if_name(dev_id)
        vppctl_cmd = "set ip arp static %s %s %s" % (vpp_if_name, gw, mac)
        fwglobals.log.debug("vppctl " + vppctl_cmd)
        subprocess.check_output("sudo vppctl %s" % vppctl_cmd, shell=True).splitlines()
        return (True, None)
    except Exception as e:
        return (False, "Failed to add static arp in vpp for dev_id: %s\nOutput: %s" % (dev_id, str(e)))

def vpp_sw_if_index_to_name(sw_if_index):
    """Convert VPP sw_if_index into VPP interface name.

     :param sw_if_index:      VPP sw_if_index.

     :returns: VPP interface name.
     """
    name = ''

    for sw_if in fwglobals.g.router_api.vpp_api.vpp.api.sw_interface_dump():
        if sw_if_index == sw_if.sw_if_index:
            name = sw_if.interface_name.rstrip(' \t\r\n\0')

    return name

# 'sw_if_index_to_tap' function maps sw_if_index assigned by VPP to some interface,
# e.g '4' into interface in Linux created by 'vppctl enable tap-inject' command, e.g. vpp2.
# To do that we dump all interfaces from VPP, find the one with the provided index,
# take its name, e.g. loop0, and grep output of 'vppctl sh tap-inject' by this name:
#   root@ubuntu-server-1:/# vppctl sh tap-inject
#       GigabitEthernet0/8/0 -> vpp0
#       GigabitEthernet0/9/0 -> vpp1
#       loop0 -> vpp2
def vpp_sw_if_index_to_tap(sw_if_index):
    """Convert VPP sw_if_index into Linux TAP interface name.

     :param sw_if_index:      VPP sw_if_index.

     :returns: Linux TAP interface name.
     """
    return vpp_if_name_to_tap(vpp_sw_if_index_to_name(sw_if_index))

def vpp_ip_to_sw_if_index(ip):
    """Convert ip address into VPP sw_if_index.

     :param ip: IP address.

     :returns: sw_if_index.
     """
    network = IPNetwork(ip)

    for sw_if in fwglobals.g.router_api.vpp_api.vpp.api.sw_interface_dump():
        tap = vpp_sw_if_index_to_tap(sw_if.sw_if_index)
        if tap:
            int_address_str = get_interface_address(tap)
            if not int_address_str:
                continue
            int_address = IPNetwork(int_address_str)
            if network == int_address:
                return sw_if.sw_if_index

def _vppctl_read(cmd, wait=True):
    """Read command from VPP.

    :param cmd:       Command to execute (not including vppctl).
    :param wait:      Whether to wait until command succeeds.

    :returns: Output returned bu vppctl.
    """
    retries = 200
    retries_sleep = 1
    if wait == False:
        retries = 1
        retries_sleep = 0
    # make sure socket exists
    for _ in range(retries):
        if os.path.exists("/run/vpp/cli.sock"):
            break
        time.sleep(retries_sleep)
    if not os.path.exists("/run/vpp/cli.sock"):
        return None
    # make sure command succeeded, try up to 200 iterations
    for _ in range(retries):
        try:
            _ = open(os.devnull, 'r+b', 0)
            fwglobals.log.debug("vppctl " + cmd)
            handle = os.popen('sudo vppctl ' + cmd + ' 2>/dev/null')
            data = handle.read()
            retcode = handle.close()
            if retcode == None or retcode == 0:  # Exit OK
                break
        except:
            return None
        time.sleep(retries_sleep)
    if retcode: # not succeeded after 200 retries
        return None
    return data

def _parse_vppname_map(s, valregex, keyregex):
    """Find key and value in a string using regex.

    :param s:               String.
    :param valregex:        Value.
    :param keyregex:        Key.

    :returns: Error message and status code.
    """
    # get value
    r = re.search(valregex,s)
    if r!=None: val_data = r.group(1)
    else: return (None, None)   # val not found, don't add and return
    # get key
    r = re.search(keyregex,s)
    if r!=None: key_data = r.group(1)
    else: return (None, None)   # key not found, don't add and return
    # Return values
    return (key_data, val_data)

def stop_vpp():
    """Stop VPP and rebind Linux interfaces.

     :returns: Error message and status code.
     """
    dpdk_ifs = []
    dpdk.devices = {}
    dpdk.dpdk_drivers = ["igb_uio", "vfio-pci", "uio_pci_generic"]
    dpdk.check_modules()
    dpdk.get_nic_details()
    os.system('sudo systemctl stop vpp')
    os.system('sudo systemctl stop frr')
    for d,v in dpdk.devices.items():
        if "Driver_str" in v:
            if v["Driver_str"] in dpdk.dpdk_drivers:
                dpdk.unbind_one(v["Slot"], False)
                dpdk_ifs.append(d)
        elif "Module_str" != "":
            dpdk_ifs.append(d)
    # refresh nic_details
    dpdk.get_nic_details()
    for d in dpdk_ifs:
        drivers_unused = dpdk.devices[d]["Module_str"].split(',')
        #print ("Drivers unused=" + str(drivers_unused))
        for drv in drivers_unused:
            #print ("Driver=" + str(drv))
            if drv not in dpdk.dpdk_drivers:
                dpdk.bind_one(dpdk.devices[d]["Slot"], drv, False)
                break
    fwstats.update_state(False)
    netplan_apply('stop_vpp')

def reset_router_config():
    """Reset router config by cleaning DB and removing config files.

     :returns: None.
     """
    with FwRouterCfg(fwglobals.g.ROUTER_CFG_FILE) as router_cfg:
        router_cfg.clean()
    if os.path.exists(fwglobals.g.ROUTER_STATE_FILE):
        os.remove(fwglobals.g.ROUTER_STATE_FILE)
    if os.path.exists(fwglobals.g.FRR_OSPFD_FILE):
        os.remove(fwglobals.g.FRR_OSPFD_FILE)
    if os.path.exists(fwglobals.g.VPP_CONFIG_FILE_BACKUP):
        shutil.copyfile(fwglobals.g.VPP_CONFIG_FILE_BACKUP, fwglobals.g.VPP_CONFIG_FILE)
    elif os.path.exists(fwglobals.g.VPP_CONFIG_FILE_RESTORE):
        shutil.copyfile(fwglobals.g.VPP_CONFIG_FILE_RESTORE, fwglobals.g.VPP_CONFIG_FILE)
    if os.path.exists(fwglobals.g.CONN_FAILURE_FILE):
        os.remove(fwglobals.g.CONN_FAILURE_FILE)
    with FwApps(fwglobals.g.APP_REC_DB_FILE) as db_app_rec:
        db_app_rec.clean()
    with FwMultilink(fwglobals.g.MULTILINK_DB_FILE) as db_multilink:
        db_multilink.clean()
    with FwPolicies(fwglobals.g.POLICY_REC_DB_FILE) as db_policies:
        db_policies.clean()
    fwnetplan.restore_linux_netplan_files()

    reset_dhcpd()

def print_router_config(basic=True, full=False, multilink=False, signature=False):
    """Print router configuration.

     :returns: None.
     """
    with FwRouterCfg(fwglobals.g.ROUTER_CFG_FILE) as router_cfg:
        if basic:
            cfg = router_cfg.dumps(full=full, escape=['add-application','add-multilink-policy'])
        elif multilink:
            cfg = router_cfg.dumps(full=full, types=['add-application','add-multilink-policy'])
        elif signature:
            cfg = router_cfg.get_signature()
        else:
            cfg = ''
        print(cfg)

def dump_router_config(full=False):
    """Dumps router configuration into list of requests that look exactly
    as they would look if were received from server.

    :param full: return requests together with translated commands.

    :returns: list of 'add-X' requests.
    """
    cfg = []
    with FwRouterCfg(fwglobals.g.ROUTER_CFG_FILE) as router_cfg:
        cfg = router_cfg.dump(full)
    return cfg

def get_router_state():
    """Check if VPP is running.

     :returns: VPP state.
     """
    reason = ''
    if os.path.exists(fwglobals.g.ROUTER_STATE_FILE):
        state = 'failed'
        with open(fwglobals.g.ROUTER_STATE_FILE, 'r') as f:
            reason = f.read()
    elif vpp_pid():
        state = 'running'
    else:
        state = 'stopped'
    return (state, reason)

def _get_group_delimiter(lines, delimiter):
    """Helper function to iterate through a group lines by delimiter.

    :param lines:       List of text lines.
    :param delimiter:   Regex to group lines by.

    :returns: None.
    """
    data = []
    for line in lines:
        if re.match(delimiter,line)!=None:
            if data:
                yield data
                data = []
        data.append(line)
    if data:
        yield data

def _parse_add_if(s, res):
    """Helper function that parse fields from a given interface data and add to res.

    :param s:       String with interface data.
    :param res:     Dict to store the result in.

    :returns: None.
    """
    # get interface name
    r = re.search(r"^(\w[^\s]+)\s+\d+\s+(\w+)",s)
    if r!=None and r.group(2)=="up": if_name = r.group(1)
    else: return    # Interface not found, don't add and return
    # rx packets
    r = re.search(r" rx packets\s+(\d+)?",s)
    if r!=None: rx_pkts = r.group(1)
    else: rx_pkts = 0
    # tx packets
    r = re.search(r" tx packets\s+(\d+)?",s)
    if r!=None: tx_pkts = r.group(1)
    else: tx_pkts = 0
    # rx bytes
    r = re.search(r" rx bytes\s+(\d+)?",s)
    if r!=None: rx_bytes = r.group(1)
    else: rx_bytes = 0
    # tx bytes
    r = re.search(r" tx bytes\s+(\d+)?",s)
    if r!=None: tx_bytes = r.group(1)
    else: tx_bytes = 0
    # Add data to res
    res[if_name] = {'rx_pkts':long(rx_pkts), 'tx_pkts':long(tx_pkts), 'rx_bytes':long(rx_bytes), 'tx_bytes':long(tx_bytes)}

def get_vpp_if_count():
    """Get number of VPP interfaces.

     :returns: Dictionary with results.
     """
    shif = _vppctl_read('sh int', wait=False)
    if shif == None:  # Exit with an error
        return {'message':'Error reading interface info', 'ok':0}
    data = shif.splitlines()
    res = {}
    for intf in _get_group_delimiter(data, r"^\w.*?\s"):
        # Contains data for a given interface
        ifdata = ''.join(intf)
        _parse_add_if(ifdata, res)
    return {'message':res, 'ok':1}

def ip_str_to_bytes(ip_str):
    """Convert IP address string into bytes.

     :param ip_str:         IP address string.

     :returns: IP address in bytes representation.
     """
    # take care of possible netmask, like in 192.168.56.107/24
    addr_ip = ip_str.split('/')[0]
    addr_len = int(ip_str.split('/')[1]) if len(ip_str.split('/')) > 1 else 32
    return socket.inet_pton(socket.AF_INET, addr_ip), addr_len

def mac_str_to_bytes(mac_str):      # "08:00:27:fd:12:01" -> bytes
    """Convert MAC address string into bytes.

     :param mac_str:        MAC address string.

     :returns: MAC address in bytes representation.
     """
    return mac_str.replace(':', '').decode('hex')

def is_python2():
    """Checks if it is Python 2 version.

     :returns: 'True' if Python2 and 'False' otherwise.
     """
    ret = True if sys.version_info < (3, 0) else False
    return ret

def hex_str_to_bytes(hex_str):
    """Convert HEX string into bytes.

     :param hex_str:        HEX string.

     :returns: Bytes array.
     """
    if is_python2():
        return hex_str.decode("hex")
    else:
        return bytes.fromhex(hex_str)

def is_str(p):
    """Check if it is a string.

     :param p:          String.

     :returns: 'True' if string and 'False' otherwise.
     """
    if is_python2():
        return type(p)==str or type(p)==unicode
    else:
        return type(p)==str

def yaml_dump(var):
    """Convert object into YAML string.

    :param var:        Object.

    :returns: YAML string.
    """
    str = yaml.dump(var, canonical=True)
    str = re.sub(r"\n[ ]+: ", ' : ', str)
    return str

#
def valid_message_string(str):
    """Ensure that string contains only allowed by management characters.
    To mitigate security risks management limits text that might be received
    within responses to the management-to-device requests.
    This function ensure the compliance of string to the management requirements.

    :param str:        String.

    :returns: 'True' if valid and 'False' otherwise.
    """
    if len(str) > 200:
        fwglobals.log.excep("valid_message_string: string is too long")
        return False
    # Enable following characters only: [0-9],[a-z],[A-Z],'-','_',' ','.',':',',', etc.
    tmp_str = re.sub(r'[-_.,:0-9a-zA-Z_" \']', '', str)
    if len(tmp_str) > 0:
        fwglobals.log.excep("valid_message_string: string has not allowed characters")
        return False
    return True

def obj_dump(obj, print_obj_dir=False):
    """Print object fields and values. Used for debugging.

     :param obj:                Object.
     :param print_obj_dir:      Print list of attributes and methods.

     :returns: None.
     """
    callers_local_vars = inspect.currentframe().f_back.f_locals.items()
    obj_name = [var_name for var_name, var_val in callers_local_vars if var_val is obj][0]
    print('========================== obj_dump start ==========================')
    print("obj=%s" % obj_name)
    print("str(%s): %s" % (obj_name, str(obj)))
    if print_obj_dir:
        print("dir(%s): %s" % (obj_name, str(dir(obj))))
    obj_dump_attributes(obj)
    print('========================== obj_dump end ==========================')

def obj_dump_attributes(obj, level=1):
    """Print object attributes.

    :param obj:          Object.
    :param level:        How many levels to print.

    :returns: None.
    """
    for a in dir(obj):
        if re.match('__.+__', a):   # Escape all special attributes, like __abstractmethods__, for which val = getattr(obj, a) might fail
            continue
        val = getattr(obj, a)
        if isinstance(val, (int, float, str, unicode, list, dict, set, tuple)):
            print(level*' ' + a + '(%s): ' % str(type(val)) + str(val))
        else:
            print(level*' ' + a + ':')
            obj_dump_attributes(val, level=level+1)

def vpp_startup_conf_add_devices(vpp_config_filename, devices):
    p = FwStartupConf()
    config = p.load(vpp_config_filename)

    if config['dpdk'] == None:
        tup = p.create_element('dpdk')
        config.append(tup)
    for dev in devices:
        dev_short = dev_id_to_short(dev)
        dev_full = dev_id_to_full(dev)
        addr_type, addr_short = dev_id_parse(dev_short)
        addr_type, addr_full = dev_id_parse(dev_full)
        if addr_type == "pci":
            old_config_param = 'dev %s' % addr_full
            new_config_param = 'dev %s' % addr_short
            if p.get_element(config['dpdk'],old_config_param) != None:
                p.remove_element(config['dpdk'], old_config_param)
            if p.get_element(config['dpdk'],new_config_param) == None:
                tup = p.create_element(new_config_param)
                config['dpdk'].append(tup)

    p.dump(config, vpp_config_filename)
    return (True, None)   # 'True' stands for success, 'None' - for the returned object or error string.

def vpp_startup_conf_remove_devices(vpp_config_filename, devices):
    p = FwStartupConf()
    config = p.load(vpp_config_filename)

    if config['dpdk'] == None:
        return
    for dev in devices:
        dev = dev_id_to_short(dev)
        addr_type, addr = dev_id_parse(dev)
        config_param = 'dev %s' % addr
        key = p.get_element(config['dpdk'],config_param)
        if key:
            p.remove_element(config['dpdk'], key)

    p.dump(config, vpp_config_filename)
    return (True, None)   # 'True' stands for success, 'None' - for the returned object or error string.

def vpp_startup_conf_add_nat(vpp_config_filename):
    p = FwStartupConf()
    config = p.load(vpp_config_filename)
    if config['nat'] == None:
        tup = p.create_element('nat')
        config.append(tup)
        config['nat'].append(p.create_element('endpoint-dependent'))
        config['nat'].append(p.create_element('translation hash buckets 1048576'))
        config['nat'].append(p.create_element('translation hash memory 268435456'))
        config['nat'].append(p.create_element('user hash buckets 1024'))
        config['nat'].append(p.create_element('max translations per user 10000'))

    p.dump(config, vpp_config_filename)
    return (True, None)   # 'True' stands for success, 'None' - for the returned object or error string.

def vpp_startup_conf_remove_nat(vpp_config_filename):
    p = FwStartupConf()
    config = p.load(vpp_config_filename)
    key = p.get_element(config, 'nat')
    if key:
        p.remove_element(config,key)
    p.dump(config, vpp_config_filename)
    return (True, None)   # 'True' stands for success, 'None' - for the returned object or error string.

def get_lte_interfaces_names():
    names = []
    interfaces = psutil.net_if_addrs()

    for nicname, addrs in interfaces.items():
        dev_id = get_interface_dev_id(nicname)
        if dev_id and is_lte_interface(dev_id):
            names.append(nicname)

    return names

def traffic_control_add_del_dev_ingress(dev_name, is_add):
    try:
        subprocess.check_output('sudo tc -force qdisc %s dev %s ingress handle ffff:' % ('add' if is_add else 'delete', dev_name), shell=True)
        return (True, None)
    except Exception as e:
        return (True, None)

def traffic_control_replace_dev_root(dev_name):
    try:
        subprocess.check_output('sudo tc -force qdisc replace dev %s root handle 1: htb' % dev_name, shell=True)
        return (True, None)
    except Exception as e:
        return (True, None)

def traffic_control_remove_dev_root(dev_name):
    try:
        subprocess.check_output('sudo tc -force qdisc del dev %s root' % dev_name, shell=True)
        return (True, None)
    except Exception as e:
        return (True, None)

def reset_traffic_control():
    search = []
    lte_interfaces = get_lte_interfaces_names()

    if lte_interfaces:
        search.extend(lte_interfaces)

    for term in search:
        try:
            subprocess.check_output('sudo tc -force qdisc del dev %s root' % term, shell=True)
        except:
            pass

        try:
            subprocess.check_output('sudo tc -force qdisc del dev %s ingress handle ffff:' % term, shell=True)
        except:
            pass

    return True

def remove_linux_bridges():
    try:
        lines = subprocess.check_output('ls -l /sys/class/net/ | grep br_', shell=True).splitlines()

        for line in lines:
            bridge_name = line.rstrip().split('/')[-1]
            try:
                output = subprocess.check_output("sudo ip link set %s down " % bridge_name, shell=True)
            except:
                pass

            try:
                subprocess.check_output('sudo brctl delbr %s' % bridge_name, shell=True)
            except:
                pass
        return True
    except:
        return True

def reset_dhcpd():
    if os.path.exists(fwglobals.g.DHCPD_CONFIG_FILE_BACKUP):
        shutil.copyfile(fwglobals.g.DHCPD_CONFIG_FILE_BACKUP, fwglobals.g.DHCPD_CONFIG_FILE)

    cmd = 'sudo systemctl stop isc-dhcp-server'

    try:
        subprocess.check_output(cmd, shell=True)
    except:
        return False

    return True

def modify_dhcpd(is_add, params):
    """Modify /etc/dhcp/dhcpd configuration file.

    :param params:   Parameters from flexiManage.

    :returns: String with sed commands.
    """
    dev_id         = params['interface']
    range_start = params.get('range_start', '')
    range_end   = params.get('range_end', '')
    dns         = params.get('dns', {})
    mac_assign  = params.get('mac_assign', {})

    interfaces = fwglobals.g.router_cfg.get_interfaces(dev_id=dev_id)
    if not interfaces:
        return (False, "modify_dhcpd: %s was not found" % (dev_id))

    address = IPNetwork(interfaces[0]['addr'])
    router = str(address.ip)
    subnet = str(address.network)
    netmask = str(address.netmask)

    if not os.path.exists(fwglobals.g.DHCPD_CONFIG_FILE_BACKUP):
        shutil.copyfile(fwglobals.g.DHCPD_CONFIG_FILE, fwglobals.g.DHCPD_CONFIG_FILE_BACKUP)

    config_file = fwglobals.g.DHCPD_CONFIG_FILE

    remove_string = 'sudo sed -e "/subnet %s netmask %s {/,/}/d" ' \
                    '-i %s; ' % (subnet, netmask, config_file)

    range_string = ''
    if range_start:
        range_string = 'range %s %s;\n' % (range_start, range_end)

    if dns:
        dns_string = 'option domain-name-servers'
        for d in dns[:-1]:
            dns_string += ' %s,' % d
        dns_string += ' %s;\n' % dns[-1]
    else:
        dns_string = ''

    # Add interface name in case of wifi interface
    if is_wifi_interface(dev_id):
        intf_name = dev_id_to_linux_if(dev_id)
        intf_string = 'interface %s;\n' % intf_name
    else:
        intf_string = ''

    subnet_string = 'subnet %s netmask %s' % (subnet, netmask)
    routers_string = 'option routers %s;\n' % (router)
    dhcp_string = 'echo "' + subnet_string + ' {\n' + intf_string + range_string + \
                 routers_string + dns_string + '}"' + ' | sudo tee -a %s;' % config_file

    if is_add == 1:
        exec_string = remove_string + dhcp_string
    else:
        exec_string = remove_string

    for mac in mac_assign:
        remove_string_2 = 'sudo sed -e "/host %s {/,/}/d" ' \
                          '-i %s; ' % (mac['host'], config_file)

        host_string = 'host %s {\n' % (mac['host'])
        ethernet_string = 'hardware ethernet %s;\n' % (mac['mac'])
        ip_address_string = 'fixed-address %s;\n' % (mac['ipv4'])
        mac_assign_string = 'echo "' + host_string + ethernet_string + ip_address_string + \
                            '}"' + ' | sudo tee -a %s;' % config_file

        if is_add == 1:
            exec_string += remove_string_2 + mac_assign_string
        else:
            exec_string += remove_string_2

    try:
        output = subprocess.check_output(exec_string, shell=True)
    except Exception as e:
        return (False, "Exception: %s\nOutput: %s" % (str(e), output))

    return True

def vpp_multilink_update_labels(labels, remove, next_hop=None, dev_id=None, sw_if_index=None, result_cache=None):
    """Updates VPP with flexiwan multilink labels.
    These labels are used for Multi-Link feature: user can mark interfaces
    or tunnels with labels and than add policy to choose interface/tunnel by
    label where to forward packets to.

        REMARK: this function is temporary solution as it uses VPP CLI to
    configure lables. Remove it, when correspondent Python API will be added.
    In last case the API should be called directly from translation.

    :param labels:      python list of labels
    :param is_dia:      type of labels (DIA - Direct Internet Access)
    :param remove:      True to remove labels, False to add.
    :param dev_id:      Interface bus address if device to apply labels to.
    :param next_hop:    IP address of next hop.
    :param result_cache: cache, key and variable, that this function should store in the cache:
                            {'result_attr': 'next_hop', 'cache': <dict>, 'key': <key>}

    :returns: (True, None) tuple on success, (False, <error string>) on failure.
    """

    ids_list = fwglobals.g.router_api.multilink.get_label_ids_by_names(labels, remove)
    ids = ','.join(map(str, ids_list))

    if dev_id:
        vpp_if_name = dev_id_to_vpp_if_name(dev_id)
    elif sw_if_index:
        vpp_if_name = vpp_sw_if_index_to_name(sw_if_index)
    else:
        return (False, "Neither 'dev_id' nor 'sw_if_index' was found in params")

    if not vpp_if_name:
        return (False, "'vpp_if_name' was not found for %s" % dev_id)

    if not next_hop:
        tap = vpp_if_name_to_tap(vpp_if_name)
        next_hop, _ = get_interface_gateway(tap)
    if not next_hop:
        return (False, "'next_hop' was not provided and there is no default gateway")

    op = 'del' if remove else 'add'

    vppctl_cmd = 'fwabf link %s label %s via %s %s' % (op, ids, next_hop, vpp_if_name)

    out = _vppctl_read(vppctl_cmd, wait=False)
    if out is None:
        return (False, "failed vppctl_cmd=%s" % vppctl_cmd)

    # Store 'next_hope' in cache if provided by caller.
    #
    if result_cache and result_cache['result_attr'] == 'next_hop':
        key = result_cache['key']
        result_cache['cache'][key] = next_hop

    return (True, None)


def vpp_multilink_update_policy_rule(add, links, policy_id, fallback, order, acl_id=None, priority=None):
    """Updates VPP with flexiwan policy rules.
    In general, policy rules instruct VPP to route packets to specific interface,
    which is marked with multilink label that noted in policy rule.

        REMARK: this function is temporary solution as it uses VPP CLI to
    configure policy rules. Remove it, when correspondent Python API will be added.
    In last case the API should be called directly from translation.

    :param params: params - rule parameters:
                        policy-id - the policy id (two byte integer)
                        labels    - labels of interfaces to be used for packet forwarding
                        remove    - True to remove rule, False to add.

    :returns: (True, None) tuple on success, (False, <error string>) on failure.
    """
    op = 'add' if add else 'del'

    lan_vpp_name_list      = get_interface_vpp_names(type='lan')
    loopback_vpp_name_list = get_tunnel_interface_vpp_names()
    interfaces = lan_vpp_name_list + loopback_vpp_name_list

    if not add:
        for if_vpp_name in interfaces:
            vpp_multilink_attach_policy_rule(if_vpp_name, int(policy_id), priority, 0, True)
        fwglobals.g.policies.remove_policy(policy_id)

    fallback = 'fallback drop' if re.match(fallback, 'drop') else ''
    order    = 'select_group random' if re.match(order, 'load-balancing') else ''

    if acl_id is None:
        vppctl_cmd = 'fwabf policy %s id %d action %s %s' % (op, policy_id, fallback, order)
    else:
        vppctl_cmd = 'fwabf policy %s id %d acl %d action %s %s' % (op, policy_id, acl_id, fallback, order)

    group_id = 1
    for link in links:
        order  = 'random' if re.match(link.get('order', 'None'), 'load-balancing') else ''
        labels = link['pathlabels']
        ids_list = fwglobals.g.router_api.multilink.get_label_ids_by_names(labels)
        ids = ','.join(map(str, ids_list))

        vppctl_cmd += ' group %u %s labels %s' % (group_id, order, ids)
        group_id = group_id + 1

    out = _vppctl_read(vppctl_cmd, wait=False)
    if out is None or re.search('unknown|failed|ret=-', out):
        return (False, "failed vppctl_cmd=%s: %s" % (vppctl_cmd, out))

    if add:
        fwglobals.g.policies.add_policy(policy_id, priority)
        for if_vpp_name in interfaces:
            vpp_multilink_attach_policy_rule(if_vpp_name, int(policy_id), priority, 0, False)

    return (True, None)

def vpp_multilink_attach_policy_rule(int_name, policy_id, priority, is_ipv6, remove):
    """Attach VPP with flexiwan policy rules.

    :param int_name:  The name of the interface in VPP
    :param policy_id: The policy id (two byte integer)
    :param priority:  The priority (integer)
    :param is_ipv6:   True if policy should be applied on IPv6 packets, False otherwise.
    :param remove:    True to remove rule, False to add.

    :returns: (True, None) tuple on success, (False, <error string>) on failure.
    """

    op = 'del' if remove else 'add'
    ip_version = 'ip6' if is_ipv6 else 'ip4'

    vppctl_cmd = 'fwabf attach %s %s policy %d priority %d %s' % (ip_version, op, policy_id, priority, int_name)

    out = _vppctl_read(vppctl_cmd, wait=False)
    if out is None or re.search('unknown|failed|ret=-', out):
        return (False, "failed vppctl_cmd=%s" % vppctl_cmd)

    return (True, None)

def get_interface_vpp_names(type=None):
    res = []
    interfaces = fwglobals.g.router_cfg.get_interfaces()
    for params in interfaces:
        if type == None or re.match(type, params['type'], re.IGNORECASE):
            sw_if_index = dev_id_to_vpp_sw_if_index(params['dev_id'])
            if_vpp_name = vpp_sw_if_index_to_name(sw_if_index)
            res.append(if_vpp_name)
    return res

def get_tunnel_interface_vpp_names():
    res = []
    tunnels = fwglobals.g.router_cfg.get_tunnels()
    for params in tunnels:
        sw_if_index = vpp_ip_to_sw_if_index(params['loopback-iface']['addr'])
        if_vpp_name = vpp_sw_if_index_to_name(sw_if_index)
        res.append(if_vpp_name)
    return res

def add_static_route(addr, via, metric, remove, dev_id=None):
    """Add static route.

    :param addr:            Destination network.
    :param via:             Gateway address.
    :param metric:          Metric.
    :param remove:          True to remove route.
    :param dev_id:          Bus address of device to be used for outgoing packets.

    :returns: (True, None) tuple on success, (False, <error string>) on failure.
    """
    if addr == 'default':
        return (True, None)

    metric = ' metric %s' % metric if metric else ''
    op     = 'replace'

    cmd_show = "sudo ip route show exact %s %s" % (addr, metric)
    try:
        output = subprocess.check_output(cmd_show, shell=True)
    except:
        return False

    lines = output.splitlines()
    next_hop = ''
    if lines:
        removed = False
        for line in lines:
            words = line.split('via ')
            if len(words) > 1:
                if remove and not removed and re.search(via, words[1]):
                    removed = True
                    continue

                next_hop += ' nexthop via ' + words[1]

    if remove:
        if not next_hop:
            op = 'del'
        cmd = "sudo ip route %s %s%s %s" % (op, addr, metric, next_hop)
    else:
        if not dev_id:
            cmd = "sudo ip route %s %s%s nexthop via %s %s" % (op, addr, metric, via, next_hop)
        else:
            tap = dev_id_to_tap(dev_id)
            cmd = "sudo ip route %s %s%s nexthop via %s dev %s %s" % (op, addr, metric, via, tap, next_hop)

    try:
        fwglobals.log.debug(cmd)
        output = subprocess.check_output(cmd, shell=True)
    except Exception as e:
        return (False, "Exception: %s\nOutput: %s" % (str(e), output))

    return True

def vpp_set_dhcp_detect(dev_id, remove):
    """Enable/disable DHCP detect feature.

    :param params: params:
                        dev_id -  Interface device bus address.
                        remove  - True to remove rule, False to add.

    :returns: (True, None) tuple on success, (False, <error string>) on failure.
    """
    addr_type, _ = dev_id_parse(dev_id)

    if addr_type != "pci":
        return (False, "addr type needs to be a pci address")

    op = 'del' if remove else ''

    sw_if_index = dev_id_to_vpp_sw_if_index(dev_id)
    int_name = vpp_sw_if_index_to_name(sw_if_index)


    vppctl_cmd = 'set dhcp detect intfc %s %s' % (int_name, op)

    out = _vppctl_read(vppctl_cmd, wait=False)
    if out is None:
        return (False, "failed vppctl_cmd=%s" % vppctl_cmd)

    return True

def tunnel_change_postprocess(add, addr):
    """Tunnel add/remove postprocessing

    :param params: params - rule parameters:
                        add -  True if tunnel is added, False otherwise.
                        addr - loopback address

    :returns: (True, None) tuple on success, (False, <error string>) on failure.
    """
    sw_if_index = vpp_ip_to_sw_if_index(addr)
    if_vpp_name = vpp_sw_if_index_to_name(sw_if_index)
    policies = fwglobals.g.policies.policies_get()
    remove = not add

    for policy_id, priority in policies.items():
        vpp_multilink_attach_policy_rule(if_vpp_name, int(policy_id), priority, 0, remove)


# The messages received from flexiManage are not perfect :)
# Some of them should be not sent at all, some of them include modifications
# that are not importants, some of them do not comply with expected format.
# Below you can find list of problems fixed by this function:
#
# 1. May-2019 - message aggregation is not well defined in protocol between
# device and server. It uses several types of aggregations:
#   1. 'start-router' aggregation: requests are embedded into 'params' field on some request
#   2. 'add-interface' aggregation: 'params' field is list of 'interface params'
#   3. 'list' aggregation: the high level message is a list of requests
# As protocol is not well defined on this matter, for now we assume
# that 'list' is used for FWROUTER_API requests only (add-/remove-/modify-),
# so it should be handled as atomic operation and should be reverted in case of
# failure of one of the requests in opposite order - from the last succeeded
# request to the first, when the whole operation is considered to be failed.
# Convert both type of aggregations into same format:
# {
#   'message': 'aggregated',
#   'params' : {
#                'requests':     <list of aggregated requests>,
#                'original_msg': <original message>
#              }
# }
# The 'original_msg' is needed for configuration hash feature - every received
# message is used for signing router configuration to enable database sync
# between device and server. Once the protocol is fixed, there will be no more
# need in this proprietary format.
#
# 2. Nov-2020 - the 'add-/modify-interface' message might include both 'dhcp': 'yes'
# and 'ip' and 'gw' fields. These IP and GW are not used by the agent, but
# change in their values causes unnecessary removal and adding back interface
# and, as a result of this,  restart of network daemon and reconnection to
# flexiManage. To avoid this we fix the received message by cleaning 'ip' and
# 'gw' fields if 'dhcp' is 'yes'. Than if the fixed message includes no other
# modified parameters, it will be ignored by the agent.
#
def fix_received_message(msg):

    def _fix_aggregation_format(msg):
        requests = []

        # 'list' aggregation
        if type(msg) == list:
            return  \
                {
                    'message': 'aggregated',
                    'params' : { 'requests': copy.deepcopy(msg) }
                }

        # 'start-router' aggregation
        # 'start-router' might include interfaces and routes. Move them into list.
        if msg['message'] == 'start-router' and 'params' in msg:

            start_router_params = copy.deepcopy(msg['params'])  # We are going to modify params, so preserve original message
            if 'interfaces' in start_router_params:
                for iface_params in start_router_params['interfaces']:
                    requests.append(
                        {
                            'message': 'add-interface',
                            'params' : iface_params
                        })
                del start_router_params['interfaces']
            if 'routes' in start_router_params:
                for route_params in start_router_params['routes']:
                    requests.append(
                        {
                            'message': 'add-route',
                            'params' : route_params
                        })
                del start_router_params['routes']

            if len(requests) > 0:
                if bool(start_router_params):  # If there are params after deletions above - use them
                    requests.append(
                        {
                            'message': 'start-router',
                            'params' : start_router_params
                        })
                else:
                    requests.append(
                        {
                            'message': 'start-router'
                        })
                return \
                    {
                        'message': 'aggregated',
                        'params' : { 'requests': requests }
                    }

        # 'add-X' aggregation
        # 'add-interface'/'remove-interface' can have actually a list of interfaces.
        # This is done by setting 'params' as a list of interface params, where
        # every element represents parameters of some interface.
        if re.match('add-|remove-', msg['message']) and type(msg['params']) is list:

            for params in msg['params']:
                requests.append(
                    {
                        'message': msg['message'],
                        'params' : copy.deepcopy(params)
                    })

            return \
                {
                    'message': 'aggregated',
                    'params' : { 'requests': requests }
                }

        # Remove NULL elements from aggregated requests, if sent by bogus flexiManage
        #
        if msg['message'] == 'aggregated':
            requests = [copy.deepcopy(r) for r in msg['params']['requests'] if r]
            return \
                {
                    'message': 'aggregated',
                    'params' : { 'requests': requests }
                }

        # No conversion is needed here.
        # We return copy of object in order to be consistent with previous 'return'-s
        # which return new object. The caller function might rely on this,
        # e.g. see the fwglobals.g.handle_request() assumes
        #
        return copy.deepcopy(msg)


    def _fix_dhcp(msg):

        def _fix_dhcp_params(params):
            if params.get('dhcp') == 'yes':
                params['addr']    = ''
                params['addr6']   = ''
                params['gateway'] = ''

        if re.match('(add|modify)-interface', msg['message']):
            _fix_dhcp_params(msg['params'])
            return msg
        if re.match('aggregated|sync-device', msg['message']):
            for request in msg['params']['requests']:
                if re.match('(add|modify)-interface', request['message']):
                    _fix_dhcp_params(request['params'])
            return msg
        return msg

    # !!!!!!!!!!!!!!!!!!!!!!!!!!!!!!!!!!!!!!!!!!!!!!!!!!!!!!!!!!!!!!!!!!!!!!!!!!
    # Order of functions is important, as the first one (_fix_aggregation_format())
    # creates clone of the recieved message, so the rest functions can simply
    # modify it as they wish!
    # !!!!!!!!!!!!!!!!!!!!!!!!!!!!!!!!!!!!!!!!!!!!!!!!!!!!!!!!!!!!!!!!!!!!!!!!!!
    msg = _fix_aggregation_format(msg)
    msg = _fix_dhcp(msg)
    return msg


def wifi_get_available_networks(dev_id):
    """Get WIFI available access points.

    :param dev_id: Bus address of interface to get for.

    :returns: string array of essids
    """
    linux_if = dev_id_to_linux_if(dev_id)

    if linux_if:
        networks = []

        def clean(n):
            n = n.replace('"', '')
            n = n.strip()
            n = n.split(':')[-1]
            return n

        # make sure the interface is up
        cmd = 'ip link set dev %s up' % linux_if
        subprocess.check_output(cmd, shell=True)

        try:
            cmd = 'iwlist %s scan | grep ESSID' % linux_if
            networks = subprocess.check_output(cmd, shell=True).splitlines()
            networks = map(clean, networks)
            return networks
        except subprocess.CalledProcessError:
            return networks

    return networks

def connect_to_wifi(params):
    interface_name = dev_id_to_linux_if(params['dev_id'])

    if interface_name:
        essid = params['essid']
        password = params['password']

        wpaIsRun = True if pid_of('wpa_supplicant') else False
        if wpaIsRun:
            os.system('sudo killall wpa_supplicant')
            time.sleep(3)

        # create config file
        subprocess.check_output('wpa_passphrase %s %s | sudo tee /etc/wpa_supplicant.conf' % (essid, password), shell=True)

        try:
            output = subprocess.check_output('wpa_supplicant -i %s -c /etc/wpa_supplicant.conf -D wext -B -C /var/run/wpa_supplicant' % interface_name, shell=True)
            time.sleep(3)

            is_success = subprocess.check_output('wpa_cli  status | grep wpa_state | cut -d"=" -f2', shell=True)

            if is_success.strip() == 'COMPLETED':

                if params['useDHCP']:
                    subprocess.check_output('dhclient %s' % interface_name, shell=True)

                return True
            else:
                return False
        except subprocess.CalledProcessError:
            return False

    return False

def is_lte_interface(dev_id):
    """Check if interface is LTE.

    :param dev_id: Bus address of interface to check.

    :returns: Boolean.
    """
    driver = get_interface_driver(dev_id)
    supported_lte_drivers = ['cdc_mbim']
    if driver in supported_lte_drivers:
        return True

    return False

def lte_get_saved_apn():
    cmd = 'cat /etc/mbim-network.conf'
    try:
        out = subprocess.check_output(cmd, shell=True).strip()
        configs = out.split('=')
        if configs[0] == "APN":
            return configs[1]
        return ''
    except subprocess.CalledProcessError:
        return ''

    return ''

def lte_dev_id_to_iface_addr_bytes(dev_id):
    if is_lte_interface(dev_id):
        info = lte_get_configuration_received_from_provider(dev_id)
        return ip_str_to_bytes(info['IP'])[0]

    return None

def configure_hostapd(dev_id, configuration):
    try:

        for index, band in enumerate(configuration):
            config = configuration[band]

            if config['enable'] == False:
                continue

            data = {
                'ssid'                 : config.get('ssid', 'fwrouter_ap'),
                'interface'            : dev_id_to_linux_if(dev_id),
                'channel'              : config.get('channel', 6),
                'macaddr_acl'          : 0,
                'auth_algs'            : 3,
                # 'hw_mode'              : configuration.get('operationMode', 'g'),
                'ignore_broadcast_ssid': 1 if config.get('hideSsid', 0) == True else 0,
                'driver'               : 'nl80211',
                'eap_server'           : 0,
                'wmm_enabled'          : 0,
                'logger_syslog'        : -1,
                'logger_syslog_level'  : 2,
                'logger_stdout'        : -1,
                'logger_stdout_level'  : 2,
                'country_code'         : 'IL',
                'ieee80211d'           : 1
            }

            ap_mode = config.get('operationMode', 'g')

            if ap_mode == "g":
                data['hw_mode']       = 'g'
            elif ap_mode == "n":
                if band == '5GHz':
                    data['hw_mode']       = 'a'
                else:
                    data['hw_mode']       = 'g'

                data['ieee80211n']    = 1
                data['ht_capab']      = '[SHORT-GI-40][HT40+][HT40-][DSSS_CCK-40]'
            elif ap_mode == "a":
                data['hw_mode']       = 'a'
            elif ap_mode == "ac":
                data['hw_mode']       = 'a'
                data['ieee80211ac']   = 1

            security_mode = config.get('securityMode', 'wpa2-psk')

            if security_mode == "wep":
                data['wep_default_key']       = 1
                data['wep_key1']              = '"%s"' % conficonfigguration.get('password', 'fwrouter_ap')
                data['wep_key_len_broadcast'] = 5
                data['wep_key_len_unicast']   = 5
                data['wep_rekey_period']      = 300
            elif security_mode == "wpa-psk":
                data['wpa'] = 1
                data['wpa_passphrase'] = config.get('password', 'fwrouter_ap')
                data['wpa_pairwise']   = 'TKIP CCMP'
            elif security_mode == "wpa2-psk":
                data['wpa'] = 2
                data['wpa_passphrase'] = config.get('password', 'fwrouter_ap')
                data['wpa_pairwise']   = 'CCMP'
                data['rsn_pairwise']   = 'CCMP'
                data['wpa_key_mgmt']   = 'WPA-PSK'
            elif security_mode == "wpa-psk/wpa2-psk":
                data['wpa'] = 3
                data['wpa_passphrase'] = config.get('password', 'fwrouter_ap')
                data['wpa_pairwise']   = 'TKIP CCMP'
                data['rsn_pairwise']   = 'CCMP'

            with open(fwglobals.g.HOSTAPD_CONFIG_DIRECTORY + 'hostapd_%s_fwrun.conf' % band, 'w+') as f:
                txt = ''
                for key in data:
                    txt += '%s=%s\n' % (key, data[key])

                file_write_and_flush(f, txt)

        return (True, None)
    except Exception as e:
        return (False, "Exception: %s" % str(e))

def wifi_ap_get_clients(interface_name):
    try:
        response = list()
        output = subprocess.check_output('iw dev %s station dump' % interface_name, shell=True)
        if output:
            data = output.splitlines()
            for (idx, line) in enumerate(data):
                if 'Station' in line:
                    mac = line.split(' ')[1]
                    signal =  data[idx + 2].split(':')[-1].strip().replace("'", '') if 'signal' in data[idx + 2] else ''
                    ip = ''

                    try:
                        arp_output = subprocess.check_output('arp -a -n | grep %s' % mac, shell=True)
                    except:
                        arp_output = None

                    if arp_output:
                        ip = arp_output[arp_output.find("(")+1:arp_output.find(")")]

                    entry = {
                        'mac'   : mac,
                        'ip'    : ip,
                        'signal': signal
                    }
                    response.append(entry)
            a = "a"
    except Exception as e:
        return response

    return response

def start_hostapd():
    try:

        if pid_of('hostapd'):
            return (True, None)

        files = glob.glob("%s*fwrun.conf" % fwglobals.g.HOSTAPD_CONFIG_DIRECTORY)
        fwglobals.log.debug("get_hostapd_filenames: %s" % files)

        if files:
            files = ' '.join(files)
            proc = subprocess.check_output('sudo hostapd %s -B -dd' % files, stderr=subprocess.STDOUT, shell=True)
            time.sleep(3)

            if 'UNINITIALIZED-' in proc:
                time.sleep(7)

            pid = pid_of('hostapd')
            if pid:
                return (True, None)

        return (False, 'Error in activating your access point. Your hardware may not support the selected settings')
    except subprocess.CalledProcessError as err:
        stop_hostapd()
        return (False, str(err.output))

def stop_hostapd():
    try:
        os.system('killall hostapd')

        files = glob.glob("%s*fwrun.conf" % fwglobals.g.HOSTAPD_CONFIG_DIRECTORY)
        for filePath in files:
            try:
                os.remove(filePath)
            except:
                print("Error while deleting file : ", filePath)
        return (True, None)
    except Exception as e:
        return (False, "Exception: %s" % str(e))

def get_inet6_by_linux_name(inf_name):
    interfacaes = psutil.net_if_addrs()
    if inf_name in interfacaes:
        for addr in interfacaes[inf_name]:
            if addr.family == socket.AF_INET6:
                inet6 = addr.address.split('%')[0]
                if addr.netmask != None:
                    inet6 += "/" + (str(IPAddress(addr.netmask).netmask_bits()))
                return inet6

    return None

def set_lte_info_on_linux_interface():
    interfacaes = psutil.net_if_addrs()
    for nicname, addrs in interfacaes.items():
        dev_id = get_interface_dev_id(nicname)
        if dev_id and is_lte_interface(dev_id):
            ip_info = lte_get_configuration_received_from_provider(dev_id)
            if ip_info['STATUS'] and os.path.exists('/tmp/mbim_network_%s' % nicname):
                os.system('ifconfig %s down' % nicname)
                os.system('ifconfig %s %s up' % (nicname, ip_info['IP']))

                metric = 0
                is_assigned = fwglobals.g.router_cfg.get_interfaces(dev_id=dev_id)
                if is_assigned:
                    metric = is_assigned[0]['metric'] if 'metric' in is_assigned[0] else 0

                os.system('route add -net 0.0.0.0 gw %s metric %s' % (ip_info['GATEWAY'], metric if metric else '0'))

    return None

def dev_id_to_mbim_device(dev_id):
    try:
        usb_addr = dev_id.split('/')[-1]
        output = subprocess.check_output('ls /sys/bus/usb/drivers/cdc_mbim/%s/usbmisc/' % usb_addr, shell=True).strip()
        return output
    except subprocess.CalledProcessError as err:
        return None

def _run_qmicli_command(dev_id, flag):
    try:
        device = dev_id_to_mbim_device(dev_id) if dev_id else 'cdc-wdm0'
        output = subprocess.check_output('qmicli --device=/dev/%s --device-open-proxy --device-open-mbim --%s' % (device, flag), shell=True, stderr=subprocess.STDOUT)
        return output
    except subprocess.CalledProcessError as err:
        return None

def qmi_get_simcard_status(dev_id):
    return _run_qmicli_command(dev_id, 'uim-get-card-status')

def qmi_get_signals_state(dev_id):
    return _run_qmicli_command(dev_id, 'nas-get-signal-strength')

def qmi_get_connection_state(dev_id):
    '''
    The function will return the connection status.
    This is not about existsin session to the modem. But connectivity between modem to the cellular provider
    '''
    try:
        output = _run_qmicli_command(dev_id, 'wds-get-packet-service-status')
        if output:
            data = output.splitlines()
            for line in data:
                if 'Connection status' in line:
                    status = line.split(':')[-1].strip().replace("'", '')
                    return status == "connected"
    except subprocess.CalledProcessError as err:
        return False

def qmi_get_ip_configuration(dev_id):
    '''
    The function will return the connection status.
    This is not about existsin session to the modem. But connectivity between modem to the cellular provider
    '''
    return _run_qmicli_command(dev_id, 'wds-get-current-settings')

def qmi_get_operator_name(dev_id):
    return _run_qmicli_command(dev_id, 'nas-get-operator-name')

def qmi_get_home_network(dev_id):
    return _run_qmicli_command(dev_id, 'nas-get-home-network')

def qmi_get_system_info(dev_id):
    return _run_qmicli_command(dev_id, 'nas-get-system-info')

def qmi_get_packet_service_state(dev_id):
    '''
    The function will return the connection status.
    This is not about existsin session to the modem. But connectivity between modem to the cellular provider
    '''
    return _run_qmicli_command(dev_id, 'wds-get-channel-rates')

def qmi_get_manufacturer(dev_id):
    return _run_qmicli_command(dev_id, 'dms-get-manufacturer')

def qmi_get_model(dev_id):
    return _run_qmicli_command(dev_id, 'dms-get-model')

def qmi_get_imei(dev_id):
    return _run_qmicli_command(dev_id, 'dms-get-ids')

def qmi_get_default_settings(dev_id):
    return _run_qmicli_command(dev_id, 'wds-get-default-settings=3gpp')

def qmi_sim_power_off(dev_id):
    return _run_qmicli_command(dev_id, 'uim-sim-power-off=1')

def qmi_sim_power_on(dev_id):
    return _run_qmicli_command(dev_id, 'uim-sim-power-on=1')

def lte_get_default_apn(dev_id):
    default_settings = qmi_get_default_settings(dev_id)
    if default_settings:
        data = default_settings.splitlines()
        for line in data:
            if 'APN' in line:
                return line.split(':')[-1].strip().replace("'", '')

    return None

def lte_sim_status(dev_id):
    status = qmi_get_simcard_status(dev_id)
    if status:
        data = status.splitlines()
        for line in data:
            if 'Card state:' in line:
                state = line.split(':')[-1].strip().replace("'", '').split(' ')[0]
                return state

    return False

def lte_is_sim_inserted(dev_id):
    return lte_sim_status(dev_id) == "present"

def lte_disconnect(dev_id=None):
    try:
        files = glob.glob("/tmp/mbim_network*")
        for file_path in files:
            start_data = subprocess.check_output('cat %s' % file_path, shell=True).splitlines()
            pdh = start_data[0].split('=')[-1]
            cid = start_data[1].split('=')[-1]

            if_name = file_path.split('_')[-1]
            inf_dev_id = get_interface_dev_id(if_name)

            if dev_id and dev_id != inf_dev_id:
                continue

            output = _run_qmicli_command(inf_dev_id, 'wds-stop-network=%s --client-cid=%s' % (pdh, cid))
            os.system('rm %s' % file_path)

            os.system('sudo ip link set dev %s down && sudo ip addr flush dev %s' % (if_name, if_name))
        return (True, None)
    except subprocess.CalledProcessError as e:
        return (False, "Exception: %s" % (str(e)))

def lte_prepare_connection_params(params):
    connection_params = ['ip-type=4']
    if 'apn' in params:
        connection_params.append('apn=%s' % params['apn'])
    if 'user' in params:
        connection_params.append('username=%s' % params['user'])
    if 'password' in params:
        connection_params.append('password=%s' % params['password'])
    if 'auth' in params:
        connection_params.append('auth=%s' % params['auth'])

    return ",".join(connection_params)

def lte_connect(params, reset=False):
    dev_id = params['dev_id']
    if not lte_is_sim_inserted(dev_id) or reset:
        qmi_sim_power_off(dev_id)
        qmi_sim_power_on(dev_id)
        inserted = lte_is_sim_inserted(dev_id)

        _run_qmicli_command(dev_id, 'wds-reset')

        if not inserted:
            return (False, "Sim is not presented")

    try:
        current_connection_state = qmi_get_connection_state(dev_id)
        if current_connection_state:
            return (True, None)

        connection_params = lte_prepare_connection_params(params)

        cmd = 'wds-start-network="%s" --client-no-release-cid' % connection_params
        output = _run_qmicli_command(dev_id, cmd)
        data = output.splitlines()

        inf_name = dev_id_to_linux_if(dev_id)

        for line in data:
            if 'Packet data handle' in line:
                ret = os.system('echo "PDH=%s" > /tmp/mbim_network_%s' % (line.split(':')[-1].strip().replace("'", ''), inf_name))
                continue
            if 'CID' in line:
                ret = os.system('echo "CID=%s" >> /tmp/mbim_network_%s' % (line.split(':')[-1].strip().replace("'", ''), inf_name))
                break

        return (True, None)
    except Exception as e:
        if not reset:
            return lte_connect(params, True)

        return (False, "Exception: %s\nOutput: %s" % (str(e), output))

def lte_get_system_info(dev_id):
    try:
        result = {
            'Cell_Id'        : '',
            'Operator_Name'  : '',
            'MCC'            : '',
            'MNC'            : ''
        }

        system_info = qmi_get_system_info(dev_id)
        if system_info:
            data = system_info.splitlines()
            for line in data:
                if 'Cell ID' in line:
                    result['Cell_Id'] = line.split(':')[-1].strip().replace("'", '')
                    continue
                if 'MCC' in line:
                    result['MCC'] = line.split(':')[-1].strip().replace("'", '')
                    continue
                if 'MNC' in line:
                    result['MNC'] = line.split(':')[-1].strip().replace("'", '')
                    continue

        operator_name = qmi_get_operator_name(dev_id)
        if operator_name:
            data = operator_name.splitlines()
            for line in data:
                if '\tName' in line:
                    name = line.split(':')[-1].strip().replace("'", '')
                    result['Operator_Name'] = name if bool(re.match("^[a-zA-Z0-9_ ]*$", name)) else ''
                    break

        # home_network = qmi_get_home_network()
        # if home_network:
        #     data = home_network.splitlines()
        #     for line in data:
        #         # if 'MCC' in line:
        #         #     result['MCC'] = line.split(':')[-1].strip().replace("'", '')
        #         #     continue
        #         # if 'MNC' in line:
        #         #     result['MNC'] = line.split(':')[-1].strip().replace("'", '')
        #         #     continue

        return result
    except Exception as e:
         return result

def lte_get_hardware_info(dev_id):
    try:
        result = {
            'Vendor'   : '',
            'Model'    : '',
            'Imei': '',
        }

        manufacturer = qmi_get_manufacturer(dev_id)
        if manufacturer:
            data = manufacturer.splitlines()
            for line in data:
                if 'Manufacturer' in line:
                    result['Vendor'] = line.split(':')[-1].strip().replace("'", '')
                    break

        model = qmi_get_model(dev_id)
        if model:
            data = model.splitlines()
            for line in data:
                if 'Model' in line:
                    result['Model'] = line.split(':')[-1].strip().replace("'", '')
                    break

        imei = qmi_get_imei(dev_id)
        if imei:
            data = imei.splitlines()
            for line in data:
                if 'IMEI' in line:
                    result['Imei'] = line.split(':')[-1].strip().replace("'", '')
                    break


        return result
    except Exception as e:
        return result

def lte_get_packets_state(dev_id):
    try:
        result = {
            'Uplink_speed'  : 0,
            'Downlink_speed': 0
        }

        modem_info = qmi_get_packet_service_state(dev_id)
        if modem_info:
            data = modem_info.splitlines()
            for line in data:
                if 'Max TX rate' in line:
                    result['Uplink_speed'] = line.split(':')[-1].strip().replace("'", '')
                    continue
                if 'Max RX rate' in line:
                    result['Downlink_speed'] = line.split(':')[-1].strip().replace("'", '')
                    continue
        return result
    except Exception as e:
        return result

def lte_get_connection_state(dev_id):
    try:
        result = {
            'Activation_state' : 0,
            'IP_type'  : 0,
        }

        modem_info = qmi_get_connection_state(dev_id)
        if modem_info:
            data = modem_info.splitlines()
            for line in data:
                if 'Activation state:' in line:
                    result['Activation_state'] = line.split(':')[-1].strip().replace("'", '')
                    continue
                if 'IP type' in line:
                    result['IP_type'] = line.split(':')[-1].strip().replace("'", '')
                    continue
        return result
    except Exception as e:
        return result

def lte_get_radio_signals_state(dev_id):
    try:
        result = {
            'RSSI' : 0,
            'RSRP' : 0,
            'RSRQ' : 0,
            'SINR' : 0,
            'SNR'  : 0,
            'text' : ''
        }
        modem_info = qmi_get_signals_state(dev_id)
        if modem_info:
            data = modem_info.splitlines()
            for index, line in enumerate(data):
                if 'RSSI' in line:
                    result['RSSI'] = data[index + 1].split(':')[-1].strip().replace("'", '')
                    dbm_num = int(result['RSSI'].split(' ')[0])
                    if -95 >= dbm_num:
                        result['text'] = 'Marginal'
                    elif -85 >= dbm_num:
                        result['text'] = 'Very low'
                    elif -80 >= dbm_num:
                        result['text'] = 'Low'
                    elif -70 >= dbm_num:
                        result['text'] = 'Good'
                    elif -60 >= dbm_num:
                        result['text'] = 'Very Good'
                    elif -50 >= dbm_num:
                        result['text'] = 'Excellent'
                    continue
                if 'SINR' in line:
                    result['SINR'] = line.split(':')[-1].strip().replace("'", '')
                    continue
                if 'RSRQ' in line:
                    result['RSRQ'] = data[index + 1].split(':')[-1].strip().replace("'", '')
                    continue
                if 'SNR' in line:
                    result['SNR'] = data[index + 1].split(':')[-1].strip().replace("'", '')
                    continue
                if 'RSRP' in line:
                    result['RSRP'] = data[index + 1].split(':')[-1].strip().replace("'", '')
                    continue
        return result
    except Exception as e:
        return result

def lte_get_configuration_received_from_provider(dev_id):
    try:
        response = {
            'IP'      : '',
            'GATEWAY' : '',
            'STATUS'  : ''
        }

        ip_info = qmi_get_ip_configuration(dev_id)

        if ip_info:
            response['STATUS'] = True
            lines = ip_info.splitlines()
            for line in lines:
                if 'IPv4 address' in line:
                    response['IP'] = line.split(':')[-1].strip().replace("'", '')
                    continue
                if 'IPv4 subnet mask' in line:
                    mask = line.split(':')[-1].strip().replace("'", '')
                    response['IP'] = response['IP'] + '/' + str(IPAddress(mask).netmask_bits())
                if 'IPv4 gateway address' in line:
                    response['GATEWAY'] = line.split(':')[-1].strip().replace("'", '')
                    continue

        return response
    except Exception as e:
        return response

def lte_get_provider_config(dev_id, key):
    """Get IP from LTE provider

    :param ket: Filter info by key

    :returns: ip address.
    """
    info = lte_get_configuration_received_from_provider(dev_id)

    if key:
        return info[key]

    return info

def is_wifi_interface(dev_id):
    """Check if interface is WIFI.

    :param interface_name: Interface name to check.

    :returns: Boolean.
    """
    linux_if = dev_id_to_linux_if(dev_id)

    if linux_if:
        cmd = 'cat /proc/net/wireless | grep %s' % linux_if
        try:
            out = subprocess.check_output(cmd, shell=True).strip()
            return True
        except subprocess.CalledProcessError:
            return False

    return False

def get_interface_driver(dev_id):
    """Get Linux interface driver.

    :param dev_id: Bus address of interface to check.

    :returns: driver name.
    """

    linux_if = dev_id_to_linux_if(dev_id)
    if linux_if:
        try:
            cmd = 'ethtool -i %s' % linux_if
            out = subprocess.check_output(cmd, shell=True, stderr=subprocess.STDOUT).splitlines()
            vals = out[0].decode().split("driver: ", 1)
            return str(vals[-1])
        except subprocess.CalledProcessError:
            return ''

    return ''

def is_dpdk_interface(dev_id):
    return not is_non_dpdk_interface(dev_id)

def is_non_dpdk_interface(dev_id):
    """Check if interface is not supported by dpdk.

    :param dev_id: Bus address of interface to check.

    :returns: boolean.
    """

    # 0000:06:00.00 'I210 Gigabit Network Connection' if=eth0 drv=igb unused= 192.168.1.11
    # 0000:0a:00.00 'Ethernet Connection X553 1GbE' if=eth4 drv=ixgbe unused= 10.0.0.1
    # 0000:07:00.00 'I210 Gigabit Network Connection' if=eth2 drv=igb unused=vfio-pci,uio_pci_generic =192.168.0.1

    if is_wifi_interface(dev_id):
        return True
    if is_lte_interface(dev_id):
        return True

    return False

def get_bus_info(interface_name):
    """Get LTE device bus info.

    :param interface_name: Interface name to check.

    :returns: bus_info .
    """
    try:
        cmd = 'ethtool -i %s' % interface_name
        out = subprocess.check_output(cmd, shell=True).splitlines()
        vals = out[4].decode().split("bus-info: ", 1)
        return str(vals[-1])
    except subprocess.CalledProcessError:
        return ''

def frr_create_ospfd(frr_cfg_file, ospfd_cfg_file, router_id):
    '''Creates the /etc/frr/ospfd.conf file, initializes it with router id and
    ensures that ospf is switched on in the frr configuration'''

    if os.path.exists(ospfd_cfg_file):
        return

    # Initialize ospfd.conf
    with open(ospfd_cfg_file,"w") as f:
        file_write_and_flush(f,
            'hostname ospfd\n' + \
            'password zebra\n' + \
            'log file /var/log/frr/ospfd.log informational\n' + \
            'log stdout\n' + \
            '!\n' + \
            'router ospf\n' + \
            '    ospf router-id ' + router_id + '\n' + \
            '!\n')

    # Ensure that ospfd is switched on in /etc/frr/daemons.
    subprocess.check_call('sudo sed -i -E "s/ospfd=no/ospfd=yes/" %s' % frr_cfg_file, shell=True)

def file_write_and_flush(f, data):
    '''Wrapper over the f.write() method that flushes wrote content
    into the disk immediately

    :param f:       the python file object
    :param data:    the data to write into file
    '''
    f.write(data)
    f.flush()
    os.fsync(f.fileno())

def netplan_apply(caller_name=None):
    '''Wrapper over the f.write() method that flushes wrote content
    into the disk immediately

    :param f:       the python file object
    :param data:    the data to write into file
    '''
    try:
        # Before netplan apply go and note the default route.
        # If it will be changed as a result of netplan apply, we return True.
        #
        if fwglobals.g.fwagent:
            (_, _, dr_dev_id_before) = get_default_route()

        # Now go and apply the netplan
        #
        cmd = 'netplan apply'
        log_str = caller_name + ': ' + cmd if caller_name else cmd
        fwglobals.log.debug(log_str)
        os.system(cmd)
        time.sleep(1)  				# Give a second to Linux to configure interfaces

        # Netplan might change interface names, e.g. enp0s3 -> vpp0, so reset cache
        #
        fwglobals.g.cache.dev_ids = {}

        # Find out if the default route was changed. If it was - reconnect agent.
        #
        if fwglobals.g.fwagent:
            (_, _, dr_dev_id_after) = get_default_route()
            if dr_dev_id_before != dr_dev_id_after:
                fwglobals.log.debug(
                    "%s: netplan_apply: default route changed (%s->%s) - reconnect" % \
                    (caller_name, dr_dev_id_before, dr_dev_id_after))
                fwglobals.g.fwagent.reconnect()

    except Exception as e:
        fwglobals.log.debug("%s: netplan_apply failed: %s" % (caller_name, str(e)))
        return False

def compare_request_params(params1, params2):
    """ Compares two dictionaries while normalizing them for comparison
    and ignoring orphan keys that have None or empty string value.
        The orphans keys are keys that present in one dict and don't
    present in the other dict, thanks to Scooter Software Co. for the term :)
        We need this function to pay for bugs in flexiManage code, where
    is provides add-/modify-/remove-X requests for same configuration
    item with inconsistent letter case, None/empty string,
    missing parameters, etc.
        Note! The normalization is done for top level keys only!
    """
    if not params1 or not params2:
        return False
    if type(params1) != type(params2):
        return False
    if type(params1) != dict:
        return (params1 == params2)

    set_keys1   = set(params1.keys())
    set_keys2   = set(params2.keys())
    keys1_only  = list(set_keys1 - set_keys2)
    keys2_only  = list(set_keys2 - set_keys1)
    keys_common = set_keys1.intersection(set_keys2)

    for key in keys1_only:
        if type(params1[key]) == bool or params1[key]:
            # params1 has non-empty string/value that does not present in params2
            return False

    for key in keys2_only:
        if type(params2[key]) == bool or params2[key]:
            # params2 has non-empty string/value that does not present in params1
            return False

    for key in keys_common:
        val1 = params1[key]
        val2 = params2[key]

        # If both values are neither None-s nor empty strings.
        # False booleans will be handled by next 'elif'.
        #
        if val1 and val2:
            if (type(val1) == str or type(val1) == unicode) and \
               (type(val2) == str or type(val2) == unicode):
                if val1.lower() != val2.lower():
                    return False    # Strings are not equal
            elif type(val1) != type(val2):
                return False        # Types are not equal
            elif val1 != val2:
                return False        # Values are not equal

        # If False booleans or
        # if one of values not exists or empty string
        #
        elif (val1 and not val2) or (not val1 and val2):
            return False

    return True

def check_if_virtual_environment():
    virt_exist = os.popen('dmesg |grep -i hypervisor| grep -i detected').read()
    if virt_exist =='':
        return False
    else:
        return True

def check_root_access():
    if os.geteuid() == 0: return True
    print("Error: requires root privileges, try to run 'sudo'")
    return False

def set_linux_reverse_path_filter(dev_name, on):
    """ set rp_filter value of Linux property

    : param dev_name : device name to set the property for
    : param on       : if on is False, disable rp_filter. Else, enable it
    """
    if dev_name == None:
        return None

    # For default interface skip the setting as it is redundant
    #
    _, metric = get_interface_gateway(dev_name)
    if metric == '' or int(metric) == 0:
        return None

    # Fetch current setting, so it could be restored later if needed.
    #
    current_val = None
    try:
        cmd = 'sysctl net.ipv4.conf.%s.rp_filter' % dev_name
        out = subprocess.check_output(cmd, shell=True)  # 'net.ipv4.conf.enp0s9.rp_filter = 1'
        current_val = bool(out.split(' = ')[1])
    except Exception as e:
        fwglobals.log.error("set_linux_reverse_path_filter(%s): failed to fetch current value: %s" % dev_name, str(e))
        return None

    # Light optimization, no need to set the value
    #
    if current_val == on:
        return current_val

    # Finally set the value
    #
    val = 1 if on else 0
    os.system('sysctl -w net.ipv4.conf.%s.rp_filter=%d > /dev/null' % (dev_name, val))
    os.system('sysctl -w net.ipv4.conf.all.rp_filter=%d > /dev/null' % (val))
    os.system('sysctl -w net.ipv4.conf.default.rp_filter=%d > /dev/null' % (val))

def update_linux_metric(prefix, dev, metric):
    """Invokes 'ip route' commands to update metric on the provide device.
    """
    try:
        cmd = "ip route show exact %s dev %s" % (prefix, dev)
        os_route = subprocess.check_output(cmd, shell=True).strip()
        if not os_route:
            raise Exception("'%s' returned nothing" % cmd)
        cmd = "ip route del " + os_route
        ok = not subprocess.call(cmd, shell=True)
        if not ok:
            raise Exception("'%s' failed" % cmd)
        if 'metric ' in os_route:  # Replace metric in os route string
            os_route = re.sub('metric [0-9]+', 'metric %d' % metric, os_route)
        else:
            os_route += ' metric %d' % metric
        cmd = "ip route add " + os_route
        ok = not subprocess.call(cmd, shell=True)
        if not ok:
            raise Exception("'%s' failed" % cmd)
        return (True, None)
    except Exception as e:
        return (False, str(e))


def vmxnet3_unassigned_interfaces_up():
    """This function finds vmxnet3 interfaces that should NOT be controlled by
    VPP and brings them up. We call these interfaces 'unassigned'.
    This hack is needed to prevent disappearing of unassigned interfaces from
    Linux, as VPP captures all down interfaces on start.

    Note for non vmxnet3 interfaces we solve this problem in elegant way - we
    just add assigned interfaces to the white list in the VPP startup.conf,
    so VPP captures only them, while ignoring the unassigned interfaces, either
    down or up. In case of vmxnet3 we can't use the startup.conf white list,
    as placing them there causes VPP to bind them to vfio-pci driver on start,
    so trial to bind them later to the vmxnet3 driver by call to the VPP
    vmxnet3_create() API fails. Hence we go with the dirty workaround of UP state.
    """
    try:
        linux_interfaces = get_linux_interfaces()
        assigned_list    = fwglobals.g.router_cfg.get_interfaces()
        assigned_dev_ids    = [params['dev_id'] for params in assigned_list]

        for dev_id in linux_interfaces:
            if not dev_id in assigned_dev_ids:
                if dev_id_is_vmxnet3(dev_id):
                    os.system("ip link set dev %s up" % linux_interfaces[dev_id]['name'])

    except Exception as e:
        fwglobals.log.debug('vmxnet3_unassigned_interfaces_up: %s (%s)' % (str(e),traceback.format_exc()))
        pass

def get_reconfig_hash():
    """ This function creates a string that holds all the information added to the reconfig
    data, and then create a hash string from it.

    : return : md5 hash result of all the data collected or empty string.
    """
    res = ''

    linux_interfaces = get_linux_interfaces()
    for dev_id in linux_interfaces:
        name = linux_interfaces[dev_id]['name']

        if is_lte_interface(dev_id) and vpp_does_run():
            is_assigned = fwglobals.g.router_cfg.get_interfaces(dev_id=dev_id)
            if is_assigned:
                tap_name = dev_id_to_tap(dev_id)
                if tap_name:
                    name = tap_name

        addr = get_interface_address(name, log=False)
        addr = addr.split('/')[0] if addr else ''
        gw, metric = get_interface_gateway(name)

        res += 'addr:'    + addr + ','
        res += 'gateway:' + gw + ','
        res += 'metric:'  + metric + ','
        if gw and addr:
            _, public_ip, public_port, nat_type = fwglobals.g.stun_wrapper.find_addr(dev_id)
            res += 'public_ip:'   + public_ip + ','
            res += 'public_port:' + str(public_port) + ','

    hash = hashlib.md5(res).hexdigest()
    fwglobals.log.debug("get_reconfig_hash: %s: %s" % (hash, res))
    return hash

def vpp_nat_add_remove_interface(remove, dev_id, metric):
    default_gw = ''
    vpp_if_name_add = ''
    vpp_if_name_remove = ''
    metric_min = sys.maxint

    dev_metric = int(metric or 0)

    fo_metric = get_wan_failover_metric(dev_id, dev_metric)
    if fo_metric != dev_metric:
        fwglobals.log.debug(
            "vpp_nat_add_remove_interface: dev_id=%s, use wan failover metric %d" % (dev_id, fo_metric))
        dev_metric = fo_metric

    # Find interface with lowest metric.
    #
    wan_list = fwglobals.g.router_cfg.get_interfaces(type='wan')
    for wan in wan_list:
        if dev_id == wan['dev_id']:
            continue
        metric_cur_str = wan.get('metric')
        if metric_cur_str == None:
            continue
        metric_cur = int(metric_cur_str or 0)
        metric_cur = get_wan_failover_metric(wan['dev_id'], metric_cur)
        if metric_cur < metric_min:
            metric_min = metric_cur
            default_gw = wan['dev_id']

    if remove:
        if dev_metric < metric_min or not default_gw:
            vpp_if_name_remove = dev_id_to_vpp_if_name(dev_id)
        if dev_metric < metric_min and default_gw:
            vpp_if_name_add = dev_id_to_vpp_if_name(default_gw)

    if not remove:
        if dev_metric < metric_min and default_gw:
            vpp_if_name_remove = dev_id_to_vpp_if_name(default_gw)
        if dev_metric < metric_min or not default_gw:
            vpp_if_name_add = dev_id_to_vpp_if_name(dev_id)

    if vpp_if_name_remove:
        vppctl_cmd = 'nat44 add interface address %s del' % vpp_if_name_remove
        out = _vppctl_read(vppctl_cmd, wait=False)
        if out is None:
            return (False, "failed vppctl_cmd=%s" % vppctl_cmd)

    if vpp_if_name_add:
        vppctl_cmd = 'nat44 add interface address %s' % vpp_if_name_add
        out = _vppctl_read(vppctl_cmd, wait=False)
        if out is None:
            # revert 'nat44 add interface address del'
            if vpp_if_name_remove:
                vppctl_cmd = 'nat44 add interface address %s' % vpp_if_name_remove
                _vppctl_read(vppctl_cmd, wait=False)
            return (False, "failed vppctl_cmd=%s" % vppctl_cmd)

    return (True, None)

<<<<<<< HEAD
def get_interfaces_mac_addresses():
    '''
    This function returns a dictonary of the local machine's interfaces
    and it's corresponding MAC addresses
    '''
    intf_mac_addr = {}
    interfaces = psutil.net_if_addrs()
    for nicname, addrs in interfaces.items():
        for addr in addrs:
            if addr.family == psutil.AF_LINK:
                intf_mac_addr[nicname] = addr.address
    return intf_mac_addr


def netplan_set_mac_addresses():
    '''
    This function replaces the netplan files macaddr with the actual macaddr
    '''
    netplan_paths = glob.glob('/etc/netplan/*.yaml')
    #Changing mac addresses in all netplan files
    #Copy the current yaml into json variable, change the mac addr
    #Copy the coverted json string back to yaml file
    int_mac_addr = get_interfaces_mac_addresses()
    for netplan in netplan_paths:
        with open(netplan, "r+") as fd:
            netplan_json = yaml.load(fd)
            for if_name in netplan_json['network']['ethernets']:
                interface = netplan_json['network']['ethernets'][if_name]
                if interface.get('match'):
                    interface['match']['macaddress'] = int_mac_addr[if_name]
	    netplan_str = yaml.dump(netplan_json)
	    fd.seek(0)
	    fd.write(netplan_str)
	    fd.truncate()
=======
def wifi_get_capabilities(dev_id):

    result = {
        'Band 1': {
            # 'Frequencies': [],
            # 'Bitrates': [],
            'Exists': False
        },
        'Band 2': {
            # 'Frequencies': [],
            # 'Capabilities': [],
            # 'Bitrates': [],
            'Exists': False
        }
    }

    def _get_band(output, band_number):
        regex = r'(Band ' + str(band_number) + r':.*?\\n\\t(?!\\t))'
        match = re.search(regex, output,  re.MULTILINE | re.IGNORECASE)
        if match:
            return match.group(1)

        return ""

    def _parse_key_data(text, output, negative_look_count = 1):
        match = re.search(text, output,  re.MULTILINE | re.IGNORECASE)

        res = list()

        if match:
            result = match.group()
            splitted = result.replace('\\t', '\t').replace('\\n', '\n').splitlines()
            for line in splitted[1:-1]:
                res.append(line.lstrip('\t').strip(' *'))
            return res

        return res

    try:
        output = subprocess.check_output('iw dev', shell=True).splitlines()
        linux_if = dev_id_to_linux_if(dev_id)
        if linux_if in output[1]:
            phy_name = output[0].replace('#', '')
            #output = subprocess.check_output('cat /tmp/jaga', shell=True).replace('\\\\t', '\\t').replace('\\\\n', '\\n')
            # banda1 = _get_band(output2, 1)
            # banda2 = _get_band(output2, 2)

            output = subprocess.check_output('iw %s info' % phy_name, shell=True).replace('\t', '\\t').replace('\n', '\\n')
            result['SupportedModes'] = _parse_key_data('Supported interface modes', output)


            band1 = _get_band(output, 1)
            band2 = _get_band(output, 2)

            if band1:
                result['Band 1']['Exists'] = True
                # result['Band 1']['Frequencies'] = _parse_key_data('Frequencies', band1)
                # result['Band 1']['Bitrates'] = _parse_key_data('Bitrates', band1, 2)
                # result['Band 1']['Capabilities'] = _parse_key_data('Capabilities', band1, 2)

            if band2:
                result['Band 2']['Exists'] = True
                # result['Band 2']['Frequencies'] = _parse_key_data('Frequencies', band2)
                # result['Band 2']['Bitrates'] = _parse_key_data('Bitrates', band2, 2)
                # result['Band 2']['Capabilities'] = _parse_key_data('Capabilities', band2, 2)

        return result
    except Exception as e:
        return result

def dump(filename=None, path=None, clean_log=False):
    '''This function invokes 'fwdump' utility while ensuring no DoS on disk space.

    :param filename:  the name of the final file where to dump will be tar.gz-ed
    :param clean_log: if True, /var/log/flexiwan/agent.log will be cleaned
    '''
    try:
        cmd = 'fwdump'
        if filename:
            cmd += ' --zip_file ' + filename
        if not path:
            path = fwglobals.g.DUMP_FOLDER
        cmd += ' --dest_folder ' + path

        # Ensure no more than last 5 dumps are saved to avoid disk out of space
        #
        files = glob.glob("%s/*.tar.gz" % path)
        if len(files) > 5:
            files.sort()
            os.remove(files[0])

        subprocess.check_call(cmd + ' > /dev/null 2>&1', shell=True)

        if clean_log:
            os.system("echo '' > %s" % fwglobals.g.ROUTER_LOG_FILE)
    except Exception as e:
        fwglobals.log.error("failed to dump: %s" % (str(e)))
>>>>>>> 6e20d655
<|MERGE_RESOLUTION|>--- conflicted
+++ resolved
@@ -3025,7 +3025,6 @@
 
     return (True, None)
 
-<<<<<<< HEAD
 def get_interfaces_mac_addresses():
     '''
     This function returns a dictonary of the local machine's interfaces
@@ -3060,7 +3059,7 @@
 	    fd.seek(0)
 	    fd.write(netplan_str)
 	    fd.truncate()
-=======
+
 def wifi_get_capabilities(dev_id):
 
     result = {
@@ -3157,5 +3156,4 @@
         if clean_log:
             os.system("echo '' > %s" % fwglobals.g.ROUTER_LOG_FILE)
     except Exception as e:
-        fwglobals.log.error("failed to dump: %s" % (str(e)))
->>>>>>> 6e20d655
+        fwglobals.log.error("failed to dump: %s" % (str(e)))