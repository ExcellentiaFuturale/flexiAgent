################################################################################
# flexiWAN SD-WAN software - flexiEdge, flexiManage.
# For more information go to https://flexiwan.com
#
# Copyright (C) 2019  flexiWAN Ltd.
#
# This program is free software: you can redistribute it and/or modify it under
# the terms of the GNU Affero General Public License as published by the Free
# Software Foundation, either version 3 of the License, or (at your option) any
# later version.
#
# This program is distributed in the hope that it will be useful,
# but WITHOUT ANY WARRANTY; without even the implied warranty of MERCHANTABILITY
# or FITNESS FOR A PARTICULAR PURPOSE.
# See the GNU Affero General Public License for more details.
#
# You should have received a copy of the GNU Affero General Public License
# along with this program. If not, see <https://www.gnu.org/licenses/>.
################################################################################

import copy
import binascii
import glob
import hashlib
import inspect
import ipaddress
import json
import os
import time
import platform
import subprocess
import shlex
import psutil
import socket
import threading
import re
import fwglobals
import fwnetplan
import fwstats
import shutil
import sys
import traceback
import yaml
from netaddr import IPNetwork, IPAddress

common_tools = os.path.join(os.path.dirname(os.path.realpath(__file__)) , 'tools' , 'common')
sys.path.append(common_tools)
from fw_vpp_startupconf import FwStartupConf

from fwapplications import FwApps
from fwikev2        import FwIKEv2Tunnels
from fwrouter_cfg   import FwRouterCfg
from fwsystem_cfg   import FwSystemCfg
from fwmultilink    import FwMultilink
from fwpolicies     import FwPolicies
from fwwan_monitor  import get_wan_failover_metric


dpdk = __import__('dpdk-devbind')

def get_device_logs(file, num_of_lines):
    """Get device logs.

    :param file:            File name.
    :param num_of_lines:    Number of lines.

    :returns: Return list.
    """
    try:
        cmd = "tail -{} {}".format(num_of_lines, file)
        res = subprocess.check_output(cmd, shell=True).decode().splitlines()

        # On zero matching, res is a list with a single empty
        # string which we do not want to return to the caller
        return res if res != [''] else []
    except (OSError, subprocess.CalledProcessError) as err:
        raise err

def get_device_packet_traces(num_of_packets, timeout):
    """Get device packet traces.

    :param num_of_packets:    Number of lines.
    :param timeout:           Timeout to wait for trace to complete.

    :returns: Array of traces.
    """
    try:
        cmd = 'sudo vppctl clear trace'
        subprocess.check_output(cmd, shell=True)
        cmd = 'sudo vppctl show vmxnet3'
        shif_vmxnet3 = subprocess.check_output(cmd, shell=True)
        if shif_vmxnet3 is '':
            cmd = 'sudo vppctl trace add dpdk-input {}'.format(num_of_packets)
        else:
            cmd = 'sudo vppctl trace add vmxnet3-input {}'.format(num_of_packets)
        subprocess.check_output(cmd, shell=True)
        time.sleep(timeout)
        cmd = 'sudo vppctl show trace max {}'.format(num_of_packets)
        res = subprocess.check_output(cmd, shell=True).decode().splitlines()
        # skip first line (contains unnecessary information header)
        return res[1:] if res != [''] else []
    except (OSError, subprocess.CalledProcessError) as err:
        raise err

def get_device_versions(fname):
    """Get agent version.

    :param fname:           Versions file name.

    :returns: Version value.
    """
    try:
        with open(fname, 'r') as stream:
            versions = yaml.load(stream, Loader=yaml.BaseLoader)
            return versions
    except:
        err = "get_device_versions: failed to get versions: %s" % (format(sys.exc_info()[1]))
        fwglobals.log.error(err)
        return None

def get_machine_id():
    """Get machine id.

    :returns: UUID.
    """
    if fwglobals.g.cfg.UUID:    # If UUID is configured manually, use it
        return fwglobals.g.cfg.UUID

    try:                        # Fetch UUID from machine
        if platform.system()=="Windows":
            machine_id = subprocess.check_output('wmic csproduct get uuid').decode().split('\n')[1].strip()
        else:
            machine_id = subprocess.check_output(['cat','/sys/class/dmi/id/product_uuid']).decode().split('\n')[0].strip()
        return machine_id.upper()
    except:
        return None

def get_machine_serial():
    """Get machine serial number.

    :returns: S/N string.
    """
    try:
        serial = subprocess.check_output(['dmidecode', '-s', 'system-serial-number']).decode().split('\n')[0].strip()
        return str(serial)
    except:
        return '0'
def pid_of(proccess_name):
    """Get pid of process.

    :param proccess_name:   Proccess name.

    :returns:           process identifier.
    """
    try:
        pid = subprocess.check_output(['pidof', proccess_name])
    except:
        pid = None
    return pid

def vpp_pid():
    """Get pid of VPP process.

    :returns:           process identifier.
    """
    try:
        pid = pid_of('vpp')
    except:
        pid = None
    return pid

def vpp_does_run():
    """Check if VPP is running.

    :returns:           Return 'True' if VPP is running.
    """
    runs = True if vpp_pid() else False
    return runs

def get_vpp_tap_interface_mac_addr(dev_id):
    tap = dev_id_to_tap(dev_id)
    return get_interface_mac_addr(tap)

def get_interface_mac_addr(interface_name):
    interfaces = psutil.net_if_addrs()

    if interface_name in interfaces:
        addrs = interfaces[interface_name]
        for addr in addrs:
            if addr.family == psutil.AF_LINK:
                return addr.address

    return None

def af_to_name(af_type):
    """Convert socket type.

    :param af_type:        Socket type.

    :returns: String.
    """
    af_map = {
    	socket.AF_INET: 'IPv4',
    	socket.AF_INET6: 'IPv6',
    	psutil.AF_LINK: 'MAC',
	}
    return af_map.get(af_type, af_type)

def get_os_routing_table():
    """Get routing table.

    :returns: List of routes.
    """
    try:
        routing_table = subprocess.check_output(['route', '-n']).decode().split('\n')
        return routing_table
    except:
        return (None)

def get_default_route():
    """Get default route.

    :returns: tuple (<IP of GW>, <name of network interface>, <Dev ID of network interface>).
    """
    (via, dev, metric) = ("", "", 0xffffffff)
    try:
        output = os.popen('ip route list match default').read().decode()
        if output:
            routes = output.splitlines()
            for r in routes:
                _dev = ''   if not 'dev '    in r else r.split('dev ')[1].split(' ')[0]
                _via = ''   if not 'via '    in r else r.split('via ')[1].split(' ')[0]
                _metric = 0 if not 'metric ' in r else int(r.split('metric ')[1].split(' ')[0])
                if _metric < metric:  # The default route among default routes is the one with the lowest metric :)
                    dev    = _dev
                    via    = _via
                    metric = _metric
    except:
        pass

    if not dev:
        return ("", "", "")

    dev_id = get_interface_dev_id(dev)
    return (via, dev, dev_id)

def get_interface_gateway(if_name, if_dev_id=None):
    """Get gateway.

    :param if_name:  name of the interface, gateway for which is returned
    :param if_dev_id: Bus address of the interface, gateway for which is returned.
                     If provided, the 'if_name' is ignored. The name is fetched
                     from system by a Bus address.

    :returns: Gateway ip address.
    """
    if if_dev_id:
        if_name = dev_id_to_tap(if_dev_id)

    try:
        cmd   = "ip route list match default | grep via | grep 'dev %s'" % if_name
        route = os.popen(cmd).read()
        if not route:
            return '', ''
    except:
        return '', ''

    rip    = route.split('via ')[1].split(' ')[0]
    metric = '' if not 'metric ' in route else route.split('metric ')[1].split(' ')[0]
    return rip, metric


def get_binary_interface_gateway_by_dev_id(dev_id):
    gw_ip, _ = get_interface_gateway('', if_dev_id=dev_id)
    return ipaddress.ip_address(gw_ip) if gw_ip else None

def is_interface_assigned_to_vpp(dev_id):
    """ Check if dev_id is assigned to vpp.
    This function could be called even deamon doesn't run.

    :params dev_id: Bus address to check if assigned

    : return : Boolean
    """
    if getattr(fwglobals.g, 'router_cfg', False):
        return len(fwglobals.g.router_cfg.get_interfaces(dev_id=dev_id)) > 0

    with FwRouterCfg(fwglobals.g.ROUTER_CFG_FILE) as router_cfg:
        return len(router_cfg.get_interfaces(dev_id=dev_id)) > 0

    return False

def get_all_interfaces():
    """ Get all interfaces from linux. For dev id with address family of AF_INET,
        also store gateway, if exists.
        : return : Dictionary of dev_id->IP,GW
    """
    dev_id_ip_gw = {}
    interfaces = psutil.net_if_addrs()
    for nicname, addrs in interfaces.items():
        dev_id = get_interface_dev_id(nicname)
        if not dev_id:
            continue

        if is_lte_interface(nicname) and fwglobals.g.router_api.state_is_started():
            is_assigned = is_interface_assigned_to_vpp(dev_id)
            if is_assigned:
                tap_name = dev_id_to_tap(dev_id)
                if tap_name:
                    nicname = tap_name
                    addrs = interfaces.get(nicname)

        dev_id_ip_gw[dev_id] = {}
        dev_id_ip_gw[dev_id]['addr'] = ''
        dev_id_ip_gw[dev_id]['gw']   = ''
        for addr in addrs:
            if addr.family == socket.AF_INET:
                ip = addr.address.split('%')[0]
                dev_id_ip_gw[dev_id]['addr'] = ip
                gateway, _ = get_interface_gateway(nicname)
                dev_id_ip_gw[dev_id]['gw'] = gateway if gateway else ''
                break

    return dev_id_ip_gw

def get_interface_address(if_name, log=True, log_on_failure=None):
    """Gets IP address of interface by name found in OS.

    :param if_name:     Interface name.
    :param log:         If True the found/not found address will be logged.
                        Errors or debug info is printed in any case.
    :param log_on_failure: If provided, overrides the 'log' in case of not found address.

    :returns: IP address.
    """
    if log_on_failure == None:
        log_on_failure = log

    interfaces = psutil.net_if_addrs()
    if if_name not in interfaces:
        fwglobals.log.debug("get_interface_address(%s): interfaces: %s" % (if_name, str(interfaces)))
        return None

    addresses = interfaces[if_name]
    for addr in addresses:
        if addr.family == socket.AF_INET:
            ip   = addr.address
            mask = IPAddress(addr.netmask).netmask_bits()
            if log:
                fwglobals.log.debug("get_interface_address(%s): %s" % (if_name, str(addr)))
            return '%s/%s' % (ip, mask)

    if log_on_failure:
        fwglobals.log.debug("get_interface_address(%s): %s" % (if_name, str(addresses)))
    return None

def get_interface_name(ip_no_mask):
    """ Get interface name based on IP address

    : param ip_no_mask: ip address with no mask
    : returns : if_name - interface name
    """
    interfaces = psutil.net_if_addrs()
    for if_name in interfaces:
        addresses = interfaces[if_name]
        for address in addresses:
            if address.family == socket.AF_INET and address.address == ip_no_mask:
                return if_name
    return None

def is_ip_in_subnet(ip, subnet):
    """Check if IP address is in subnet.

    :param ip:            IP address.
    :param subnet:        Subnet address.

    :returns: 'True' if address is in subnet.
    """
    return True if IPAddress(ip) in IPNetwork(subnet) else False

def dev_id_to_full(dev_id):
    """Convert short PCI into full representation.
    the 'dev_id' param could be either a pci or a usb address.
    in case of pci address - the function will convert into a full address

    :param dev_id:      device bus address.

    :returns: full device bus address.
    """
    (addr_type, addr) = dev_id_parse(dev_id)
    if addr_type == 'usb':
        return dev_id

    pc = addr.split('.')
    if len(pc) == 2:
        return dev_id_add_type(pc[0]+'.'+"%02x"%(int(pc[1],16)))
    return dev_id

# Convert 0000:00:08.01 provided by management to 0000:00:08.1 used by Linux
def dev_id_to_short(dev_id):
    """Convert full PCI into short representation.
    the 'dev_id' param could be either a pci or a usb address.
    in case of pci address - convert pci provided by management into a short address used by Linux

    :param dev_id:      Full PCI address.

    :returns: Short PCI address.
    """
    addr_type, addr = dev_id_parse(dev_id)
    if addr_type == 'usb':
        return dev_id

    l = addr.split('.')
    if len(l[1]) == 2 and l[1][0] == '0':
        return dev_id_add_type(l[0] + '.' + l[1][1])
    return dev_id

def dev_id_parse(dev_id):
    """Convert a dev id into a tuple contained address type (pci, usb) and address.

    :param dev_id:     device bus address.

    :returns: Tuple (type, address)
    """
    type_and_addr = dev_id.split(':', 1)
    if type_and_addr and len(type_and_addr) == 2:
        return (type_and_addr[0], type_and_addr[1])

    return ("", "")

def dev_id_add_type(dev_id):
    """Add address type at the begining of the address.

    :param dev_id:      device bus address.

    :returns: device bus address with type.
    """

    if dev_id:
        if dev_id.startswith('pci:') or dev_id.startswith('usb:'):
            return dev_id

        if re.search('usb', dev_id):
            return 'usb:%s' % dev_id

        return 'pci:%s' % dev_id

    return ''

def set_linux_interfaces_stun(dev_id, public_ip, public_port, nat_type):
    with fwglobals.g.cache.lock:
        interface = fwglobals.g.cache.linux_interfaces.get(dev_id)
        if interface:
            interface['public_ip']   = public_ip
            interface['public_port'] = public_port
            interface['nat_type']    = nat_type

def get_linux_interfaces(cached=True):
    """Fetch interfaces from Linux.

    :param cached: if True the data will be fetched from cache.

    :return: Dictionary of interfaces by full form dev id.
    """
    with fwglobals.g.cache.lock:

        interfaces = fwglobals.g.cache.linux_interfaces

        if cached and interfaces:
            return interfaces

        interfaces.clear()

        linux_inf = psutil.net_if_addrs()
        for (if_name, addrs) in linux_inf.items():

            dev_id = get_interface_dev_id(if_name)
            if not dev_id:
                continue
<<<<<<< HEAD

            interface = {
                'name':             if_name,
                'devId':            dev_id,
                'driver':           get_interface_driver(if_name),
                'MAC':              '',
                'IPv4':             '',
                'IPv4Mask':         '',
                'IPv6':             '',
                'IPv6Mask':         '',
                'dhcp':             '',
                'gateway':          '',
                'metric':           '',
                'internetAccess':   '',
                'public_ip':        '',
                'public_port':      '',
                'nat_type':         '',
            }

            interface['dhcp'] = fwnetplan.get_dhcp_netplan_interface(if_name)
            interface['gateway'], interface['metric'] = get_interface_gateway(if_name)

            for addr in addrs:
                addr_af_name = af_to_name(addr.family)
                if not interface[addr_af_name]:
                    interface[addr_af_name] = addr.address.split('%')[0]
                    if addr.netmask != None:
                        interface[addr_af_name + 'Mask'] = (str(IPAddress(addr.netmask).netmask_bits()))

            if is_wifi_interface(if_name):
                interface['deviceType'] = 'wifi'
                interface['deviceParams'] = wifi_get_capabilities(dev_id)

            if is_lte_interface(if_name):
                interface['deviceType'] = 'lte'
                interface['dhcp'] = 'yes'
                interface['deviceParams'] = {
                    'initial_pin1_state': lte_get_pin_state(dev_id).get('PIN1_STATUS', '')
                }

=======

            interface = {
                'name':             if_name,
                'devId':            dev_id,
                'driver':           get_interface_driver(if_name),
                'MAC':              '',
                'IPv4':             '',
                'IPv4Mask':         '',
                'IPv6':             '',
                'IPv6Mask':         '',
                'dhcp':             '',
                'gateway':          '',
                'metric':           '',
                'internetAccess':   '',
                'public_ip':        '',
                'public_port':      '',
                'nat_type':         '',
            }

            interface['dhcp'] = fwnetplan.get_dhcp_netplan_interface(if_name)
            interface['gateway'], interface['metric'] = get_interface_gateway(if_name)

            for addr in addrs:
                addr_af_name = af_to_name(addr.family)
                if not interface[addr_af_name]:
                    interface[addr_af_name] = addr.address.split('%')[0]
                    if addr.netmask != None:
                        interface[addr_af_name + 'Mask'] = (str(IPAddress(addr.netmask).netmask_bits()))

            if is_wifi_interface(if_name):
                interface['deviceType'] = 'wifi'
                interface['deviceParams'] = wifi_get_capabilities(dev_id)

            if is_lte_interface(if_name):
                interface['deviceType'] = 'lte'
                interface['dhcp'] = 'yes'
                interface['deviceParams'] = {
                    'initial_pin1_state': lte_get_pin_state(dev_id).get('PIN1_STATUS', '')
                }

>>>>>>> 98742222
                is_assigned = is_interface_assigned_to_vpp(dev_id)
                # LTE physical device has no IP, GW etc. so we take this info from vppsb interface (vpp1)
                tap = dev_id_to_tap(dev_id) if fwglobals.g.router_api.state_is_started() and is_assigned else None
                if tap:
                    interface['gateway'], interface['metric'] = get_interface_gateway(tap)
                    int_addr = get_interface_address(tap)
                    if int_addr:
                        int_addr = int_addr.split('/')
                        interface['IPv4'] = int_addr[0]
                        interface['IPv4Mask'] = int_addr[1]

            # Add information specific for WAN interfaces
            #
            if interface['gateway']:

                # Fetch public address info from STUN module
                #
                interface['public_ip'], interface['public_port'], interface['nat_type'] = \
                    fwglobals.g.stun_wrapper.find_addr(dev_id)

                # Fetch internet connectivity info from WAN Monitor module.
                # Hide the metric watermarks used for WAN failover from flexiManage.
                #
                metric = 0 if not interface['metric'] else int(interface['metric'])
                if metric >= fwglobals.g.WAN_FAILOVER_METRIC_WATERMARK:
                    interface['metric'] = str(metric - fwglobals.g.WAN_FAILOVER_METRIC_WATERMARK)
                    interface['internetAccess'] = False
                elif not interface['IPv4']:       # If DHCP interface has no IP
                    interface['internetAccess'] = False
                else:
                    interface['internetAccess'] = True
            else:
                interface['internetAccess'] = False  # If interface has no GW

            interfaces[dev_id] = interface

        return interfaces

def get_interface_dev_id(if_name):
    """Convert  interface name into bus address.

    :param if_name:      Linux interface name.

    :returns: dev_id.
    """
    if not if_name:
        return ''

    with fwglobals.g.cache.lock:
        interface = fwglobals.g.cache.linux_interfaces_by_name.get(if_name)
        if not interface:
            fwglobals.g.cache.linux_interfaces_by_name[if_name] = {}
            interface = fwglobals.g.cache.linux_interfaces_by_name.get(if_name)

        dev_id = interface.get('dev_id')
        if dev_id:
            return dev_id

        # First try to get dev id if interface is under linux control
        dev_id = build_interface_dev_id(if_name)

        # If not found, try to fetch dev id if interface was created by vppsb, e.g. vpp1
        if not dev_id and vpp_does_run():
            vpp_if_name = tap_to_vpp_if_name(if_name)
            if vpp_if_name and not re.match(r'^loop', vpp_if_name): # loopback interfaces have no dev id (bus id)
                dev_id = vpp_if_name_to_dev_id(vpp_if_name)

        interface.update({'dev_id': dev_id})
        return dev_id

def build_interface_dev_id(if_name):
    """Convert Linux interface name into bus address.
    This function returns dev_id only for physical interfaces controlled by linux.

    :param if_name:      Linux interface name.

    :returns: dev_id or None if interface was created by vppsb
    """
    dev_id = ""
    if if_name:
        try:
            if_addr_line = subprocess.check_output("sudo ls -l /sys/class/net/ | grep %s" % if_name, shell=True).decode()
            regex = r'[0-9A-Fa-f]{4}:[0-9A-Fa-f]{2}:[0-9A-Fa-f]{2}\.[0-9A-Fa-f]{1,2}|usb\d+\/.*(?=\/net)'
            if_addr = re.findall(regex, if_addr_line)
            if if_addr:
                if_addr = if_addr[-1]
                if re.search(r'usb|pci', if_addr_line):
                    dev_id = dev_id_add_type(if_addr)
                    dev_id = dev_id_to_full(dev_id)
        except Exception as e:
            fwglobals.log.error('Exception: ' + str(e))
            pass
    return dev_id

def dev_id_to_linux_if(dev_id):
    """Convert device bus address into Linux interface name.

    :param dev_id:      device bus address.

    :returns: Linux interface name.
    """
    # igorn@ubuntu-server-1:~$ sudo ls -l /sys/class/net/
    # total 0
    # lrwxrwxrwx 1 root root 0 Jul  4 16:21 enp0s3 -> ../../devices/pci0000:00/0000:00:03.0/net/enp0s3
    # lrwxrwxrwx 1 root root 0 Jul  4 16:21 enp0s8 -> ../../devices/pci0000:00/0000:00:08.0/net/enp0s8
    # lrwxrwxrwx 1 root root 0 Jul  4 16:21 enp0s9 -> ../../devices/pci0000:00/0000:00:09.0/net/enp0s9
    # lrwxrwxrwx 1 root root 0 Jul  4 16:21 lo -> ../../devices/virtual/net/lo

    # We get 0000:00:08.01 from management and not 0000:00:08.1, so convert a little bit
    dev_id = dev_id_to_short(dev_id)
    _, addr = dev_id_parse(dev_id)

    try:
        output = subprocess.check_output("sudo ls -l /sys/class/net/ | grep " + addr, shell=True).decode()
    except:
        return None
    if output is None:
        return None
    return output.rstrip().split('/')[-1]

def dev_id_is_vmxnet3(dev_id):
    """Check if device bus address is vmxnet3.

    :param dev_id:    device bus address.

    :returns: 'True' if it is vmxnet3, 'False' otherwise.
    """
    # igorn@ubuntu-server-1:~$ sudo ls -l /sys/bus/pci/devices/*/driver
    # lrwxrwxrwx 1 root root 0 Jul 17 22:08 /sys/bus/pci/devices/0000:03:00.0/driver -> ../../../../bus/pci/drivers/vmxnet3
    # lrwxrwxrwx 1 root root 0 Jul 17 23:01 /sys/bus/pci/devices/0000:0b:00.0/driver -> ../../../../bus/pci/drivers/vfio-pci
    # lrwxrwxrwx 1 root root 0 Jul 17 23:01 /sys/bus/pci/devices/0000:13:00.0/driver -> ../../../../bus/pci/drivers/vfio-pci

    # We get pci:0000:00:08.01 from management and not 0000:00:08.1, so convert a little bit
    dev_id = dev_id_to_short(dev_id)
    addr_type, addr = dev_id_parse(dev_id)
    if addr_type == 'usb':
        return False

    try:
        # The 'ls -l /sys/bus/pci/devices/*/driver' approach doesn't work well.
        # When vpp starts, it rebinds device to vfio-pci, so 'ls' doesn't detect it.
        # Therefore we go with dpdk-devbind.py. It should be installed on Linux
        # as a part of flexiwan-router installation.
        # When vpp does not run, we get:
        #   0000:03:00.0 'VMXNET3 Ethernet Controller' if=ens160 drv=vmxnet3 unused=vfio-pci,uio_pci_generic
        # When vpp does run, we get:
        #   0000:03:00.0 'VMXNET3 Ethernet Controller' if=ens160 drv=vfio-pci unused=vmxnet3,uio_pci_generic
        #
        #output = subprocess.check_output("sudo ls -l /sys/bus/pci/devices/%s/driver | grep vmxnet3" % pci, shell=True)
        output = subprocess.check_output("sudo dpdk-devbind -s | grep -E '%s .*vmxnet3'" % addr, shell=True)
    except:
        return False
    if output is None:
        return False
    return True

# 'dev_id_to_vpp_if_name' function maps interface referenced by device bus address - pci or usb - eg. '0000:00:08.00'
# into name of interface in VPP, eg. 'GigabitEthernet0/8/0'.
# We use the interface cache mapping, if doesn't exist we rebuild the cache
def dev_id_to_vpp_if_name(dev_id):
    """Convert interface bus address into VPP interface name.

    :param dev_id:      device bus address.

    :returns: VPP interface name.
    """
    dev_id = dev_id_to_full(dev_id)
    vpp_if_name = fwglobals.g.cache.dev_id_to_vpp_if_name.get(dev_id)
    if vpp_if_name: return vpp_if_name
    else: return _build_dev_id_to_vpp_if_name_maps(dev_id, None)

# 'vpp_if_name_to_dev_id' function maps interface name, eg. 'GigabitEthernet0/8/0'
# into the dev id of that interface, eg. '0000:00:08.00'.
# We use the interface cache mapping, if doesn't exist we rebuild the cache
def vpp_if_name_to_dev_id(vpp_if_name):
    """Convert vpp interface name address into interface bus address.

    :param vpp_if_name:      VPP interface name.

    :returns: Interface bus address.
    """
    dev_id = fwglobals.g.cache.vpp_if_name_to_dev_id.get(vpp_if_name)
    if dev_id: return dev_id
    else: return _build_dev_id_to_vpp_if_name_maps(None, vpp_if_name)

# '_build_dev_id_to_vpp_if_name_maps' function build the local caches of
# device bus address to vpp_if_name and vise vera
# if dev_id provided, return the name found for this dev_id,
# else, if name provided, return the dev_id for this name,
# else, return None
# To do that we dump all hardware interfaces, split the dump into list by empty line,
# and search list for interface that includes the dev_id name.
# The dumps brings following table:
#              Name                Idx    Link  Hardware
# GigabitEthernet0/8/0               1    down  GigabitEthernet0/8/0
#   Link speed: unknown
#   ...
#   pci: device 8086:100e subsystem 8086:001e address 0000:00:08.00 numa 0
#
def _build_dev_id_to_vpp_if_name_maps(dev_id, vpp_if_name):

    # Note, tap interfaces created by "tap connect" are handled as follows:
    # the commands "tap connect tap_wwan0" and "enable tap-inject" create three interfaces:
    # Two on Linux (tap_wwan0, vpp1) and one on vpp (tapcli-1).
    # Note, we use "tap_" prefix in "tap_wwan0" in order to be able to associate the wwan0 physical interface
    # with the tapcli-1 interface. This is done as follows:
    # 1. "sw_interface_tap_dump" vpp api command brings following mapping:
    #         dev_name         sw_if_index
    #         tap_wwan0            3
    # Then we can substr the dev_name and get back the linux interface name. Then we can get the dev_id of this interface.
    #
    vpp_tap_interfaces = fwglobals.g.router_api.vpp_api.vpp.api.sw_interface_tap_v2_dump()
    for tap in vpp_tap_interfaces:
        dev_name = tap.dev_name.rstrip(' \t\r\n\0')           # fetch tap_wwan0
        linux_dev_name = dev_name.split('_')[-1]              # fetch wwan0
        cmd =  "ls -l /sys/class/net | grep -v %s | grep %s" % (dev_name, linux_dev_name)
        linux_dev_name = subprocess.check_output(cmd, shell=True).strip().split('/')[-1]
        bus = build_interface_dev_id(linux_dev_name)   # fetch bus address of wwan0
        vpp_name = vpp_sw_if_index_to_name(tap.sw_if_index)     # fetch tapcli-1
        if vpp_name and bus:
            fwglobals.g.cache.dev_id_to_vpp_if_name[bus] = vpp_name
            fwglobals.g.cache.vpp_if_name_to_dev_id[vpp_name] = bus

    shif = _vppctl_read('show hardware-interfaces')
    if shif == None:
        fwglobals.log.debug("_build_dev_id_to_vpp_if_name_maps: Error reading interface info")
    data = shif.splitlines()
    for intf in _get_group_delimiter(data, r"^\w.*?\d"):
        # Contains data for a given interface
        ifdata = ''.join(intf)
        (k,v) = _parse_vppname_map(ifdata,
            valregex=r"^(\w[^\s]+)\s+\d+\s+(\w+)",
            keyregex=r"\s+pci:.*\saddress\s(.*?)\s")
        if k and v:
            k = dev_id_add_type(k)
            full_addr = dev_id_to_full(k)
            fwglobals.g.cache.dev_id_to_vpp_if_name[full_addr] = v
            fwglobals.g.cache.vpp_if_name_to_dev_id[v] = full_addr

    vmxnet3hw = fwglobals.g.router_api.vpp_api.vpp.api.vmxnet3_dump()
    for hw_if in vmxnet3hw:
        vpp_if_name = hw_if.if_name.rstrip(' \t\r\n\0')
        pci_addr = 'pci:%s' % pci_bytes_to_str(hw_if.pci_addr)
        fwglobals.g.cache.dev_id_to_vpp_if_name[pci_addr] = vpp_if_name
        fwglobals.g.cache.vpp_if_name_to_dev_id[vpp_if_name] = pci_addr

    if dev_id:
        vpp_if_name = fwglobals.g.cache.dev_id_to_vpp_if_name.get(dev_id)
        if vpp_if_name: return vpp_if_name
    elif vpp_if_name:
        dev_id = fwglobals.g.cache.vpp_if_name_to_dev_id.get(vpp_if_name)
        if dev_id: return dev_id

    fwglobals.log.debug("_build_dev_id_to_vpp_if_name_maps(%s, %s): not found: sh hard: %s" % (dev_id, vpp_if_name, shif))
    fwglobals.log.debug("_build_dev_id_to_vpp_if_name_maps(%s, %s): not found: sh vmxnet3: %s" % (dev_id, vpp_if_name, vmxnet3hw))
    fwglobals.log.debug("_build_dev_id_to_vpp_if_name_maps(%s, %s): not found: %s" % (dev_id, vpp_if_name, str(traceback.extract_stack())))
    return None

# 'pci_str_to_bytes' converts "0000:0b:00.0" string to bytes to pack following struct:
#    struct
#    {
#      u16 domain;
#      u8 bus;
#      u8 slot: 5;
#      u8 function:3;
#    };
#
def pci_str_to_bytes(pci_str):
    """Convert PCI address into bytes.

    :param pci_str:      PCI address.

    :returns: Bytes array.
    """
    list = re.split(r':|\.', pci_str)
    domain   = int(list[0], 16)
    bus      = int(list[1], 16)
    slot     = int(list[2], 16)
    function = int(list[3], 16)
    bytes = ((domain & 0xffff) << 16) | ((bus & 0xff) << 8) | ((slot & 0x1f) <<3 ) | (function & 0x7)
    return socket.htonl(bytes)   # vl_api_vmxnet3_create_t_handler converts parameters by ntoh for some reason (vpp\src\plugins\vmxnet3\vmxnet3_api.c)

# 'pci_str_to_bytes' converts pci bytes into full string "0000:0b:00.0"
def pci_bytes_to_str(pci_bytes):
    """Converts PCI bytes to PCI full string.

    :param pci_str:      PCI bytes.

    :returns: PCI full string.
    """
    bytes = socket.ntohl(pci_bytes)
    domain   = (bytes >> 16)
    bus      = (bytes >> 8) & 0xff
    slot     = (bytes >> 3) & 0x1f
    function = (bytes) & 0x7
    return "%04x:%02x:%02x.%02x" % (domain, bus, slot, function)

# 'dev_id_to_vpp_sw_if_index' function maps interface referenced by device bus address, e.g pci - '0000:00:08.00'
# into index of this interface in VPP, eg. 1.
# To do that we convert firstly the device bus address into name of interface in VPP,
# e.g. 'GigabitEthernet0/8/0', than we dump all VPP interfaces and search for interface
# with this name. If found - return interface index.

def dev_id_to_vpp_sw_if_index(dev_id):
    """Convert device bus address into VPP sw_if_index.

    :param dev_id:      device bus address.

    :returns: sw_if_index.
    """
    vpp_if_name = dev_id_to_vpp_if_name(dev_id)
    fwglobals.log.debug("dev_id_to_vpp_sw_if_index(%s): vpp_if_name: %s" % (dev_id, str(vpp_if_name)))
    if vpp_if_name is None:
        return None

    sw_ifs = fwglobals.g.router_api.vpp_api.vpp.api.sw_interface_dump()
    for sw_if in sw_ifs:
        if re.match(vpp_if_name, sw_if.interface_name):    # Use regex, as sw_if.interface_name might include trailing whitespaces
            return sw_if.sw_if_index
    fwglobals.log.debug("dev_id_to_vpp_sw_if_index(%s): vpp_if_name: %s" % (dev_id, yaml.dump(sw_ifs, canonical=True)))

    return None

# 'dev_id_to_tap' function maps interface referenced by dev_id, e.g '0000:00:08.00'
# into interface in Linux created by 'vppctl enable tap-inject' command, e.g. vpp1.
# To do that we convert firstly the dev_id into name of interface in VPP,
# e.g. 'GigabitEthernet0/8/0' and than we grep output of 'vppctl sh tap-inject'
# command by this name:
#   root@ubuntu-server-1:/# vppctl sh tap-inject
#       GigabitEthernet0/8/0 -> vpp0
#       GigabitEthernet0/9/0 -> vpp1
def dev_id_to_tap(dev_id):
    """Convert Bus address into TAP name.

    :param dev_id:      Bus address.
    :returns: Linux TAP interface name.
    """

    dev_id_full = dev_id_to_full(dev_id)
    cache    = fwglobals.g.cache.dev_id_to_vpp_tap_name

    tap = cache.get(dev_id_full)

    if tap:
        return tap

    vpp_if_name = dev_id_to_vpp_if_name(dev_id)
    if vpp_if_name is None:
        return None
    tap = vpp_if_name_to_tap(vpp_if_name)
    if tap:
        cache[dev_id_full] = tap
    return tap

# 'tap_to_vpp_if_name' function maps name of vpp tap interface in Linux, e.g. vpp0,
# into name of the vpp interface.
# To do that it greps output of 'vppctl sh tap-inject' by the tap interface name:
#   root@ubuntu-server-1:/# vppctl sh tap-inject
#       GigabitEthernet0/8/0 -> vpp0
#       GigabitEthernet0/9/0 -> vpp1
def tap_to_vpp_if_name(tap):
    """Convert Linux interface created by tap-inject into VPP interface name.

     :param tap:  Interface created in linux by tap-inject.

     :returns: Vpp interface name.
     """
    taps = _vppctl_read("show tap-inject")

    if taps is None:
        raise Exception("tap_to_vpp_if_name: failed to fetch tap info from VPP")

    taps = taps.splitlines()
    pattern = '([a-zA-Z0-9_]+) -> %s' % tap
    for line in taps:
        if tap in line:
            vpp_if_name = line.split(' ->')[0]
            return vpp_if_name

    return None


# 'vpp_if_name_to_tap' function maps name of interface in VPP, e.g. loop0,
# into name of correspondent tap interface in Linux.
# To do that it greps output of 'vppctl sh tap-inject' by the interface name:
#   root@ubuntu-server-1:/# vppctl sh tap-inject
#       GigabitEthernet0/8/0 -> vpp0
#       GigabitEthernet0/9/0 -> vpp1
#       loop0 -> vpp2
def vpp_if_name_to_tap(vpp_if_name):
    """Convert VPP interface name into Linux TAP interface name.

     :param vpp_if_name:  interface name.

     :returns: Linux TAP interface name.
     """
    # vpp_api.cli() throw exception in vpp 19.01 (and works in vpp 19.04)
    # taps = fwglobals.g.router_api.vpp_api.cli("show tap-inject")
    taps = _vppctl_read("show tap-inject")
    if taps is None:
        raise Exception("vpp_if_name_to_tap: failed to fetch tap info from VPP")

    pattern = '%s -> ([a-zA-Z0-9_]+)' % vpp_if_name
    match = re.search(pattern, taps)
    if match is None:
        return None
    tap = match.group(1)
    return tap

def generate_linux_tap_name(linux_if_name):
    if len(linux_if_name) > 6:
        return linux_if_name[-6:]

    return linux_if_name

def linux_tap_by_interface_name(linux_if_name):
    try:
        links = subprocess.check_output("sudo ip link | grep tap_%s" % generate_linux_tap_name(linux_if_name), shell=True)
        lines = links.splitlines()

        for line in lines:
            words = line.split(': ')
            return words[1]
    except:
        return None

def configure_tap_in_linux_and_vpp(linux_if_name):
    """Create tap interface in linux and vpp.
      This function will create three interfaces:
        1. linux tap interface.
        2. vpp tap interface in vpp.
        3. linux interface for tap-inject.

    :param linux_if_name: name of the linux interface to create tap for

    :returns: (True, None) tuple on success, (False, <error string>) on failure.
    """

    # length = str(len(vpp_if_name_to_pci))
    linux_tap_name = "tap_%s" % generate_linux_tap_name(linux_if_name)

    try:
        vpp_tap_connect(linux_tap_name)
        return (True, None)
    except Exception as e:
        return (False, "Failed to create tap interface for %s\nOutput: %s" % (linux_if_name, str(e)))

def vpp_tap_connect(linux_tap_if_name):
    """Run vpp tap connect command.
      This command will create a linux tap interface and also tapcli interface in vpp.
     :param linux_tap_if_name: name to be assigned to linux tap device

     :returns: VPP tap interface name.
     """

    vppctl_cmd = "tap connect %s" % linux_tap_if_name
    fwglobals.log.debug("vppctl " + vppctl_cmd)
    subprocess.check_output("sudo vppctl %s" % vppctl_cmd, shell=True).splitlines()

def vpp_add_static_arp(dev_id, gw, mac):
    try:
        vpp_if_name = dev_id_to_vpp_if_name(dev_id)
        vppctl_cmd = "set ip arp static %s %s %s" % (vpp_if_name, gw, mac)
        fwglobals.log.debug("vppctl " + vppctl_cmd)
        subprocess.check_output("sudo vppctl %s" % vppctl_cmd, shell=True).splitlines()
        return (True, None)
    except Exception as e:
        return (False, "Failed to add static arp in vpp for dev_id: %s\nOutput: %s" % (dev_id, str(e)))

def vpp_sw_if_index_to_name(sw_if_index):
    """Convert VPP sw_if_index into VPP interface name.

     :param sw_if_index:      VPP sw_if_index.

     :returns: VPP interface name.
     """
    name = ''

    for sw_if in fwglobals.g.router_api.vpp_api.vpp.api.sw_interface_dump():
        if sw_if_index == sw_if.sw_if_index:
            name = sw_if.interface_name.rstrip(' \t\r\n\0')

    return name

# 'sw_if_index_to_tap' function maps sw_if_index assigned by VPP to some interface,
# e.g '4' into interface in Linux created by 'vppctl enable tap-inject' command, e.g. vpp2.
# To do that we dump all interfaces from VPP, find the one with the provided index,
# take its name, e.g. loop0, and grep output of 'vppctl sh tap-inject' by this name:
#   root@ubuntu-server-1:/# vppctl sh tap-inject
#       GigabitEthernet0/8/0 -> vpp0
#       GigabitEthernet0/9/0 -> vpp1
#       loop0 -> vpp2
def vpp_sw_if_index_to_tap(sw_if_index):
    """Convert VPP sw_if_index into Linux TAP interface name.

     :param sw_if_index:      VPP sw_if_index.

     :returns: Linux TAP interface name.
     """
    return vpp_if_name_to_tap(vpp_sw_if_index_to_name(sw_if_index))

def vpp_ip_to_sw_if_index(ip):
    """Convert ip address into VPP sw_if_index.

     :param ip: IP address.

     :returns: sw_if_index.
     """
    network = IPNetwork(ip)

    for sw_if in fwglobals.g.router_api.vpp_api.vpp.api.sw_interface_dump():
        tap = vpp_sw_if_index_to_tap(sw_if.sw_if_index)
        if tap:
            int_address_str = get_interface_address(tap)
            if not int_address_str:
                continue
            int_address = IPNetwork(int_address_str)
            if network == int_address:
                return sw_if.sw_if_index

def _vppctl_read(cmd, wait=True):
    """Read command from VPP.

    :param cmd:       Command to execute (not including vppctl).
    :param wait:      Whether to wait until command succeeds.

    :returns: Output returned bu vppctl.
    """
    retries = 200
    retries_sleep = 1
    if wait == False:
        retries = 1
        retries_sleep = 0
    # make sure socket exists
    for _ in range(retries):
        if os.path.exists("/run/vpp/cli.sock"):
            break
        time.sleep(retries_sleep)
    if not os.path.exists("/run/vpp/cli.sock"):
        return None
    # make sure command succeeded, try up to 200 iterations
    for _ in range(retries):
        try:
            _ = open(os.devnull, 'r+b', 0)
            fwglobals.log.debug("vppctl " + cmd)
            handle = os.popen('sudo vppctl ' + cmd + ' 2>/dev/null')
            data = handle.read()
            retcode = handle.close()
            if retcode == None or retcode == 0:  # Exit OK
                break
        except:
            return None
        time.sleep(retries_sleep)
    if retcode: # not succeeded after 200 retries
        return None
    return data

def _parse_vppname_map(s, valregex, keyregex):
    """Find key and value in a string using regex.

    :param s:               String.
    :param valregex:        Value.
    :param keyregex:        Key.

    :returns: Error message and status code.
    """
    # get value
    r = re.search(valregex,s)
    if r!=None: val_data = r.group(1)
    else: return (None, None)   # val not found, don't add and return
    # get key
    r = re.search(keyregex,s)
    if r!=None: key_data = r.group(1)
    else: return (None, None)   # key not found, don't add and return
    # Return values
    return (key_data, val_data)

def stop_vpp():
    """Stop VPP and rebind Linux interfaces.

     :returns: Error message and status code.
     """
    dpdk_ifs = []
    dpdk.devices = {}
    dpdk.dpdk_drivers = ["igb_uio", "vfio-pci", "uio_pci_generic"]
    dpdk.check_modules()
    dpdk.get_nic_details()
    os.system('sudo systemctl stop vpp')
    os.system('sudo systemctl stop frr')
    for d,v in dpdk.devices.items():
        if "Driver_str" in v:
            if v["Driver_str"] in dpdk.dpdk_drivers:
                dpdk.unbind_one(v["Slot"], False)
                dpdk_ifs.append(d)
        elif "Module_str" != "":
            dpdk_ifs.append(d)
    # refresh nic_details
    dpdk.get_nic_details()
    for d in dpdk_ifs:
        drivers_unused = dpdk.devices[d]["Module_str"].split(',')
        #print ("Drivers unused=" + str(drivers_unused))
        for drv in drivers_unused:
            #print ("Driver=" + str(drv))
            if drv not in dpdk.dpdk_drivers:
                dpdk.bind_one(dpdk.devices[d]["Slot"], drv, False)
                break
    fwstats.update_state(False)
    netplan_apply('stop_vpp')
    ikev2_clean()

def reset_device_config():
    """Reset router config by cleaning DB and removing config files.

     :returns: None.
     """
    with FwRouterCfg(fwglobals.g.ROUTER_CFG_FILE) as router_cfg:
        router_cfg.clean()
    with FwSystemCfg(fwglobals.g.SYSTEM_CFG_FILE) as system_cfg:
        system_cfg.clean()
    if os.path.exists(fwglobals.g.ROUTER_STATE_FILE):
        os.remove(fwglobals.g.ROUTER_STATE_FILE)
    if os.path.exists(fwglobals.g.FRR_OSPFD_FILE):
        os.remove(fwglobals.g.FRR_OSPFD_FILE)
    if os.path.exists(fwglobals.g.VPP_CONFIG_FILE_BACKUP):
        shutil.copyfile(fwglobals.g.VPP_CONFIG_FILE_BACKUP, fwglobals.g.VPP_CONFIG_FILE)
    elif os.path.exists(fwglobals.g.VPP_CONFIG_FILE_RESTORE):
        shutil.copyfile(fwglobals.g.VPP_CONFIG_FILE_RESTORE, fwglobals.g.VPP_CONFIG_FILE)
    if os.path.exists(fwglobals.g.CONN_FAILURE_FILE):
        os.remove(fwglobals.g.CONN_FAILURE_FILE)
    with FwApps(fwglobals.g.APP_REC_DB_FILE) as db_app_rec:
        db_app_rec.clean()
    with FwMultilink(fwglobals.g.MULTILINK_DB_FILE) as db_multilink:
        db_multilink.clean()
    with FwPolicies(fwglobals.g.POLICY_REC_DB_FILE) as db_policies:
        db_policies.clean()

    if 'lte' in fwglobals.g.db:
        fwglobals.g.db['lte'] = {}

    fwnetplan.restore_linux_netplan_files()
    ikev2_clean()

    if 'lte' in fwglobals.g.db:
        fwglobals.g.db['lte'] = {}

    reset_dhcpd()

def print_system_config(full=False):
    """Print router configuration.

     :returns: None.
     """
    with FwSystemCfg(fwglobals.g.SYSTEM_CFG_FILE) as system_cfg:
        cfg = system_cfg.dumps(full=full)
        print(cfg)

def print_global_config(full=False):
    """Print global configuration.

     :returns: None.
     """
    if 'lte' in fwglobals.g.db:
        print(fwglobals.g.db['lte'])

def print_device_config_signature():
    cfg = get_device_config_signature()
    print(cfg)

def print_router_config(basic=True, full=False, multilink=False):
    """Print router configuration.

     :returns: None.
     """
    with FwRouterCfg(fwglobals.g.ROUTER_CFG_FILE) as router_cfg:
        if basic:
            cfg = router_cfg.dumps(full=full, escape=['add-application','add-multilink-policy'])
        elif multilink:
            cfg = router_cfg.dumps(full=full, types=['add-application','add-multilink-policy'])
        else:
            cfg = ''
        print(cfg)

def update_device_config_signature(request):
    """Updates the database signature.
    This function assists the database synchronization feature that keeps
    the configuration set by user on the flexiManage in sync with the one
    stored on the flexiEdge device.
        The initial signature of the database is empty string. Than on every
    successfully handled request it is updated according following formula:
            signature = sha1(signature + request)
    where both signature and delta are strings.

    :param request: the last successfully handled router configuration
                    request, e.g. add-interface, remove-tunnel, etc.
                    As configuration database signature should reflect
                    the latest configuration, it should be updated with this
                    request.
    """
    current     = fwglobals.g.db['signature']
    delta       = json.dumps(request, separators=(',', ':'), sort_keys=True)
    update      = current + delta
    hash_object = hashlib.sha1(update.encode())
    new         = hash_object.hexdigest()

    fwglobals.g.db['signature'] = new
    fwglobals.log.debug("sha1: new=%s, current=%s, delta=%s" %
                        (str(new), str(current), str(delta)))

def get_device_config_signature():
    if not 'signature' in fwglobals.g.db:
        reset_device_config_signature()
    return fwglobals.g.db['signature']

def reset_device_config_signature(new_signature=None, log=True):
    """Resets configuration signature to the empty sting.

    :param new_signature: string to be used as a signature of the configuration.
            If not provided, the empty string will be used.
            When flexiManage detects discrepancy between this signature
            and between signature that it calculated, it sends
            the 'sync-device' request in order to apply the user
            configuration onto device. On successfull sync the signature
            is reset to the empty string on both sides.
    :param log: if False the reset will be not logged.
    """
    old_signature = fwglobals.g.db.get('signature', '<none>')
    new_signature = "" if new_signature == None else new_signature
    fwglobals.g.db['signature'] = new_signature
    if log:
        fwglobals.log.debug("reset signature: '%s' -> '%s'" % \
                            (old_signature, new_signature))

def dump_router_config(full=False):
    """Dumps router configuration into list of requests that look exactly
    as they would look if were received from server.

    :param full: return requests together with translated commands.

    :returns: list of 'add-X' requests.
    """
    cfg = []
    with FwRouterCfg(fwglobals.g.ROUTER_CFG_FILE) as router_cfg:
        cfg = router_cfg.dump(full)
    return cfg

def dump_system_config(full=False):
    """Dumps system configuration into list of requests that look exactly
    as they would look if were received from server.

    :param full: return requests together with translated commands.

    :returns: list of 'add-X' requests.
    """
    cfg = []
    with FwSystemCfg(fwglobals.g.SYSTEM_CFG_FILE) as system_cfg:
        cfg = system_cfg.dump(full)
    return cfg

def get_router_state():
    """Check if VPP is running.

     :returns: VPP state.
     """
    reason = ''
    if os.path.exists(fwglobals.g.ROUTER_STATE_FILE):
        state = 'failed'
        with open(fwglobals.g.ROUTER_STATE_FILE, 'r') as f:
            reason = f.read()
    elif vpp_pid():
        state = 'running'
    else:
        state = 'stopped'
    return (state, reason)

def _get_group_delimiter(lines, delimiter):
    """Helper function to iterate through a group lines by delimiter.

    :param lines:       List of text lines.
    :param delimiter:   Regex to group lines by.

    :returns: None.
    """
    data = []
    for line in lines:
        if re.match(delimiter,line)!=None:
            if data:
                yield data
                data = []
        data.append(line)
    if data:
        yield data

def _parse_add_if(s, res):
    """Helper function that parse fields from a given interface data and add to res.

    :param s:       String with interface data.
    :param res:     Dict to store the result in.

    :returns: None.
    """
    # get interface name
    r = re.search(r"^(\w[^\s]+)\s+\d+\s+(\w+)",s)
    if r!=None and r.group(2)=="up": if_name = r.group(1)
    else: return    # Interface not found, don't add and return
    # rx packets
    r = re.search(r" rx packets\s+(\d+)?",s)
    if r!=None: rx_pkts = r.group(1)
    else: rx_pkts = 0
    # tx packets
    r = re.search(r" tx packets\s+(\d+)?",s)
    if r!=None: tx_pkts = r.group(1)
    else: tx_pkts = 0
    # rx bytes
    r = re.search(r" rx bytes\s+(\d+)?",s)
    if r!=None: rx_bytes = r.group(1)
    else: rx_bytes = 0
    # tx bytes
    r = re.search(r" tx bytes\s+(\d+)?",s)
    if r!=None: tx_bytes = r.group(1)
    else: tx_bytes = 0
    # Add data to res
    res[if_name] = {'rx_pkts':int(rx_pkts), 'tx_pkts':int(tx_pkts), 'rx_bytes':int(rx_bytes), 'tx_bytes':int(tx_bytes)}

def get_vpp_if_count():
    """Get number of VPP interfaces.

     :returns: Dictionary with results.
     """
    shif = _vppctl_read('sh int', wait=False)
    if shif == None:  # Exit with an error
        return None
    data = shif.splitlines()
    res = {}
    for intf in _get_group_delimiter(data, r"^\w.*?\s"):
        # Contains data for a given interface
        ifdata = ''.join(intf)
        _parse_add_if(ifdata, res)
    return res

def ip_str_to_bytes(ip_str):
    """Convert IP address string into bytes.

     :param ip_str:         IP address string.

     :returns: IP address in bytes representation.
     """
    # take care of possible netmask, like in 192.168.56.107/24
    addr_ip = ip_str.split('/')[0]
    addr_len = int(ip_str.split('/')[1]) if len(ip_str.split('/')) > 1 else 32
    return socket.inet_pton(socket.AF_INET, addr_ip), addr_len

def mac_str_to_bytes(mac_str):      # "08:00:27:fd:12:01" -> bytes
    """Convert MAC address string into bytes.

     :param mac_str:        MAC address string.

     :returns: MAC address in bytes representation.
     """
    return binascii.a2b_hex(mac_str.replace(':', ''))

def is_python2():
    """Checks if it is Python 2 version.

     :returns: 'True' if Python2 and 'False' otherwise.
     """
    ret = True if sys.version_info < (3, 0) else False
    return ret

def hex_str_to_bytes(hex_str):
    """Convert HEX string into bytes.

     :param hex_str:        HEX string.

     :returns: Bytes array.
     """
    if is_python2():
        return hex_str.decode("hex")
    else:
        return bytes.fromhex(hex_str)

def is_str(p):
    """Check if it is a string.

     :param p:          String.

     :returns: 'True' if string and 'False' otherwise.
     """
    if is_python2():
        return type(p)==str or type(p)==unicode
    else:
        return type(p)==str

def yaml_dump(var):
    """Convert object into YAML string.

    :param var:        Object.

    :returns: YAML string.
    """
    str = yaml.dump(var, canonical=True)
    str = re.sub(r"\n[ ]+: ", ' : ', str)
    return str

#
def valid_message_string(str):
    """Ensure that string contains only allowed by management characters.
    To mitigate security risks management limits text that might be received
    within responses to the management-to-device requests.
    This function ensure the compliance of string to the management requirements.

    :param str:        String.

    :returns: 'True' if valid and 'False' otherwise.
    """
    if len(str) > 200:
        fwglobals.log.excep("valid_message_string: string is too long")
        return False
    # Enable following characters only: [0-9],[a-z],[A-Z],'-','_',' ','.',':',',', etc.
    tmp_str = re.sub(r'[-_.,:0-9a-zA-Z_" \']', '', str)
    if len(tmp_str) > 0:
        fwglobals.log.excep("valid_message_string: string has not allowed characters")
        return False
    return True

def obj_dump(obj, print_obj_dir=False):
    """Print object fields and values. Used for debugging.

     :param obj:                Object.
     :param print_obj_dir:      Print list of attributes and methods.

     :returns: None.
     """
    callers_local_vars = inspect.currentframe().f_back.f_locals.items()
    obj_name = [var_name for var_name, var_val in callers_local_vars if var_val is obj][0]
    print('========================== obj_dump start ==========================')
    print("obj=%s" % obj_name)
    print("str(%s): %s" % (obj_name, str(obj)))
    if print_obj_dir:
        print("dir(%s): %s" % (obj_name, str(dir(obj))))
    obj_dump_attributes(obj)
    print('========================== obj_dump end ==========================')

def obj_dump_attributes(obj, level=1):
    """Print object attributes.

    :param obj:          Object.
    :param level:        How many levels to print.

    :returns: None.
    """
    for a in dir(obj):
        if re.match('__.+__', a):   # Escape all special attributes, like __abstractmethods__, for which val = getattr(obj, a) might fail
            continue
        val = getattr(obj, a)
        if isinstance(val, (int, float, str, unicode, list, dict, set, tuple)):
            print(level*' ' + a + '(%s): ' % str(type(val)) + str(val))
        else:
            print(level*' ' + a + ':')
            obj_dump_attributes(val, level=level+1)

def vpp_startup_conf_add_nopci(vpp_config_filename):
    p = FwStartupConf()
    config = p.load(vpp_config_filename)

    if config['dpdk'] == None:
        tup = p.create_element('dpdk')
        config.append(tup)
    if p.get_element(config['dpdk'], 'no-pci') == None:
        config['dpdk'].append(p.create_element('no-pci'))
        p.dump(config, vpp_config_filename)
    return (True, None)   # 'True' stands for success, 'None' - for the returned object or error string.

def vpp_startup_conf_remove_nopci(vpp_config_filename):
    p = FwStartupConf()
    config = p.load(vpp_config_filename)

    if config['dpdk'] == None:
       return (True, None)
    if p.get_element(config['dpdk'], 'no-pci') == None:
        return (True, None)
    p.remove_element(config['dpdk'], 'no-pci')
    p.dump(config, vpp_config_filename)
    return (True, None)   # 'True' stands for success, 'None' - for the returned object or error string.

def vpp_startup_conf_add_devices(vpp_config_filename, devices):
    p = FwStartupConf()
    config = p.load(vpp_config_filename)

    if config['dpdk'] == None:
        tup = p.create_element('dpdk')
        config.append(tup)

    for dev in devices:
        dev_short = dev_id_to_short(dev)
        dev_full = dev_id_to_full(dev)
        addr_type, addr_short = dev_id_parse(dev_short)
        addr_type, addr_full = dev_id_parse(dev_full)
        if addr_type == "pci":
            old_config_param = 'dev %s' % addr_full
            new_config_param = 'dev %s' % addr_short
            if p.get_element(config['dpdk'],old_config_param) != None:
                p.remove_element(config['dpdk'], old_config_param)
            if p.get_element(config['dpdk'],new_config_param) == None:
                tup = p.create_element(new_config_param)
                config['dpdk'].append(tup)

    p.dump(config, vpp_config_filename)
    return (True, None)   # 'True' stands for success, 'None' - for the returned object or error string.

def vpp_startup_conf_remove_devices(vpp_config_filename, devices):
    p = FwStartupConf()
    config = p.load(vpp_config_filename)

    if config['dpdk'] == None:
        return
    for dev in devices:
        dev = dev_id_to_short(dev)
        addr_type, addr = dev_id_parse(dev)
        config_param = 'dev %s' % addr
        key = p.get_element(config['dpdk'],config_param)
        if key:
            p.remove_element(config['dpdk'], key)

    p.dump(config, vpp_config_filename)
    return (True, None)   # 'True' stands for success, 'None' - for the returned object or error string.

def get_lte_interfaces_names():
    names = []
    interfaces = psutil.net_if_addrs()

    for nicname, addrs in interfaces.items():
        dev_id = get_interface_dev_id(nicname)
        if dev_id and is_lte_interface(nicname):
            names.append(nicname)

    return names

def get_lte_interfaces_names():
    names = []
    interfaces = psutil.net_if_addrs()

    for nicname, addrs in interfaces.items():
        dev_id = get_interface_dev_id(nicname)
        if dev_id and is_lte_interface(nicname):
            names.append(nicname)

    return names

def traffic_control_add_del_dev_ingress(dev_name, is_add):
    try:
        subprocess.check_output('sudo tc -force qdisc %s dev %s ingress handle ffff:' % ('add' if is_add else 'delete', dev_name), shell=True)
        return (True, None)
    except Exception as e:
        return (True, None)

def traffic_control_replace_dev_root(dev_name):
    try:
        subprocess.check_output('sudo tc -force qdisc replace dev %s root handle 1: htb' % dev_name, shell=True)
        return (True, None)
    except Exception as e:
        return (True, None)

def traffic_control_remove_dev_root(dev_name):
    try:
        subprocess.check_output('sudo tc -force qdisc del dev %s root' % dev_name, shell=True)
        return (True, None)
    except Exception as e:
        return (True, None)

def reset_traffic_control():
    search = []
    lte_interfaces = get_lte_interfaces_names()

    if lte_interfaces:
        search.extend(lte_interfaces)

    for term in search:
        try:
            subprocess.check_output('sudo tc -force qdisc del dev %s root' % term, shell=True)
        except:
            pass

        try:
            subprocess.check_output('sudo tc -force qdisc del dev %s ingress handle ffff:' % term, shell=True)
        except:
            pass

    return True

def remove_linux_bridges():
    try:
        lines = subprocess.check_output('ls -l /sys/class/net/ | grep br_', shell=True).splitlines()

        for line in lines:
            bridge_name = line.rstrip().split('/')[-1]
            try:
                output = subprocess.check_output("sudo ip link set %s down " % bridge_name, shell=True)
            except:
                pass

            try:
                subprocess.check_output('sudo brctl delbr %s' % bridge_name, shell=True)
            except:
                pass
        return True
    except:
        return True

def reset_dhcpd():
    if os.path.exists(fwglobals.g.DHCPD_CONFIG_FILE_BACKUP):
        shutil.copyfile(fwglobals.g.DHCPD_CONFIG_FILE_BACKUP, fwglobals.g.DHCPD_CONFIG_FILE)

    cmd = 'sudo systemctl stop isc-dhcp-server'

    try:
        subprocess.check_output(cmd, shell=True)
    except:
        return False

    return True

def modify_dhcpd(is_add, params):
    """Modify /etc/dhcp/dhcpd configuration file.

    :param params:   Parameters from flexiManage.

    :returns: String with sed commands.
    """
    dev_id         = params['interface']
    range_start = params.get('range_start', '')
    range_end   = params.get('range_end', '')
    dns         = params.get('dns', {})
    mac_assign  = params.get('mac_assign', {})

    interfaces = fwglobals.g.router_cfg.get_interfaces(dev_id=dev_id)
    if not interfaces:
        return (False, "modify_dhcpd: %s was not found" % (dev_id))

    address = IPNetwork(interfaces[0]['addr'])
    router = str(address.ip)
    subnet = str(address.network)
    netmask = str(address.netmask)

    if not os.path.exists(fwglobals.g.DHCPD_CONFIG_FILE_BACKUP):
        shutil.copyfile(fwglobals.g.DHCPD_CONFIG_FILE, fwglobals.g.DHCPD_CONFIG_FILE_BACKUP)

    config_file = fwglobals.g.DHCPD_CONFIG_FILE

    remove_string = 'sudo sed -e "/subnet %s netmask %s {/,/}/d" ' \
                    '-i %s; ' % (subnet, netmask, config_file)

    range_string = ''
    if range_start:
        range_string = 'range %s %s;\n' % (range_start, range_end)

    if dns:
        dns_string = 'option domain-name-servers'
        for d in dns[:-1]:
            dns_string += ' %s,' % d
        dns_string += ' %s;\n' % dns[-1]
    else:
        dns_string = ''

    subnet_string = 'subnet %s netmask %s' % (subnet, netmask)
    routers_string = 'option routers %s;\n' % (router)
    dhcp_string = 'echo "' + subnet_string + ' {\n' + range_string + \
                 routers_string + dns_string + '}"' + ' | sudo tee -a %s;' % config_file

    if is_add == 1:
        exec_string = remove_string + dhcp_string
    else:
        exec_string = remove_string

    for mac in mac_assign:
        remove_string_2 = 'sudo sed -e "/host %s {/,/}/d" ' \
                          '-i %s; ' % (mac['host'], config_file)

        host_string = 'host %s {\n' % (mac['host'])
        ethernet_string = 'hardware ethernet %s;\n' % (mac['mac'])
        ip_address_string = 'fixed-address %s;\n' % (mac['ipv4'])
        mac_assign_string = 'echo "' + host_string + ethernet_string + ip_address_string + \
                            '}"' + ' | sudo tee -a %s;' % config_file

        if is_add == 1:
            exec_string += remove_string_2 + mac_assign_string
        else:
            exec_string += remove_string_2

    try:
        output = subprocess.check_output(exec_string, shell=True).decode()
    except Exception as e:
        return (False, "Exception: %s\nOutput: %s" % (str(e), output))

    return True

def vpp_multilink_update_labels(labels, remove, next_hop=None, dev_id=None, sw_if_index=None, result_cache=None):
    """Updates VPP with flexiwan multilink labels.
    These labels are used for Multi-Link feature: user can mark interfaces
    or tunnels with labels and than add policy to choose interface/tunnel by
    label where to forward packets to.

        REMARK: this function is temporary solution as it uses VPP CLI to
    configure lables. Remove it, when correspondent Python API will be added.
    In last case the API should be called directly from translation.

    :param labels:      python list of labels
    :param is_dia:      type of labels (DIA - Direct Internet Access)
    :param remove:      True to remove labels, False to add.
    :param dev_id:      Interface bus address if device to apply labels to.
    :param next_hop:    IP address of next hop.
    :param result_cache: cache, key and variable, that this function should store in the cache:
                            {'result_attr': 'next_hop', 'cache': <dict>, 'key': <key>}

    :returns: (True, None) tuple on success, (False, <error string>) on failure.
    """

    ids_list = fwglobals.g.router_api.multilink.get_label_ids_by_names(labels, remove)
    ids = ','.join(map(str, ids_list))

    if dev_id:
        vpp_if_name = dev_id_to_vpp_if_name(dev_id)
    elif sw_if_index:
        vpp_if_name = vpp_sw_if_index_to_name(sw_if_index)
    else:
        return (False, "Neither 'dev_id' nor 'sw_if_index' was found in params")

    if not vpp_if_name:
        return (False, "'vpp_if_name' was not found for %s" % dev_id)

    if not next_hop:
        tap = vpp_if_name_to_tap(vpp_if_name)
        next_hop, _ = get_interface_gateway(tap)
    if not next_hop:
        return (False, "'next_hop' was not provided and there is no default gateway")

    op = 'del' if remove else 'add'

    vppctl_cmd = 'fwabf link %s label %s via %s %s' % (op, ids, next_hop, vpp_if_name)

    out = _vppctl_read(vppctl_cmd, wait=False)
    if out is None:
        return (False, "failed vppctl_cmd=%s" % vppctl_cmd)

    # Store 'next_hope' in cache if provided by caller.
    #
    if result_cache and result_cache['result_attr'] == 'next_hop':
        key = result_cache['key']
        result_cache['cache'][key] = next_hop

    return (True, None)


def vpp_multilink_update_policy_rule(add, links, policy_id, fallback, order, acl_id=None, priority=None):
    """Updates VPP with flexiwan policy rules.
    In general, policy rules instruct VPP to route packets to specific interface,
    which is marked with multilink label that noted in policy rule.

        REMARK: this function is temporary solution as it uses VPP CLI to
    configure policy rules. Remove it, when correspondent Python API will be added.
    In last case the API should be called directly from translation.

    :param params: params - rule parameters:
                        policy-id - the policy id (two byte integer)
                        labels    - labels of interfaces to be used for packet forwarding
                        remove    - True to remove rule, False to add.

    :returns: (True, None) tuple on success, (False, <error string>) on failure.
    """
    op = 'add' if add else 'del'

    lan_vpp_name_list      = get_interface_vpp_names(type='lan')
    loopback_vpp_name_list = get_tunnel_interface_vpp_names()
    interfaces = lan_vpp_name_list + loopback_vpp_name_list

    if not add:
        for if_vpp_name in interfaces:
            vpp_multilink_attach_policy_rule(if_vpp_name, int(policy_id), priority, 0, True)
        fwglobals.g.policies.remove_policy(policy_id)

    fallback = 'fallback drop' if re.match(fallback, 'drop') else ''
    order    = 'select_group random' if re.match(order, 'load-balancing') else ''

    if acl_id is None:
        vppctl_cmd = 'fwabf policy %s id %d action %s %s' % (op, policy_id, fallback, order)
    else:
        vppctl_cmd = 'fwabf policy %s id %d acl %d action %s %s' % (op, policy_id, acl_id, fallback, order)

    group_id = 1
    for link in links:
        order  = 'random' if re.match(link.get('order', 'None'), 'load-balancing') else ''
        labels = link['pathlabels']
        ids_list = fwglobals.g.router_api.multilink.get_label_ids_by_names(labels)
        ids = ','.join(map(str, ids_list))

        vppctl_cmd += ' group %u %s labels %s' % (group_id, order, ids)
        group_id = group_id + 1

    out = _vppctl_read(vppctl_cmd, wait=False)
    if out is None or re.search('unknown|failed|ret=-', out):
        return (False, "failed vppctl_cmd=%s: %s" % (vppctl_cmd, out))

    if add:
        fwglobals.g.policies.add_policy(policy_id, priority)
        for if_vpp_name in interfaces:
            vpp_multilink_attach_policy_rule(if_vpp_name, int(policy_id), priority, 0, False)

    return (True, None)

def vpp_multilink_attach_policy_rule(int_name, policy_id, priority, is_ipv6, remove):
    """Attach VPP with flexiwan policy rules.

    :param int_name:  The name of the interface in VPP
    :param policy_id: The policy id (two byte integer)
    :param priority:  The priority (integer)
    :param is_ipv6:   True if policy should be applied on IPv6 packets, False otherwise.
    :param remove:    True to remove rule, False to add.

    :returns: (True, None) tuple on success, (False, <error string>) on failure.
    """

    op = 'del' if remove else 'add'
    ip_version = 'ip6' if is_ipv6 else 'ip4'

    vppctl_cmd = 'fwabf attach %s %s policy %d priority %d %s' % (ip_version, op, policy_id, priority, int_name)

    out = _vppctl_read(vppctl_cmd, wait=False)
    if out is None or re.search('unknown|failed|ret=-', out):
        return (False, "failed vppctl_cmd=%s" % vppctl_cmd)

    return (True, None)

def get_interface_vpp_names(type=None):
    res = []
    interfaces = fwglobals.g.router_cfg.get_interfaces()
    for params in interfaces:
        if type == None or re.match(type, params['type'], re.IGNORECASE):
            sw_if_index = dev_id_to_vpp_sw_if_index(params['dev_id'])
            if_vpp_name = vpp_sw_if_index_to_name(sw_if_index)
            res.append(if_vpp_name)
    return res

def get_tunnel_interface_vpp_names():
    res = []
    tunnels = fwglobals.g.router_cfg.get_tunnels()
    for params in tunnels:
        sw_if_index = vpp_ip_to_sw_if_index(params['loopback-iface']['addr'])
        if_vpp_name = vpp_sw_if_index_to_name(sw_if_index)
        res.append(if_vpp_name)
    return res

def add_static_route(addr, via, metric, remove, dev_id=None):
    """Add static route.

    :param addr:            Destination network.
    :param via:             Gateway address.
    :param metric:          Metric.
    :param remove:          True to remove route.
    :param dev_id:          Bus address of device to be used for outgoing packets.

    :returns: (True, None) tuple on success, (False, <error string>) on failure.
    """
    if addr == 'default':
        return (True, None)

    if not linux_check_gateway_exist(via):
        return (True, None)

    metric = ' metric %s' % metric if metric else ' metric 0'
    op     = 'replace'

    cmd_show = "sudo ip route show exact %s %s" % (addr, metric)
    try:
        output = subprocess.check_output(cmd_show, shell=True).decode()
    except:
        return False

    lines = output.splitlines()
    next_hop = ''
    if lines:
        removed = False
        for line in lines:
            words = line.split('via ')
            if len(words) > 1:
                if remove and not removed and re.search(via, words[1]):
                    removed = True
                    continue

                next_hop += ' nexthop via ' + words[1]

    if remove:
        if not next_hop:
            op = 'del'
        cmd = "sudo ip route %s %s%s %s" % (op, addr, metric, next_hop)
    else:
        if via in next_hop:
            return False
        if not dev_id:
            cmd = "sudo ip route %s %s%s nexthop via %s %s" % (op, addr, metric, via, next_hop)
        else:
            tap = dev_id_to_tap(dev_id)
            if not tap:
                return False
            cmd = "sudo ip route %s %s%s nexthop via %s dev %s %s" % (op, addr, metric, via, tap, next_hop)

    try:
        fwglobals.log.debug(cmd)
        output = subprocess.check_output(cmd, shell=True).decode()
    except Exception as e:
        if op == 'del':
            fwglobals.log.debug("'%s' failed: %s, ignore this error" % (cmd, str(e)))
            return True
        return (False, "Exception: %s\nOutput: %s" % (str(e), output))

    return True

def vpp_set_dhcp_detect(dev_id, remove):
    """Enable/disable DHCP detect feature.

    :param params: params:
                        dev_id -  Interface device bus address.
                        remove  - True to remove rule, False to add.

    :returns: (True, None) tuple on success, (False, <error string>) on failure.
    """
    addr_type, _ = dev_id_parse(dev_id)

    if addr_type != "pci":
        return (False, "addr type needs to be a pci address")

    op = 'del' if remove else ''

    sw_if_index = dev_id_to_vpp_sw_if_index(dev_id)
    int_name = vpp_sw_if_index_to_name(sw_if_index)


    vppctl_cmd = 'set dhcp detect intfc %s %s' % (int_name, op)

    out = _vppctl_read(vppctl_cmd, wait=False)
    if out is None:
        return (False, "failed vppctl_cmd=%s" % vppctl_cmd)

    return True

def tunnel_change_postprocess(add, addr):
    """Tunnel add/remove postprocessing

    :param params: params - rule parameters:
                        add -  True if tunnel is added, False otherwise.
                        addr - loopback address

    :returns: (True, None) tuple on success, (False, <error string>) on failure.
    """
    sw_if_index = vpp_ip_to_sw_if_index(addr)
    if_vpp_name = vpp_sw_if_index_to_name(sw_if_index)
    policies = fwglobals.g.policies.policies_get()
    remove = not add

    for policy_id, priority in policies.items():
        vpp_multilink_attach_policy_rule(if_vpp_name, int(policy_id), priority, 0, remove)


# The messages received from flexiManage are not perfect :)
# Some of them should be not sent at all, some of them include modifications
# that are not importants, some of them do not comply with expected format.
# Below you can find list of problems fixed by this function:
#
# 1. May-2019 - message aggregation is not well defined in protocol between
# device and server. It uses several types of aggregations:
#   1. 'start-router' aggregation: requests are embedded into 'params' field on some request
#   2. 'add-interface' aggregation: 'params' field is list of 'interface params'
#   3. 'list' aggregation: the high level message is a list of requests
# As protocol is not well defined on this matter, for now we assume
# that 'list' is used for FWROUTER_API requests only (add-/remove-/modify-),
# so it should be handled as atomic operation and should be reverted in case of
# failure of one of the requests in opposite order - from the last succeeded
# request to the first, when the whole operation is considered to be failed.
# Convert both type of aggregations into same format:
# {
#   'message': 'aggregated',
#   'params' : {
#                'requests':     <list of aggregated requests>,
#                'original_msg': <original message>
#              }
# }
# The 'original_msg' is needed for configuration hash feature - every received
# message is used for signing router configuration to enable database sync
# between device and server. Once the protocol is fixed, there will be no more
# need in this proprietary format.
#
# 2. Nov-2020 - the 'add-/modify-interface' message might include both 'dhcp': 'yes'
# and 'ip' and 'gw' fields. These IP and GW are not used by the agent, but
# change in their values causes unnecessary removal and adding back interface
# and, as a result of this,  restart of network daemon and reconnection to
# flexiManage. To avoid this we fix the received message by cleaning 'ip' and
# 'gw' fields if 'dhcp' is 'yes'. Than if the fixed message includes no other
# modified parameters, it will be ignored by the agent.
#
def fix_received_message(msg):

    def _fix_aggregation_format(msg):
        requests = []

        # 'list' aggregation
        if type(msg) == list:
            return  \
                {
                    'message': 'aggregated',
                    'params' : { 'requests': copy.deepcopy(msg) }
                }

        # 'start-router' aggregation
        # 'start-router' might include interfaces and routes. Move them into list.
        if msg['message'] == 'start-router' and 'params' in msg:

            start_router_params = copy.deepcopy(msg['params'])  # We are going to modify params, so preserve original message
            if 'interfaces' in start_router_params:
                for iface_params in start_router_params['interfaces']:
                    requests.append(
                        {
                            'message': 'add-interface',
                            'params' : iface_params
                        })
                del start_router_params['interfaces']
            if 'routes' in start_router_params:
                for route_params in start_router_params['routes']:
                    requests.append(
                        {
                            'message': 'add-route',
                            'params' : route_params
                        })
                del start_router_params['routes']

            if len(requests) > 0:
                if bool(start_router_params):  # If there are params after deletions above - use them
                    requests.append(
                        {
                            'message': 'start-router',
                            'params' : start_router_params
                        })
                else:
                    requests.append(
                        {
                            'message': 'start-router'
                        })
                return \
                    {
                        'message': 'aggregated',
                        'params' : { 'requests': requests }
                    }

        # 'add-X' aggregation
        # 'add-interface'/'remove-interface' can have actually a list of interfaces.
        # This is done by setting 'params' as a list of interface params, where
        # every element represents parameters of some interface.
        if re.match('add-|remove-', msg['message']) and type(msg['params']) is list:

            for params in msg['params']:
                requests.append(
                    {
                        'message': msg['message'],
                        'params' : copy.deepcopy(params)
                    })

            return \
                {
                    'message': 'aggregated',
                    'params' : { 'requests': requests }
                }

        # Remove NULL elements from aggregated requests, if sent by bogus flexiManage
        #
        if msg['message'] == 'aggregated':
            requests = [copy.deepcopy(r) for r in msg['params']['requests'] if r]
            return \
                {
                    'message': 'aggregated',
                    'params' : { 'requests': requests }
                }

        # No conversion is needed here.
        # We return copy of object in order to be consistent with previous 'return'-s
        # which return new object. The caller function might rely on this,
        # e.g. see the fwglobals.g.handle_request() assumes
        #
        return copy.deepcopy(msg)


    def _fix_dhcp(msg):

        def _fix_dhcp_params(params):
            if params.get('dhcp') == 'yes':
                params['addr']    = ''
                params['addr6']   = ''
                params['gateway'] = ''

        if re.match('(add|modify)-interface', msg['message']):
            _fix_dhcp_params(msg['params'])
            return msg
        if re.match('aggregated|sync-device', msg['message']):
            for request in msg['params']['requests']:
                if re.match('(add|modify)-interface', request['message']):
                    _fix_dhcp_params(request['params'])
            return msg
        return msg

    # !!!!!!!!!!!!!!!!!!!!!!!!!!!!!!!!!!!!!!!!!!!!!!!!!!!!!!!!!!!!!!!!!!!!!!!!!!
    # Order of functions is important, as the first one (_fix_aggregation_format())
    # creates clone of the recieved message, so the rest functions can simply
    # modify it as they wish!
    # !!!!!!!!!!!!!!!!!!!!!!!!!!!!!!!!!!!!!!!!!!!!!!!!!!!!!!!!!!!!!!!!!!!!!!!!!!
    msg = _fix_aggregation_format(msg)
    msg = _fix_dhcp(msg)
    return msg


def wifi_get_available_networks(dev_id):
    """Get WIFI available access points.
<<<<<<< HEAD
=======

    :param dev_id: Bus address of interface to get for.

    :returns: string array of essids
    """
    linux_if = dev_id_to_linux_if(dev_id)

    if linux_if:
        networks = []

        def clean(n):
            n = n.replace('"', '')
            n = n.strip()
            n = n.split(':')[-1]
            return n

        # make sure the interface is up
        cmd = 'ip link set dev %s up' % linux_if
        subprocess.check_output(cmd, shell=True)

        try:
            cmd = 'iwlist %s scan | grep ESSID' % linux_if
            networks = subprocess.check_output(cmd, shell=True).splitlines()
            networks = map(clean, networks)
            return networks
        except subprocess.CalledProcessError:
            return networks

    return networks

def connect_to_wifi(params):
    interface_name = dev_id_to_linux_if(params['dev_id'])

    if interface_name:
        essid = params['essid']
        password = params['password']

        wpaIsRun = True if pid_of('wpa_supplicant') else False
        if wpaIsRun:
            os.system('sudo killall wpa_supplicant')
            time.sleep(3)

        # create config file
        subprocess.check_output('wpa_passphrase %s %s | sudo tee /etc/wpa_supplicant.conf' % (essid, password), shell=True)

        try:
            output = subprocess.check_output('wpa_supplicant -i %s -c /etc/wpa_supplicant.conf -D wext -B -C /var/run/wpa_supplicant' % interface_name, shell=True)
            time.sleep(3)

            is_success = subprocess.check_output('wpa_cli  status | grep wpa_state | cut -d"=" -f2', shell=True)

            if is_success.strip() == 'COMPLETED':

                if params['useDHCP']:
                    subprocess.check_output('dhclient %s' % interface_name, shell=True)

                return True
            else:
                return False
        except subprocess.CalledProcessError:
            return False

    return False

def is_lte_interface_by_dev_id(dev_id):
    if_name = dev_id_to_linux_if(dev_id)
    return is_lte_interface(if_name)

def is_lte_interface(if_name):
    """Check if interface is LTE.

    :param dev_id: Bus address of interface to check.

    :returns: Boolean.
    """
    driver = get_interface_driver(if_name)
    supported_lte_drivers = ['cdc_mbim']
    if driver in supported_lte_drivers:
        return True

    return False

def lte_get_saved_apn():
    cmd = 'cat /etc/mbim-network.conf'
    try:
        out = subprocess.check_output(cmd, shell=True).strip()
        configs = out.split('=')
        if configs[0] == "APN":
            return configs[1]
        return ''
    except subprocess.CalledProcessError:
        return ''

    return ''

def configure_hostapd(dev_id, configuration):
    try:

        for index, band in enumerate(configuration):
            config = configuration[band]

            if config['enable'] == False:
                continue

            if_name = dev_id_to_linux_if(dev_id)
            data = {
                'ssid'                 : config.get('ssid', 'fwrouter_ap_%s' % band),
                'interface'            : if_name,
                'macaddr_acl'          : 0,
                'driver'               : 'nl80211',
                'auth_algs'            : 3,
                'ignore_broadcast_ssid': 1 if config.get('hideSsid', 0) == True else 0,
                'eap_server'           : 0,
                'logger_syslog'        : -1,
                'logger_syslog_level'  : 2,
                'logger_stdout'        : -1,
                'logger_stdout_level'  : 2,
                'max_num_sta'          : 128
            }

            if band == '5GHz':
                data['uapsd_advertisement_enabled=1'] = 1
                data['wmm_ac_bk_cwmin'] = 4
                data['wmm_ac_bk_cwmax'] = 10
                data['wmm_ac_bk_aifs'] = 7
                data['wmm_ac_bk_txop_limit'] = 0
                data['wmm_ac_bk_acm'] = 0
                data['wmm_ac_be_aifs'] = 3
                data['wmm_ac_be_cwmin'] = 4
                data['wmm_ac_be_cwmax'] = 10
                data['wmm_ac_be_txop_limit'] = 0
                data['wmm_ac_be_acm'] = 0
                data['wmm_ac_vi_aifs'] = 2
                data['wmm_ac_vi_cwmin'] = 3
                data['wmm_ac_vi_cwmax'] = 4
                data['wmm_ac_vi_txop_limit'] = 94
                data['wmm_ac_vi_acm'] = 0
                data['wmm_ac_vo_aifs'] = 2
                data['wmm_ac_vo_cwmin'] = 2
                data['wmm_ac_vo_cwmax'] = 3
                data['wmm_ac_vo_txop_limit'] = 47
                data['wmm_ac_vo_acm'] = 0

                data['tx_queue_data3_aifs'] = 7
                data['tx_queue_data3_cwmin'] = 15
                data['tx_queue_data3_cwmax'] = 1023
                data['tx_queue_data3_burst'] = 0
                data['tx_queue_data2_aifs'] = 3
                data['tx_queue_data2_cwmin'] = 15
                data['tx_queue_data2_cwmax'] = 63
                data['tx_queue_data2_burst'] = 0
                data['tx_queue_data1_aifs'] = 1
                data['tx_queue_data1_cwmin'] = 7
                data['tx_queue_data1_cwmax'] = 15
                data['tx_queue_data1_burst'] = 3.0
                data['tx_queue_data0_aifs'] = 1
                data['tx_queue_data0_cwmin'] = 3
                data['tx_queue_data0_cwmax'] = 7
                data['tx_queue_data0_burst'] = 1.5
            else:
                data['wmm_enabled'] = 0

            # Channel
            channel = config.get('channel', '0')
            data['channel'] = channel

            country_code = config.get('region', 'other')
            if channel == '0' and country_code != 'other':
                data['ieee80211d'] = 1
                data['ieee80211h'] = 1
                data['country_code'] = country_code

            ap_mode = config.get('operationMode', 'g')

            if ap_mode == "g":
                data['hw_mode']       = 'g'

            elif ap_mode == "n":
                if band == '5GHz':
                    data['hw_mode']       = 'a'
                else:
                    data['hw_mode']       = 'g'

                data['ieee80211n']    = 1
                data['ht_capab']      = '[HT40+][LDPC][SHORT-GI-20][SHORT-GI-40][TX-STBC][RX-STBC1][DSSS_CCK-40]'

            elif ap_mode == "a":
                data['hw_mode']       = 'a'
                data['ieee80211n']    = 1
                data['ieee80211ac']   = 0
                data['wmm_enabled']   = 0

            elif ap_mode == "ac":
                data['hw_mode']       = 'a'
                data['ieee80211ac']   = 1
                data['ieee80211n']    = 1
                data['wmm_enabled']   = 1
                data['vht_oper_chwidth=0']   = 0
                data['ht_capab']      = '[MAX-MPDU-11454][RXLDPC][SHORT-GI-80][TX-STBC-2BY1][RX-STBC-1]'

            security_mode = config.get('securityMode', 'wpa2-psk')

            if security_mode == "wep":
                data['wep_default_key']       = 1
                data['wep_key1']              = '"%s"' % config.get('password', 'fwrouter_ap')
                data['wep_key_len_broadcast'] = 5
                data['wep_key_len_unicast']   = 5
                data['wep_rekey_period']      = 300
            elif security_mode == "wpa-psk":
                data['wpa'] = 1
                data['wpa_passphrase'] = config.get('password', 'fwrouter_ap')
                data['wpa_pairwise']   = 'TKIP CCMP'
            elif security_mode == "wpa2-psk":
                data['wpa'] = 2
                data['wpa_passphrase'] = config.get('password', 'fwrouter_ap')
                data['wpa_pairwise']   = 'CCMP'
                data['rsn_pairwise']   = 'CCMP'
                data['wpa_key_mgmt']   = 'WPA-PSK'
            elif security_mode == "wpa-psk/wpa2-psk":
                data['wpa'] = 3
                data['wpa_passphrase'] = config.get('password', 'fwrouter_ap')
                data['wpa_pairwise']   = 'TKIP CCMP'
                data['rsn_pairwise']   = 'CCMP'

            with open(fwglobals.g.HOSTAPD_CONFIG_DIRECTORY + 'hostapd_%s_fwrun.conf' % band, 'w+') as f:
                txt = ''
                for key in data:
                    txt += '%s=%s\n' % (key, data[key])

                file_write_and_flush(f, txt)

        return (True, None)
    except Exception as e:
        return (False, "Exception: %s" % str(e))

def wifi_ap_get_clients(interface_name):
    try:
        response = list()
        output = subprocess.check_output('iw dev %s station dump' % interface_name, shell=True)
        if output:
            data = output.splitlines()
            for (idx, line) in enumerate(data):
                if 'Station' in line:
                    mac = line.split(' ')[1]
                    signal =  data[idx + 2].split(':')[-1].strip().replace("'", '') if 'signal' in data[idx + 2] else ''
                    ip = ''

                    try:
                        arp_output = subprocess.check_output('arp -a -n | grep %s' % mac, shell=True)
                    except:
                        arp_output = None

                    if arp_output:
                        ip = arp_output[arp_output.find("(")+1:arp_output.find(")")]

                    entry = {
                        'mac'   : mac,
                        'ip'    : ip,
                        'signal': signal
                    }
                    response.append(entry)
            a = "a"
    except Exception as e:
        return response

    return response

def start_hostapd():
    try:

        if pid_of('hostapd'):
            return (True, None)

        files = glob.glob("%s*fwrun.conf" % fwglobals.g.HOSTAPD_CONFIG_DIRECTORY)
        fwglobals.log.debug("get_hostapd_filenames: %s" % files)

        if files:
            files = ' '.join(files)
            proc = subprocess.check_output('sudo hostapd %s -B -dd' % files, stderr=subprocess.STDOUT, shell=True)
            time.sleep(1)

            pid = pid_of('hostapd')
            if pid:
                return (True, None)

        return (False, 'Error in activating your access point. Your hardware may not support the selected settings')
    except subprocess.CalledProcessError as err:
        stop_hostapd()
        return (False, str(err.output))

def stop_hostapd():
    try:
        if pid_of('hostapd'):
            os.system('killall hostapd')

        files = glob.glob("%s*fwrun.conf" % fwglobals.g.HOSTAPD_CONFIG_DIRECTORY)
        for filePath in files:
            try:
                os.remove(filePath)
            except:
                print("Error while deleting file : ", filePath)
        return (True, None)
    except Exception as e:
        return (False, "Exception: %s" % str(e))

def get_inet6_by_linux_name(inf_name):
    interfacaes = psutil.net_if_addrs()
    if inf_name in interfacaes:
        for addr in interfacaes[inf_name]:
            if addr.family == socket.AF_INET6:
                inet6 = addr.address.split('%')[0]
                if addr.netmask != None:
                    inet6 += "/" + (str(IPAddress(addr.netmask).netmask_bits()))
                return inet6

    return None

def get_lte_interfaces_dev_ids():
    out = {}
    interfacaes = psutil.net_if_addrs()
    for nicname, addrs in interfacaes.items():
        if is_lte_interface(nicname):
            dev_id = get_interface_dev_id(nicname)
            if dev_id:
                out[dev_id] = nicname
    return out

def configure_lte_interface(params):
    '''
    To get LTE connectivity, two steps are required:
    1. Creating a connection between the modem and cellular provider.
    2. Setting up the Linux interface with the IP/gateway received from the cellular provider
    This function is responsible for the second stage.
    If the vpp is running, we have special logic to configure LTE. This logic handled by the add_interface translator.
    '''
    dev_id = params['dev_id']
    if vpp_does_run() and is_interface_assigned_to_vpp(dev_id):
        return (True, None)

    if not is_lte_interface_by_dev_id(dev_id):
        return (False, "dev_id %s is not a lte interface" % dev_id)

    ip_config = lte_get_configuration_received_from_provider(dev_id)
    if ip_config['STATUS']:
        ip = ip_config['IP']
        gateway = ip_config['GATEWAY']
        metric = params.get('metric', '0')
        if not metric:
            metric = '0'

        nicname = dev_id_to_linux_if(dev_id)

        os.system('ifconfig %s %s up' % (nicname, ip))

        # remove old default router
        output = os.popen('ip route list match default | grep %s' % nicname).read()
        if output:
            routes = output.splitlines()
            for r in routes:
                os.system('ip route del %s' % r)
        # set updated default route
        os.system('route add -net 0.0.0.0 gw %s metric %s' % (gateway, metric))

        fwglobals.g.cache.linux_interfaces.clear() # remove this code when move ip configuration to netplan
        return (True , None)

    return (False, "Failed to configure lte for dev_id %s" % dev_id)

def dev_id_to_usb_device(dev_id, driver="cdc_mbim"):
    try:
        usb_addr = dev_id.split('/')[-1]
        output = subprocess.check_output('ls /sys/bus/usb/drivers/%s/%s/usbmisc/' % (driver, usb_addr), shell=True).strip()
        return output
    except subprocess.CalledProcessError as err:
        return None

def _run_qmicli_command(dev_id, flag):
    try:
        device = dev_id_to_usb_device(dev_id) if dev_id else 'cdc-wdm0'
        output = subprocess.check_output('qmicli --device=/dev/%s --device-open-proxy --device-open-mbim --%s' % (device, flag), shell=True, stderr=subprocess.STDOUT)
        return output
    except subprocess.CalledProcessError as err:
        return None

def _run_mbimcli_command(dev_id, cmd):
    try:
        device = dev_id_to_usb_device(dev_id) if dev_id else 'cdc-wdm0'
        output = subprocess.check_output('mbimcli --device=/dev/%s --device-open-proxy %s' % (device, cmd), shell=True, stderr=subprocess.STDOUT)
        return output
    except subprocess.CalledProcessError as err:
        return None

def qmi_get_simcard_status(dev_id):
    return _run_qmicli_command(dev_id, 'uim-get-card-status')

def qmi_get_signals_state(dev_id):
    return _run_qmicli_command(dev_id, 'nas-get-signal-strength')

def qmi_get_connection_state(dev_id):
    '''
    The function will return the connection status.
    This is not about existsin session to the modem. But connectivity between modem to the cellular provider
    '''
    try:
        output = _run_qmicli_command(dev_id, 'wds-get-packet-service-status')
        if output:
            data = output.splitlines()
            for line in data:
                if 'Connection status' in line:
                    status = line.split(':')[-1].strip().replace("'", '')
                    return status == "connected"
    except subprocess.CalledProcessError as err:
        return False

def qmi_get_ip_configuration(dev_id):
    '''
    The function will return the connection status.
    This is not about existsin session to the modem. But connectivity between modem to the cellular provider
    '''
    return _run_qmicli_command(dev_id, 'wds-get-current-settings')

def qmi_get_operator_name(dev_id):
    return _run_qmicli_command(dev_id, 'nas-get-operator-name')

def qmi_get_home_network(dev_id):
    return _run_qmicli_command(dev_id, 'nas-get-home-network')

def qmi_get_system_info(dev_id):
    return _run_qmicli_command(dev_id, 'nas-get-system-info')

def qmi_get_packet_service_state(dev_id):
    '''
    The function will return the connection status.
    This is not about existsin session to the modem. But connectivity between modem to the cellular provider
    '''
    return _run_qmicli_command(dev_id, 'wds-get-channel-rates')

def qmi_get_manufacturer(dev_id):
    return _run_qmicli_command(dev_id, 'dms-get-manufacturer')

def qmi_get_model(dev_id):
    return _run_qmicli_command(dev_id, 'dms-get-model')

def qmi_get_imei(dev_id):
    return _run_qmicli_command(dev_id, 'dms-get-ids')

def qmi_get_default_settings(dev_id):
    return _run_qmicli_command(dev_id, 'wds-get-default-settings=3gpp')

def qmi_sim_power_off(dev_id):
    return _run_qmicli_command(dev_id, 'uim-sim-power-off=1')

def qmi_sim_power_on(dev_id):
    return _run_qmicli_command(dev_id, 'uim-sim-power-on=1')

def qmi_get_phone_number(dev_id):
    return _run_qmicli_command(dev_id, 'dms-get-msisdn')

def lte_get_phone_number(dev_id):
    phone_number = qmi_get_phone_number(dev_id)
    if phone_number:
        data = phone_number.splitlines()
        for line in data:
            if 'MSISDN:' in line:
                return line.split(':')[-1].strip().replace("'", '')
    return ''

def lte_get_default_settings(dev_id):
    default_settings = qmi_get_default_settings(dev_id)
    res = {
        'APN'     : '',
        'UserName': '',
        'Password': '',
        'Auth'    : ''
    }
    if default_settings:
        data = default_settings.splitlines()
        for line in data:
            if 'APN' in line:
                res['APN'] = line.split(':')[-1].strip().replace("'", '')
                continue
            if 'UserName' in line:
                res['UserName'] = line.split(':')[-1].strip().replace("'", '')
                continue
            if 'Password' in line:
                res['Password'] = line.split(':')[-1].strip().replace("'", '')
                continue
            if 'Auth' in line:
                res['Auth'] = line.split(':')[-1].strip().replace("'", '')
                continue

    return res

def lte_get_pin_state(dev_id):
    res = {
        'PIN1_STATUS': '',
        'PIN1_RETRIES': '',
        'PUK1_RETRIES': '',
    }
    status = qmi_get_simcard_status(dev_id)
    if status:
        data = status.splitlines()
        for index, line in enumerate(data):
            if 'PIN1 state:' in line:
                res['PIN1_STATUS']= line.split(':')[-1].strip().replace("'", '').split(' ')[0]
                res['PIN1_RETRIES']= data[index + 1].split(':')[-1].strip().replace("'", '').split(' ')[0]
                res['PUK1_RETRIES']= data[index + 2].split(':')[-1].strip().replace("'", '').split(' ')[0]
                break
    return res

def lte_sim_status(dev_id):
    status = qmi_get_simcard_status(dev_id)
    if status:
        data = status.splitlines()
        for line in data:
            if 'Card state:' in line:
                state = line.split(':')[-1].strip().replace("'", '').split(' ')[0]
                return state
    return False

def lte_is_sim_inserted(dev_id):
    return lte_sim_status(dev_id) == "present"

def lte_disconnect(dev_id, hard_reset_service=False):
    try:

        lte_db = fwglobals.g.db.get('lte', {})
        lte_interfaces = lte_db.get('interfaces', {})
        current_interface = lte_interfaces.get(dev_id, None)
        if current_interface:
            session     = fwglobals.g.db['lte']['interfaces'][dev_id]['Session']
            if_name = fwglobals.g.db['lte']['interfaces'][dev_id]['if_name']
        else:
            session = '0' # defualt session
            if_name = dev_id_to_linux_if(dev_id)

        output = _run_mbimcli_command(dev_id, '--disconnect=%s' % session)
        os.system('sudo ip link set dev %s down && sudo ip addr flush dev %s' % (if_name, if_name))

        if hard_reset_service:
            _run_qmicli_command(dev_id, 'wds-reset')
            _run_qmicli_command(dev_id, 'nas-reset')
            _run_qmicli_command(dev_id, 'uim-reset')

        fwglobals.g.cache.linux_interfaces.clear() # remove this code when move ip configuration to netplan

        return (True, None)
    except subprocess.CalledProcessError as e:
        return (False, "Exception: %s" % (str(e)))

def lte_prepare_connection_params(params):
    connection_params = []
    if 'apn' in params and params['apn']:
        connection_params.append('apn=%s' % params['apn'])
    if 'user' in params and params['user']:
        connection_params.append('username=%s' % params['user'])
    if 'password' in params and params['password']:
        connection_params.append('password=%s' % params['password'])
    if 'auth' in params and params['auth']:
        connection_params.append('auth=%s' % params['auth'])

    return ",".join(connection_params)

def qmi_verify_pin(dev_id, pin):
    fwglobals.log.debug('verifying lte pin number')
    res = _run_qmicli_command(dev_id, 'uim-verify-pin=PIN1,%s' % pin)
    time.sleep(2)
    return lte_get_pin_state(dev_id)

def qmi_set_pin_protection(dev_id, pin, is_enable):
    res = _run_qmicli_command(dev_id, 'uim-set-pin-protection=PIN1,%s,%s' % ('enable' if is_enable else 'disable', pin))
    time.sleep(1)
    return lte_get_pin_state(dev_id)

def qmi_change_pin(dev_id, old_pin, new_pin):
    res = _run_qmicli_command(dev_id, 'uim-change-pin=PIN1,%s,%s' % (old_pin, new_pin))
    time.sleep(1)
    return lte_get_pin_state(dev_id)

def qmi_unblocked_pin(dev_id, puk, new_pin):
    res = _run_qmicli_command(dev_id, 'uim-unblock-pin=PIN1,%s,%s' % (puk, new_pin))
    time.sleep(1)
    return lte_get_pin_state(dev_id)

def lte_connect(params, reset=False):
    dev_id = params['dev_id']
    if not lte_is_sim_inserted(dev_id) or reset:
        qmi_sim_power_off(dev_id)
        time.sleep(1)
        qmi_sim_power_on(dev_id)
        time.sleep(1)
        inserted = lte_is_sim_inserted(dev_id)
        if not inserted:
            return (False, "Sim is not presented")

    # check PIN status
    pin_state = lte_get_pin_state(params['dev_id']).get('PIN1_STATUS', 'disabled')
    if pin_state not in ['disabled', 'enabled-verified']:
        pin = params.get('pin')
        if not pin:
            return (False, "PIN is required")

        updated_pin_state = qmi_verify_pin(dev_id, pin).get('PIN1_STATUS')
        if updated_pin_state not in['disabled', 'enabled-verified']:
            return (False, "PIN is wrong")

    try:
        is_modem_connected = mbim_get_ip_configuration(dev_id)
        if is_modem_connected:
            return (True, None)

        connection_params = lte_prepare_connection_params(params)

        _run_mbimcli_command(dev_id, '--query-subscriber-ready-status --no-close')
        _run_mbimcli_command(dev_id, '--query-registration-state --no-open=3 --no-close')
        _run_mbimcli_command(dev_id, '--attach-packet-service --no-open=4 --no-close')
        output = _run_mbimcli_command(dev_id, '--connect=%s --no-open=5 --no-close' % connection_params)
        data = output.splitlines()

        lte = fwglobals.g.db.get('lte', {})
        if not 'interfaces' in lte:
            lte['interfaces'] = {}
        lte['interfaces'][dev_id] = {
            'if_name': dev_id_to_linux_if(dev_id)
        }

        for line in data:
            if 'Session ID:' in line:
                lte['interfaces'][dev_id]['Session'] = line.split(':')[-1].strip().replace("'", '')
                break

        fwglobals.g.db['lte'] = lte # db is SqlDict, so we have to replace all record

        return (True, None)
    except Exception as e:
        if not reset:
            return lte_connect(params, True)
        return (False, "Exception: %s\nOutput: %s" % (str(e), output))

def lte_get_system_info(dev_id):
    try:
        result = {
            'Cell_Id'        : '',
            'Operator_Name'  : '',
            'MCC'            : '',
            'MNC'            : ''
        }

        system_info = qmi_get_system_info(dev_id)
        if system_info:
            data = system_info.splitlines()
            for line in data:
                if 'Cell ID' in line:
                    result['Cell_Id'] = line.split(':')[-1].strip().replace("'", '')
                    continue
                if 'MCC' in line:
                    result['MCC'] = line.split(':')[-1].strip().replace("'", '')
                    continue
                if 'MNC' in line:
                    result['MNC'] = line.split(':')[-1].strip().replace("'", '')
                    continue

        operator_name = qmi_get_operator_name(dev_id)
        if operator_name:
            data = operator_name.splitlines()
            for line in data:
                if '\tName' in line:
                    name = line.split(':')[-1].strip().replace("'", '')
                    result['Operator_Name'] = name if bool(re.match("^[a-zA-Z0-9_ ]*$", name)) else ''
                    break

        return result
    except Exception as e:
         return result

def lte_get_hardware_info(dev_id):
    try:
        result = {
            'Vendor'   : '',
            'Model'    : '',
            'Imei': '',
        }

        manufacturer = qmi_get_manufacturer(dev_id)
        if manufacturer:
            data = manufacturer.splitlines()
            for line in data:
                if 'Manufacturer' in line:
                    result['Vendor'] = line.split(':')[-1].strip().replace("'", '')
                    break

        model = qmi_get_model(dev_id)
        if model:
            data = model.splitlines()
            for line in data:
                if 'Model' in line:
                    result['Model'] = line.split(':')[-1].strip().replace("'", '')
                    break

        imei = qmi_get_imei(dev_id)
        if imei:
            data = imei.splitlines()
            for line in data:
                if 'IMEI' in line:
                    result['Imei'] = line.split(':')[-1].strip().replace("'", '')
                    break


        return result
    except Exception as e:
        return result

def lte_get_packets_state(dev_id):
    try:
        result = {
            'Uplink_speed'  : 0,
            'Downlink_speed': 0
        }

        modem_info = qmi_get_packet_service_state(dev_id)
        if modem_info:
            data = modem_info.splitlines()
            for line in data:
                if 'Max TX rate' in line:
                    result['Uplink_speed'] = line.split(':')[-1].strip().replace("'", '')
                    continue
                if 'Max RX rate' in line:
                    result['Downlink_speed'] = line.split(':')[-1].strip().replace("'", '')
                    continue
        return result
    except Exception as e:
        return result

def lte_get_connection_state(dev_id):
    try:
        result = {
            'Activation_state' : 0,
            'IP_type'  : 0,
        }

        modem_info = qmi_get_connection_state(dev_id)
        if modem_info:
            data = modem_info.splitlines()
            for line in data:
                if 'Activation state:' in line:
                    result['Activation_state'] = line.split(':')[-1].strip().replace("'", '')
                    continue
                if 'IP type' in line:
                    result['IP_type'] = line.split(':')[-1].strip().replace("'", '')
                    continue
        return result
    except Exception as e:
        return result

def lte_get_radio_signals_state(dev_id):
    try:
        result = {
            'RSSI' : 0,
            'RSRP' : 0,
            'RSRQ' : 0,
            'SINR' : 0,
            'SNR'  : 0,
            'text' : ''
        }
        modem_info = qmi_get_signals_state(dev_id)
        if modem_info:
            data = modem_info.splitlines()
            for index, line in enumerate(data):
                if 'RSSI' in line:
                    result['RSSI'] = data[index + 1].split(':')[-1].strip().replace("'", '')
                    dbm_num = int(result['RSSI'].split(' ')[0])
                    if -95 >= dbm_num:
                        result['text'] = 'Marginal'
                    elif -85 >= dbm_num:
                        result['text'] = 'Very low'
                    elif -80 >= dbm_num:
                        result['text'] = 'Low'
                    elif -70 >= dbm_num:
                        result['text'] = 'Good'
                    elif -60 >= dbm_num:
                        result['text'] = 'Very Good'
                    elif -50 >= dbm_num:
                        result['text'] = 'Excellent'
                    continue
                if 'SINR' in line:
                    result['SINR'] = line.split(':')[-1].strip().replace("'", '')
                    continue
                if 'RSRQ' in line:
                    result['RSRQ'] = data[index + 1].split(':')[-1].strip().replace("'", '')
                    continue
                if 'SNR' in line:
                    result['SNR'] = data[index + 1].split(':')[-1].strip().replace("'", '')
                    continue
                if 'RSRP' in line:
                    result['RSRP'] = data[index + 1].split(':')[-1].strip().replace("'", '')
                    continue
        return result
    except Exception as e:
        return result

def mbim_get_ip_configuration(dev_id):
    try:
        output = _run_mbimcli_command(dev_id, '--query-ip-configuration --no-close')
        return output
    except subprocess.CalledProcessError as err:
        return False

def lte_get_configuration_received_from_provider(dev_id):
    try:
        response = {
            'IP'      : '',
            'GATEWAY' : '',
            'STATUS'  : ''
        }

        ip_config = mbim_get_ip_configuration(dev_id)
        if ip_config:
            response['STATUS'] = True
            lines = ip_config.splitlines()
            for line in lines:
                if 'IP [0]:' in line:
                    response['IP'] = line.split(':')[-1].strip().replace("'", '')
                    continue
                if 'Gateway:' in line:
                    response['GATEWAY'] = line.split(':')[-1].strip().replace("'", '')
                    break

        return response
    except Exception as e:
        return response

def lte_get_provider_config(dev_id, key):
    """Get IP from LTE provider

    :param ket: Filter info by key

    :returns: ip address.
    """
    info = lte_get_configuration_received_from_provider(dev_id)

    if key in info:
        return info[key]

    return ''

def is_wifi_interface_by_dev_id(dev_id):
    linux_if = dev_id_to_linux_if(dev_id)
    return is_wifi_interface(linux_if)

def is_wifi_interface(if_name):
    """Check if interface is WIFI.

    :param if_name: Interface name to check.

    :returns: Boolean.
    """
    try:
        lines = subprocess.check_output('iwconfig', shell=True, stderr=subprocess.STDOUT).splitlines()
        for line in lines:
            if if_name in line and not 'no wireless extensions' in line:
                return True
    except Exception as e:
        return False

    return False

def get_ethtool_value(linuxif, ethtool_key):
    val = ''
    try:
        cmd = 'ethtool -i %s' % linuxif
        lines = subprocess.check_output(cmd, shell=True, stderr=subprocess.STDOUT).decode().splitlines()
        for line in lines:
            if ethtool_key in line:
                val = line.split("%s: " % ethtool_key, 1)[-1]
                break
    except subprocess.CalledProcessError as e:
        fwglobals.log.error('Exception: ' + str(e))
        pass

    return val

def get_interface_bus_info(linux_if):
    return get_ethtool_value(linux_if, 'bus-info')

def get_interface_driver(if_name):
    """Get Linux interface driver.

    :param if_name: interface name in Linux.

    :returns: driver name.
    """
    with fwglobals.g.cache.lock:
        interface = fwglobals.g.cache.linux_interfaces_by_name.get(if_name)
        if not interface:
            fwglobals.g.cache.linux_interfaces_by_name[if_name] = {}
            interface = fwglobals.g.cache.linux_interfaces_by_name.get(if_name)

        driver = interface.get('driver')
        if driver:
            return driver

        driver = get_ethtool_value(if_name, 'driver')

        interface.update({'driver': driver})
        return driver

def is_dpdk_interface(dev_id):
    return not is_non_dpdk_interface(dev_id)

def is_non_dpdk_interface(dev_id):
    """Check if interface is not supported by dpdk.

    :param dev_id: Bus address of interface to check.

    :returns: boolean.
    """

    # 0000:06:00.00 'I210 Gigabit Network Connection' if=eth0 drv=igb unused= 192.168.1.11
    # 0000:0a:00.00 'Ethernet Connection X553 1GbE' if=eth4 drv=ixgbe unused= 10.0.0.1
    # 0000:07:00.00 'I210 Gigabit Network Connection' if=eth2 drv=igb unused=vfio-pci,uio_pci_generic =192.168.0.1

    if is_wifi_interface_by_dev_id(dev_id):
        return True
    if is_lte_interface_by_dev_id(dev_id):
        return True

    return False

def get_bus_info(interface_name):
    """Get LTE device bus info.

    :param interface_name: Interface name to check.

    :returns: bus_info .
    """
    try:
        cmd = 'ethtool -i %s' % interface_name
        out = subprocess.check_output(cmd, shell=True).splitlines()
        vals = out[4].decode().split("bus-info: ", 1)
        return str(vals[-1])
    except subprocess.CalledProcessError:
        return ''

def frr_create_ospfd(frr_cfg_file, ospfd_cfg_file, router_id):
    '''Creates the /etc/frr/ospfd.conf file, initializes it with router id and
    ensures that ospf is switched on in the frr configuration'''
>>>>>>> 98742222

    :param dev_id: Bus address of interface to get for.

    :returns: string array of essids
    """
    linux_if = dev_id_to_linux_if(dev_id)

    if linux_if:
        networks = []

        def clean(n):
            n = n.replace('"', '')
            n = n.strip()
            n = n.split(':')[-1]
            return n

        # make sure the interface is up
        cmd = 'ip link set dev %s up' % linux_if
        subprocess.check_output(cmd, shell=True)

        try:
            cmd = 'iwlist %s scan | grep ESSID' % linux_if
            networks = subprocess.check_output(cmd, shell=True).splitlines()
            networks = map(clean, networks)
            return networks
        except subprocess.CalledProcessError:
            return networks

<<<<<<< HEAD
    return networks
=======
    :param f:       the python file object
    :param data:    the data to write into file
    '''
    try:
        # Before netplan apply go and note the default route.
        # If it will be changed as a result of netplan apply, we return True.
        #
        if fwglobals.g.fwagent:
            (_, _, dr_dev_id_before) = get_default_route()
>>>>>>> 98742222

def connect_to_wifi(params):
    interface_name = dev_id_to_linux_if(params['dev_id'])

<<<<<<< HEAD
    if interface_name:
        essid = params['essid']
        password = params['password']

        wpaIsRun = True if pid_of('wpa_supplicant') else False
        if wpaIsRun:
            os.system('sudo killall wpa_supplicant')
            time.sleep(3)
=======
        # Netplan might change interface names, e.g. enp0s3 -> vpp0, or other parameters so reset cache
        #
        fwglobals.g.cache.linux_interfaces_by_name.clear()
        fwglobals.g.cache.linux_interfaces.clear()

        # Find out if the default route was changed. If it was - reconnect agent.
        #
        if fwglobals.g.fwagent:
            (_, _, dr_dev_id_after) = get_default_route()
            if dr_dev_id_before != dr_dev_id_after:
                fwglobals.log.debug(
                    "%s: netplan_apply: default route changed (%s->%s) - reconnect" % \
                    (caller_name, dr_dev_id_before, dr_dev_id_after))
                fwglobals.g.fwagent.reconnect()
>>>>>>> 98742222

        # create config file
        subprocess.check_output('wpa_passphrase %s %s | sudo tee /etc/wpa_supplicant.conf' % (essid, password), shell=True)

        try:
            output = subprocess.check_output('wpa_supplicant -i %s -c /etc/wpa_supplicant.conf -D wext -B -C /var/run/wpa_supplicant' % interface_name, shell=True)
            time.sleep(3)

            is_success = subprocess.check_output('wpa_cli  status | grep wpa_state | cut -d"=" -f2', shell=True)

            if is_success.strip() == 'COMPLETED':

                if params['useDHCP']:
                    subprocess.check_output('dhclient %s' % interface_name, shell=True)

                return True
            else:
                return False
        except subprocess.CalledProcessError:
            return False

    return False

def is_lte_interface_by_dev_id(dev_id):
    if_name = dev_id_to_linux_if(dev_id)
    return is_lte_interface(if_name)

def is_lte_interface(if_name):
    """Check if interface is LTE.

    :param dev_id: Bus address of interface to check.

    :returns: Boolean.
    """
    driver = get_interface_driver(if_name)
    supported_lte_drivers = ['cdc_mbim']
    if driver in supported_lte_drivers:
        return True

    return False

def lte_get_saved_apn():
    cmd = 'cat /etc/mbim-network.conf'
    try:
        out = subprocess.check_output(cmd, shell=True).strip()
        configs = out.split('=')
        if configs[0] == "APN":
            return configs[1]
        return ''
    except subprocess.CalledProcessError:
        return ''

    return ''

def configure_hostapd(dev_id, configuration):
    try:

        for index, band in enumerate(configuration):
            config = configuration[band]

            if config['enable'] == False:
                continue

            if_name = dev_id_to_linux_if(dev_id)
            data = {
                'ssid'                 : config.get('ssid', 'fwrouter_ap_%s' % band),
                'interface'            : if_name,
                'macaddr_acl'          : 0,
                'driver'               : 'nl80211',
                'auth_algs'            : 3,
                'ignore_broadcast_ssid': 1 if config.get('hideSsid', 0) == True else 0,
                'eap_server'           : 0,
                'logger_syslog'        : -1,
                'logger_syslog_level'  : 2,
                'logger_stdout'        : -1,
                'logger_stdout_level'  : 2,
                'max_num_sta'          : 128
            }

            if band == '5GHz':
                data['uapsd_advertisement_enabled=1'] = 1
                data['wmm_ac_bk_cwmin'] = 4
                data['wmm_ac_bk_cwmax'] = 10
                data['wmm_ac_bk_aifs'] = 7
                data['wmm_ac_bk_txop_limit'] = 0
                data['wmm_ac_bk_acm'] = 0
                data['wmm_ac_be_aifs'] = 3
                data['wmm_ac_be_cwmin'] = 4
                data['wmm_ac_be_cwmax'] = 10
                data['wmm_ac_be_txop_limit'] = 0
                data['wmm_ac_be_acm'] = 0
                data['wmm_ac_vi_aifs'] = 2
                data['wmm_ac_vi_cwmin'] = 3
                data['wmm_ac_vi_cwmax'] = 4
                data['wmm_ac_vi_txop_limit'] = 94
                data['wmm_ac_vi_acm'] = 0
                data['wmm_ac_vo_aifs'] = 2
                data['wmm_ac_vo_cwmin'] = 2
                data['wmm_ac_vo_cwmax'] = 3
                data['wmm_ac_vo_txop_limit'] = 47
                data['wmm_ac_vo_acm'] = 0

                data['tx_queue_data3_aifs'] = 7
                data['tx_queue_data3_cwmin'] = 15
                data['tx_queue_data3_cwmax'] = 1023
                data['tx_queue_data3_burst'] = 0
                data['tx_queue_data2_aifs'] = 3
                data['tx_queue_data2_cwmin'] = 15
                data['tx_queue_data2_cwmax'] = 63
                data['tx_queue_data2_burst'] = 0
                data['tx_queue_data1_aifs'] = 1
                data['tx_queue_data1_cwmin'] = 7
                data['tx_queue_data1_cwmax'] = 15
                data['tx_queue_data1_burst'] = 3.0
                data['tx_queue_data0_aifs'] = 1
                data['tx_queue_data0_cwmin'] = 3
                data['tx_queue_data0_cwmax'] = 7
                data['tx_queue_data0_burst'] = 1.5
            else:
                data['wmm_enabled'] = 0

            # Channel
            channel = config.get('channel', '0')
            data['channel'] = channel

            country_code = config.get('region', 'other')
            if channel == '0' and country_code != 'other':
                data['ieee80211d'] = 1
                data['ieee80211h'] = 1
                data['country_code'] = country_code

            ap_mode = config.get('operationMode', 'g')

            if ap_mode == "g":
                data['hw_mode']       = 'g'

            elif ap_mode == "n":
                if band == '5GHz':
                    data['hw_mode']       = 'a'
                else:
                    data['hw_mode']       = 'g'

                data['ieee80211n']    = 1
                data['ht_capab']      = '[HT40+][LDPC][SHORT-GI-20][SHORT-GI-40][TX-STBC][RX-STBC1][DSSS_CCK-40]'

            elif ap_mode == "a":
                data['hw_mode']       = 'a'
                data['ieee80211n']    = 1
                data['ieee80211ac']   = 0
                data['wmm_enabled']   = 0

            elif ap_mode == "ac":
                data['hw_mode']       = 'a'
                data['ieee80211ac']   = 1
                data['ieee80211n']    = 1
                data['wmm_enabled']   = 1
                data['vht_oper_chwidth=0']   = 0
                data['ht_capab']      = '[MAX-MPDU-11454][RXLDPC][SHORT-GI-80][TX-STBC-2BY1][RX-STBC-1]'

            security_mode = config.get('securityMode', 'wpa2-psk')

            if security_mode == "wep":
                data['wep_default_key']       = 1
                data['wep_key1']              = '"%s"' % config.get('password', 'fwrouter_ap')
                data['wep_key_len_broadcast'] = 5
                data['wep_key_len_unicast']   = 5
                data['wep_rekey_period']      = 300
            elif security_mode == "wpa-psk":
                data['wpa'] = 1
                data['wpa_passphrase'] = config.get('password', 'fwrouter_ap')
                data['wpa_pairwise']   = 'TKIP CCMP'
            elif security_mode == "wpa2-psk":
                data['wpa'] = 2
                data['wpa_passphrase'] = config.get('password', 'fwrouter_ap')
                data['wpa_pairwise']   = 'CCMP'
                data['rsn_pairwise']   = 'CCMP'
                data['wpa_key_mgmt']   = 'WPA-PSK'
            elif security_mode == "wpa-psk/wpa2-psk":
                data['wpa'] = 3
                data['wpa_passphrase'] = config.get('password', 'fwrouter_ap')
                data['wpa_pairwise']   = 'TKIP CCMP'
                data['rsn_pairwise']   = 'CCMP'

            with open(fwglobals.g.HOSTAPD_CONFIG_DIRECTORY + 'hostapd_%s_fwrun.conf' % band, 'w+') as f:
                txt = ''
                for key in data:
                    txt += '%s=%s\n' % (key, data[key])

                file_write_and_flush(f, txt)

        return (True, None)
    except Exception as e:
        return (False, "Exception: %s" % str(e))

def wifi_ap_get_clients(interface_name):
    try:
        response = list()
        output = subprocess.check_output('iw dev %s station dump' % interface_name, shell=True)
        if output:
            data = output.splitlines()
            for (idx, line) in enumerate(data):
                if 'Station' in line:
                    mac = line.split(' ')[1]
                    signal =  data[idx + 2].split(':')[-1].strip().replace("'", '') if 'signal' in data[idx + 2] else ''
                    ip = ''

                    try:
                        arp_output = subprocess.check_output('arp -a -n | grep %s' % mac, shell=True)
                    except:
                        arp_output = None

                    if arp_output:
                        ip = arp_output[arp_output.find("(")+1:arp_output.find(")")]

                    entry = {
                        'mac'   : mac,
                        'ip'    : ip,
                        'signal': signal
                    }
                    response.append(entry)
            a = "a"
    except Exception as e:
        return response

    return response

def start_hostapd():
    try:

        if pid_of('hostapd'):
            return (True, None)

        files = glob.glob("%s*fwrun.conf" % fwglobals.g.HOSTAPD_CONFIG_DIRECTORY)
        fwglobals.log.debug("get_hostapd_filenames: %s" % files)

        if files:
            files = ' '.join(files)
            proc = subprocess.check_output('sudo hostapd %s -B -dd' % files, stderr=subprocess.STDOUT, shell=True)
            time.sleep(1)

            pid = pid_of('hostapd')
            if pid:
                return (True, None)

        return (False, 'Error in activating your access point. Your hardware may not support the selected settings')
    except subprocess.CalledProcessError as err:
        stop_hostapd()
        return (False, str(err.output))

def stop_hostapd():
    try:
        if pid_of('hostapd'):
            os.system('killall hostapd')

        files = glob.glob("%s*fwrun.conf" % fwglobals.g.HOSTAPD_CONFIG_DIRECTORY)
        for filePath in files:
            try:
                os.remove(filePath)
            except:
                print("Error while deleting file : ", filePath)
        return (True, None)
    except Exception as e:
        return (False, "Exception: %s" % str(e))

def get_inet6_by_linux_name(inf_name):
    interfacaes = psutil.net_if_addrs()
    if inf_name in interfacaes:
        for addr in interfacaes[inf_name]:
            if addr.family == socket.AF_INET6:
                inet6 = addr.address.split('%')[0]
                if addr.netmask != None:
                    inet6 += "/" + (str(IPAddress(addr.netmask).netmask_bits()))
                return inet6

    return None

def get_lte_interfaces_dev_ids():
    out = {}
    interfacaes = psutil.net_if_addrs()
    for nicname, addrs in interfacaes.items():
        if is_lte_interface(nicname):
            dev_id = get_interface_dev_id(nicname)
            if dev_id:
                out[dev_id] = nicname
    return out

def configure_lte_interface(params):
    '''
    To get LTE connectivity, two steps are required:
    1. Creating a connection between the modem and cellular provider.
    2. Setting up the Linux interface with the IP/gateway received from the cellular provider
    This function is responsible for the second stage.
    If the vpp is running, we have special logic to configure LTE. This logic handled by the add_interface translator.
    '''
    dev_id = params['dev_id']
    if vpp_does_run() and is_interface_assigned_to_vpp(dev_id):
        return (True, None)

    if not is_lte_interface_by_dev_id(dev_id):
        return (False, "dev_id %s is not a lte interface" % dev_id)

    ip_config = lte_get_configuration_received_from_provider(dev_id)
    if ip_config['STATUS']:
        ip = ip_config['IP']
        gateway = ip_config['GATEWAY']
        metric = params.get('metric', '0')
        if not metric:
            metric = '0'

        nicname = dev_id_to_linux_if(dev_id)

        os.system('ifconfig %s %s up' % (nicname, ip))

        # remove old default router
        output = os.popen('ip route list match default | grep %s' % nicname).read()
        if output:
            routes = output.splitlines()
            for r in routes:
                os.system('ip route del %s' % r)
        # set updated default route
        os.system('route add -net 0.0.0.0 gw %s metric %s' % (gateway, metric))

        fwglobals.g.cache.linux_interfaces.clear() # remove this code when move ip configuration to netplan
        return (True , None)

    return (False, "Failed to configure lte for dev_id %s" % dev_id)

def dev_id_to_usb_device(dev_id, driver="cdc_mbim"):
    try:
        usb_addr = dev_id.split('/')[-1]
        output = subprocess.check_output('ls /sys/bus/usb/drivers/%s/%s/usbmisc/' % (driver, usb_addr), shell=True).strip()
        return output
    except subprocess.CalledProcessError as err:
        return None

def _run_qmicli_command(dev_id, flag):
    try:
        device = dev_id_to_usb_device(dev_id) if dev_id else 'cdc-wdm0'
        output = subprocess.check_output('qmicli --device=/dev/%s --device-open-proxy --device-open-mbim --%s' % (device, flag), shell=True, stderr=subprocess.STDOUT)
        return output
    except subprocess.CalledProcessError as err:
        return None

def _run_mbimcli_command(dev_id, cmd):
    try:
        device = dev_id_to_usb_device(dev_id) if dev_id else 'cdc-wdm0'
        output = subprocess.check_output('mbimcli --device=/dev/%s --device-open-proxy %s' % (device, cmd), shell=True, stderr=subprocess.STDOUT)
        return output
    except subprocess.CalledProcessError as err:
        return None

def qmi_get_simcard_status(dev_id):
    return _run_qmicli_command(dev_id, 'uim-get-card-status')

def qmi_get_signals_state(dev_id):
    return _run_qmicli_command(dev_id, 'nas-get-signal-strength')

def qmi_get_connection_state(dev_id):
    '''
    The function will return the connection status.
    This is not about existsin session to the modem. But connectivity between modem to the cellular provider
    '''
    try:
        output = _run_qmicli_command(dev_id, 'wds-get-packet-service-status')
        if output:
            data = output.splitlines()
            for line in data:
                if 'Connection status' in line:
                    status = line.split(':')[-1].strip().replace("'", '')
                    return status == "connected"
    except subprocess.CalledProcessError as err:
        return False

def qmi_get_ip_configuration(dev_id):
    '''
    The function will return the connection status.
    This is not about existsin session to the modem. But connectivity between modem to the cellular provider
    '''
    return _run_qmicli_command(dev_id, 'wds-get-current-settings')

def qmi_get_operator_name(dev_id):
    return _run_qmicli_command(dev_id, 'nas-get-operator-name')

def qmi_get_home_network(dev_id):
    return _run_qmicli_command(dev_id, 'nas-get-home-network')

def qmi_get_system_info(dev_id):
    return _run_qmicli_command(dev_id, 'nas-get-system-info')

def qmi_get_packet_service_state(dev_id):
    '''
    The function will return the connection status.
    This is not about existsin session to the modem. But connectivity between modem to the cellular provider
    '''
    return _run_qmicli_command(dev_id, 'wds-get-channel-rates')

def qmi_get_manufacturer(dev_id):
    return _run_qmicli_command(dev_id, 'dms-get-manufacturer')

def qmi_get_model(dev_id):
    return _run_qmicli_command(dev_id, 'dms-get-model')

def qmi_get_imei(dev_id):
    return _run_qmicli_command(dev_id, 'dms-get-ids')

def qmi_get_default_settings(dev_id):
    return _run_qmicli_command(dev_id, 'wds-get-default-settings=3gpp')

def qmi_sim_power_off(dev_id):
    return _run_qmicli_command(dev_id, 'uim-sim-power-off=1')

def qmi_sim_power_on(dev_id):
    return _run_qmicli_command(dev_id, 'uim-sim-power-on=1')

def qmi_get_phone_number(dev_id):
    return _run_qmicli_command(dev_id, 'dms-get-msisdn')

def lte_get_phone_number(dev_id):
    phone_number = qmi_get_phone_number(dev_id)
    if phone_number:
        data = phone_number.splitlines()
        for line in data:
            if 'MSISDN:' in line:
                return line.split(':')[-1].strip().replace("'", '')
    return ''

def lte_get_default_settings(dev_id):
    default_settings = qmi_get_default_settings(dev_id)
    res = {
        'APN'     : '',
        'UserName': '',
        'Password': '',
        'Auth'    : ''
    }
    if default_settings:
        data = default_settings.splitlines()
        for line in data:
            if 'APN' in line:
                res['APN'] = line.split(':')[-1].strip().replace("'", '')
                continue
            if 'UserName' in line:
                res['UserName'] = line.split(':')[-1].strip().replace("'", '')
                continue
            if 'Password' in line:
                res['Password'] = line.split(':')[-1].strip().replace("'", '')
                continue
            if 'Auth' in line:
                res['Auth'] = line.split(':')[-1].strip().replace("'", '')
                continue

    return res

def lte_get_pin_state(dev_id):
    res = {
        'PIN1_STATUS': '',
        'PIN1_RETRIES': '',
        'PUK1_RETRIES': '',
    }
    status = qmi_get_simcard_status(dev_id)
    if status:
        data = status.splitlines()
        for index, line in enumerate(data):
            if 'PIN1 state:' in line:
                res['PIN1_STATUS']= line.split(':')[-1].strip().replace("'", '').split(' ')[0]
                res['PIN1_RETRIES']= data[index + 1].split(':')[-1].strip().replace("'", '').split(' ')[0]
                res['PUK1_RETRIES']= data[index + 2].split(':')[-1].strip().replace("'", '').split(' ')[0]
                break
    return res

def lte_sim_status(dev_id):
    status = qmi_get_simcard_status(dev_id)
    if status:
        data = status.splitlines()
        for line in data:
            if 'Card state:' in line:
                state = line.split(':')[-1].strip().replace("'", '').split(' ')[0]
                return state
    return False

def lte_is_sim_inserted(dev_id):
    return lte_sim_status(dev_id) == "present"

def lte_disconnect(dev_id, hard_reset_service=False):
    try:

        lte_db = fwglobals.g.db.get('lte', {})
        lte_interfaces = lte_db.get('interfaces', {})
        current_interface = lte_interfaces.get(dev_id, None)
        if current_interface:
            session     = fwglobals.g.db['lte']['interfaces'][dev_id]['Session']
            if_name = fwglobals.g.db['lte']['interfaces'][dev_id]['if_name']
        else:
            session = '0' # defualt session
            if_name = dev_id_to_linux_if(dev_id)

        output = _run_mbimcli_command(dev_id, '--disconnect=%s' % session)
        os.system('sudo ip link set dev %s down && sudo ip addr flush dev %s' % (if_name, if_name))

        if hard_reset_service:
            _run_qmicli_command(dev_id, 'wds-reset')
            _run_qmicli_command(dev_id, 'nas-reset')
            _run_qmicli_command(dev_id, 'uim-reset')

        fwglobals.g.cache.linux_interfaces.clear() # remove this code when move ip configuration to netplan

        return (True, None)
    except subprocess.CalledProcessError as e:
        return (False, "Exception: %s" % (str(e)))

def lte_prepare_connection_params(params):
    connection_params = []
    if 'apn' in params and params['apn']:
        connection_params.append('apn=%s' % params['apn'])
    if 'user' in params and params['user']:
        connection_params.append('username=%s' % params['user'])
    if 'password' in params and params['password']:
        connection_params.append('password=%s' % params['password'])
    if 'auth' in params and params['auth']:
        connection_params.append('auth=%s' % params['auth'])

    return ",".join(connection_params)

def qmi_verify_pin(dev_id, pin):
    fwglobals.log.debug('verifying lte pin number')
    res = _run_qmicli_command(dev_id, 'uim-verify-pin=PIN1,%s' % pin)
    time.sleep(2)
    return lte_get_pin_state(dev_id)

def qmi_set_pin_protection(dev_id, pin, is_enable):
    res = _run_qmicli_command(dev_id, 'uim-set-pin-protection=PIN1,%s,%s' % ('enable' if is_enable else 'disable', pin))
    time.sleep(1)
    return lte_get_pin_state(dev_id)

def qmi_change_pin(dev_id, old_pin, new_pin):
    res = _run_qmicli_command(dev_id, 'uim-change-pin=PIN1,%s,%s' % (old_pin, new_pin))
    time.sleep(1)
    return lte_get_pin_state(dev_id)

def qmi_unblocked_pin(dev_id, puk, new_pin):
    res = _run_qmicli_command(dev_id, 'uim-unblock-pin=PIN1,%s,%s' % (puk, new_pin))
    time.sleep(1)
    return lte_get_pin_state(dev_id)

def lte_connect(params, reset=False):
    dev_id = params['dev_id']
    if not lte_is_sim_inserted(dev_id) or reset:
        qmi_sim_power_off(dev_id)
        time.sleep(1)
        qmi_sim_power_on(dev_id)
        time.sleep(1)
        inserted = lte_is_sim_inserted(dev_id)
        if not inserted:
            return (False, "Sim is not presented")

    # check PIN status
    pin_state = lte_get_pin_state(params['dev_id']).get('PIN1_STATUS', 'disabled')
    if pin_state not in ['disabled', 'enabled-verified']:
        pin = params.get('pin')
        if not pin:
            return (False, "PIN is required")

        updated_pin_state = qmi_verify_pin(dev_id, pin).get('PIN1_STATUS')
        if updated_pin_state not in['disabled', 'enabled-verified']:
            return (False, "PIN is wrong")

    try:
        is_modem_connected = mbim_get_ip_configuration(dev_id)
        if is_modem_connected:
            return (True, None)

        connection_params = lte_prepare_connection_params(params)

        _run_mbimcli_command(dev_id, '--query-subscriber-ready-status --no-close')
        _run_mbimcli_command(dev_id, '--query-registration-state --no-open=3 --no-close')
        _run_mbimcli_command(dev_id, '--attach-packet-service --no-open=4 --no-close')
        output = _run_mbimcli_command(dev_id, '--connect=%s --no-open=5 --no-close' % connection_params)
        data = output.splitlines()

        lte = fwglobals.g.db.get('lte', {})
        if not 'interfaces' in lte:
            lte['interfaces'] = {}
        lte['interfaces'][dev_id] = {
            'if_name': dev_id_to_linux_if(dev_id)
        }

        for line in data:
            if 'Session ID:' in line:
                lte['interfaces'][dev_id]['Session'] = line.split(':')[-1].strip().replace("'", '')
                break

        fwglobals.g.db['lte'] = lte # db is SqlDict, so we have to replace all record

        return (True, None)
    except Exception as e:
        if not reset:
            return lte_connect(params, True)
        return (False, "Exception: %s\nOutput: %s" % (str(e), output))

def lte_get_system_info(dev_id):
    try:
        result = {
            'Cell_Id'        : '',
            'Operator_Name'  : '',
            'MCC'            : '',
            'MNC'            : ''
        }

        system_info = qmi_get_system_info(dev_id)
        if system_info:
            data = system_info.splitlines()
            for line in data:
                if 'Cell ID' in line:
                    result['Cell_Id'] = line.split(':')[-1].strip().replace("'", '')
                    continue
                if 'MCC' in line:
                    result['MCC'] = line.split(':')[-1].strip().replace("'", '')
                    continue
                if 'MNC' in line:
                    result['MNC'] = line.split(':')[-1].strip().replace("'", '')
                    continue

        operator_name = qmi_get_operator_name(dev_id)
        if operator_name:
            data = operator_name.splitlines()
            for line in data:
                if '\tName' in line:
                    name = line.split(':')[-1].strip().replace("'", '')
                    result['Operator_Name'] = name if bool(re.match("^[a-zA-Z0-9_ ]*$", name)) else ''
                    break

        return result
    except Exception as e:
         return result

def lte_get_hardware_info(dev_id):
    try:
        result = {
            'Vendor'   : '',
            'Model'    : '',
            'Imei': '',
        }

        manufacturer = qmi_get_manufacturer(dev_id)
        if manufacturer:
            data = manufacturer.splitlines()
            for line in data:
                if 'Manufacturer' in line:
                    result['Vendor'] = line.split(':')[-1].strip().replace("'", '')
                    break

        model = qmi_get_model(dev_id)
        if model:
            data = model.splitlines()
            for line in data:
                if 'Model' in line:
                    result['Model'] = line.split(':')[-1].strip().replace("'", '')
                    break

        imei = qmi_get_imei(dev_id)
        if imei:
            data = imei.splitlines()
            for line in data:
                if 'IMEI' in line:
                    result['Imei'] = line.split(':')[-1].strip().replace("'", '')
                    break


        return result
    except Exception as e:
        return result

def lte_get_packets_state(dev_id):
    try:
        result = {
            'Uplink_speed'  : 0,
            'Downlink_speed': 0
        }

        modem_info = qmi_get_packet_service_state(dev_id)
        if modem_info:
            data = modem_info.splitlines()
            for line in data:
                if 'Max TX rate' in line:
                    result['Uplink_speed'] = line.split(':')[-1].strip().replace("'", '')
                    continue
                if 'Max RX rate' in line:
                    result['Downlink_speed'] = line.split(':')[-1].strip().replace("'", '')
                    continue
        return result
    except Exception as e:
        return result

def lte_get_connection_state(dev_id):
    try:
        result = {
            'Activation_state' : 0,
            'IP_type'  : 0,
        }

        modem_info = qmi_get_connection_state(dev_id)
        if modem_info:
            data = modem_info.splitlines()
            for line in data:
                if 'Activation state:' in line:
                    result['Activation_state'] = line.split(':')[-1].strip().replace("'", '')
                    continue
                if 'IP type' in line:
                    result['IP_type'] = line.split(':')[-1].strip().replace("'", '')
                    continue
        return result
    except Exception as e:
        return result

def lte_get_radio_signals_state(dev_id):
    try:
        result = {
            'RSSI' : 0,
            'RSRP' : 0,
            'RSRQ' : 0,
            'SINR' : 0,
            'SNR'  : 0,
            'text' : ''
        }
        modem_info = qmi_get_signals_state(dev_id)
        if modem_info:
            data = modem_info.splitlines()
            for index, line in enumerate(data):
                if 'RSSI' in line:
                    result['RSSI'] = data[index + 1].split(':')[-1].strip().replace("'", '')
                    dbm_num = int(result['RSSI'].split(' ')[0])
                    if -95 >= dbm_num:
                        result['text'] = 'Marginal'
                    elif -85 >= dbm_num:
                        result['text'] = 'Very low'
                    elif -80 >= dbm_num:
                        result['text'] = 'Low'
                    elif -70 >= dbm_num:
                        result['text'] = 'Good'
                    elif -60 >= dbm_num:
                        result['text'] = 'Very Good'
                    elif -50 >= dbm_num:
                        result['text'] = 'Excellent'
                    continue
                if 'SINR' in line:
                    result['SINR'] = line.split(':')[-1].strip().replace("'", '')
                    continue
                if 'RSRQ' in line:
                    result['RSRQ'] = data[index + 1].split(':')[-1].strip().replace("'", '')
                    continue
                if 'SNR' in line:
                    result['SNR'] = data[index + 1].split(':')[-1].strip().replace("'", '')
                    continue
                if 'RSRP' in line:
                    result['RSRP'] = data[index + 1].split(':')[-1].strip().replace("'", '')
                    continue
        return result
    except Exception as e:
        return result

def mbim_get_ip_configuration(dev_id):
    try:
        output = _run_mbimcli_command(dev_id, '--query-ip-configuration --no-close')
        return output
    except subprocess.CalledProcessError as err:
        return False

def lte_get_configuration_received_from_provider(dev_id):
    try:
        response = {
            'IP'      : '',
            'GATEWAY' : '',
            'STATUS'  : ''
        }

        ip_config = mbim_get_ip_configuration(dev_id)
        if ip_config:
            response['STATUS'] = True
            lines = ip_config.splitlines()
            for line in lines:
                if 'IP [0]:' in line:
                    response['IP'] = line.split(':')[-1].strip().replace("'", '')
                    continue
                if 'Gateway:' in line:
                    response['GATEWAY'] = line.split(':')[-1].strip().replace("'", '')
                    break

        return response
    except Exception as e:
        return response

def lte_get_provider_config(dev_id, key):
    """Get IP from LTE provider

    :param ket: Filter info by key

    :returns: ip address.
    """
    info = lte_get_configuration_received_from_provider(dev_id)

    if key in info:
        return info[key]

    return ''

def is_wifi_interface_by_dev_id(dev_id):
    linux_if = dev_id_to_linux_if(dev_id)
    return is_wifi_interface(linux_if)

def is_wifi_interface(if_name):
    """Check if interface is WIFI.

    :param if_name: Interface name to check.

    :returns: Boolean.
    """
    try:
        lines = subprocess.check_output('iwconfig', shell=True, stderr=subprocess.STDOUT).splitlines()
        for line in lines:
            if if_name in line and not 'no wireless extensions' in line:
                return True
    except Exception as e:
        return False

    return False

def get_ethtool_value(linuxif, ethtool_key):
    val = ''
    try:
        cmd = 'ethtool -i %s' % linuxif
        lines = subprocess.check_output(cmd, shell=True, stderr=subprocess.STDOUT).decode().splitlines()
        for line in lines:
            if ethtool_key in line:
                val = line.split("%s: " % ethtool_key, 1)[-1]
                break
    except subprocess.CalledProcessError as e:
        fwglobals.log.error('Exception: ' + str(e))
        pass

    return val

def get_interface_bus_info(linux_if):
    return get_ethtool_value(linux_if, 'bus-info')

def get_interface_driver(if_name):
    """Get Linux interface driver.

    :param if_name: interface name in Linux.

    :returns: driver name.
    """
    with fwglobals.g.cache.lock:
        interface = fwglobals.g.cache.linux_interfaces_by_name.get(if_name)
        if not interface:
            fwglobals.g.cache.linux_interfaces_by_name[if_name] = {}
            interface = fwglobals.g.cache.linux_interfaces_by_name.get(if_name)

        driver = interface.get('driver')
        if driver:
            return driver

        driver = get_ethtool_value(if_name, 'driver')

        interface.update({'driver': driver})
        return driver

def is_dpdk_interface(dev_id):
    return not is_non_dpdk_interface(dev_id)

def is_non_dpdk_interface(dev_id):
    """Check if interface is not supported by dpdk.

    :param dev_id: Bus address of interface to check.

    :returns: boolean.
    """

    # 0000:06:00.00 'I210 Gigabit Network Connection' if=eth0 drv=igb unused= 192.168.1.11
    # 0000:0a:00.00 'Ethernet Connection X553 1GbE' if=eth4 drv=ixgbe unused= 10.0.0.1
    # 0000:07:00.00 'I210 Gigabit Network Connection' if=eth2 drv=igb unused=vfio-pci,uio_pci_generic =192.168.0.1

    if is_wifi_interface_by_dev_id(dev_id):
        return True
    if is_lte_interface_by_dev_id(dev_id):
        return True

    return False

def get_bus_info(interface_name):
    """Get LTE device bus info.

    :param interface_name: Interface name to check.

    :returns: bus_info .
    """
    try:
        cmd = 'ethtool -i %s' % interface_name
        out = subprocess.check_output(cmd, shell=True).splitlines()
        vals = out[4].decode().split("bus-info: ", 1)
        return str(vals[-1])
    except subprocess.CalledProcessError:
        return ''

def frr_create_ospfd(frr_cfg_file, ospfd_cfg_file, router_id):
    '''Creates the /etc/frr/ospfd.conf file, initializes it with router id and
    ensures that ospf is switched on in the frr configuration'''

    if os.path.exists(ospfd_cfg_file):
        return

    # Initialize ospfd.conf
    with open(ospfd_cfg_file,"w") as f:
        file_write_and_flush(f,
            'hostname ospfd\n' + \
            'password zebra\n' + \
            'log file /var/log/frr/ospfd.log informational\n' + \
            'log stdout\n' + \
            '!\n' + \
            'router ospf\n' + \
            '    ospf router-id ' + router_id + '\n' + \
            '!\n')

    # Ensure that ospfd is switched on in /etc/frr/daemons.
    subprocess.check_call('sudo sed -i -E "s/ospfd=no/ospfd=yes/" %s' % frr_cfg_file, shell=True)

def file_write_and_flush(f, data):
    '''Wrapper over the f.write() method that flushes wrote content
    into the disk immediately

    :param f:       the python file object
    :param data:    the data to write into file
    '''
    f.write(data)
    f.flush()
    os.fsync(f.fileno())

def netplan_apply(caller_name=None):
    '''Wrapper over the f.write() method that flushes wrote content
    into the disk immediately

    :param f:       the python file object
    :param data:    the data to write into file
    '''
    try:
        # Before netplan apply go and note the default route.
        # If it will be changed as a result of netplan apply, we return True.
        #
        if fwglobals.g.fwagent:
            (_, _, dr_dev_id_before) = get_default_route()

        # Now go and apply the netplan
        #
        cmd = 'netplan apply'
        log_str = caller_name + ': ' + cmd if caller_name else cmd
        fwglobals.log.debug(log_str)
        os.system(cmd)
        time.sleep(1)  				# Give a second to Linux to configure interfaces

        # Netplan might change interface names, e.g. enp0s3 -> vpp0, or other parameters so reset cache
        #
        fwglobals.g.cache.linux_interfaces_by_name.clear()
        fwglobals.g.cache.linux_interfaces.clear()

        # Find out if the default route was changed. If it was - reconnect agent.
        #
        if fwglobals.g.fwagent:
            (_, _, dr_dev_id_after) = get_default_route()
            if dr_dev_id_before != dr_dev_id_after:
                fwglobals.log.debug(
                    "%s: netplan_apply: default route changed (%s->%s) - reconnect" % \
                    (caller_name, dr_dev_id_before, dr_dev_id_after))
                fwglobals.g.fwagent.reconnect()

    except Exception as e:
        fwglobals.log.debug("%s: netplan_apply failed: %s" % (caller_name, str(e)))
        return False

def compare_request_params(params1, params2):
    """ Compares two dictionaries while normalizing them for comparison
    and ignoring orphan keys that have None or empty string value.
        The orphans keys are keys that present in one dict and don't
    present in the other dict, thanks to Scooter Software Co. for the term :)
        We need this function to pay for bugs in flexiManage code, where
    is provides add-/modify-/remove-X requests for same configuration
    item with inconsistent letter case, None/empty string,
    missing parameters, etc.
        Note! The normalization is done for top level keys only!
    """
    if not params1 or not params2:
        return False
    if type(params1) != type(params2):
        return False
    if type(params1) != dict:
        return (params1 == params2)

    set_keys1   = set(params1.keys())
    set_keys2   = set(params2.keys())
    keys1_only  = list(set_keys1 - set_keys2)
    keys2_only  = list(set_keys2 - set_keys1)
    keys_common = set_keys1.intersection(set_keys2)

    for key in keys1_only:
        if type(params1[key]) == bool or params1[key]:
            # params1 has non-empty string/value that does not present in params2
            return False

    for key in keys2_only:
        if type(params2[key]) == bool or params2[key]:
            # params2 has non-empty string/value that does not present in params1
            return False

    for key in keys_common:
        val1 = params1[key]
        val2 = params2[key]

        # If both values are neither None-s nor empty strings.
        # False booleans will be handled by next 'elif'.
        #
        if val1 and val2:
            if (type(val1) == str) and (type(val2) == str):
                if val1.lower() != val2.lower():
                    return False    # Strings are not equal
            elif type(val1) != type(val2):
                return False        # Types are not equal
            elif val1 != val2:
                return False        # Values are not equal

        # If False booleans or
        # if one of values not exists or empty string
        #
        elif (val1 and not val2) or (not val1 and val2):
            return False

    return True

def check_if_virtual_environment():
    virt_exist = os.popen('dmesg |grep -i hypervisor| grep -i detected').read()
    if virt_exist =='':
        return False
    else:
        return True

def check_root_access():
    if os.geteuid() == 0: return True
    print("Error: requires root privileges, try to run 'sudo'")
    return False

def set_linux_reverse_path_filter(dev_name, on):
    """ set rp_filter value of Linux property

    : param dev_name : device name to set the property for
    : param on       : if on is False, disable rp_filter. Else, enable it
    """
    if dev_name == None:
        return None

    # For default interface skip the setting as it is redundant
    #
    _, metric = get_interface_gateway(dev_name)
    if metric == '' or int(metric) == 0:
        return None

    # Fetch current setting, so it could be restored later if needed.
    #
    current_val = None
    try:
        cmd = 'sysctl net.ipv4.conf.%s.rp_filter' % dev_name
        out = subprocess.check_output(cmd, shell=True).decode()  # 'net.ipv4.conf.enp0s9.rp_filter = 1'
        current_val = bool(out.split(' = ')[1])
    except Exception as e:
        fwglobals.log.error("set_linux_reverse_path_filter(%s): failed to fetch current value: %s" % (dev_name, str(e)))
        return None

    # Light optimization, no need to set the value
    #
    if current_val == on:
        return current_val

    # Finally set the value
    #
    val = 1 if on else 0
    os.system('sysctl -w net.ipv4.conf.%s.rp_filter=%d > /dev/null' % (dev_name, val))
    os.system('sysctl -w net.ipv4.conf.all.rp_filter=%d > /dev/null' % (val))
    os.system('sysctl -w net.ipv4.conf.default.rp_filter=%d > /dev/null' % (val))

def update_linux_metric(prefix, dev, metric):
    """Invokes 'ip route' commands to update metric on the provide device.
    """
    try:
        cmd = "ip route show exact %s dev %s" % (prefix, dev)
        os_route = subprocess.check_output(cmd, shell=True).decode().strip()
        if not os_route:
            raise Exception("'%s' returned nothing" % cmd)
        cmd = "ip route del " + os_route
        ok = not subprocess.call(cmd, shell=True)
        if not ok:
            raise Exception("'%s' failed" % cmd)
        if 'metric ' in os_route:  # Replace metric in os route string
            os_route = re.sub('metric [0-9]+', 'metric %d' % metric, os_route)
        else:
            os_route += ' metric %d' % metric
        cmd = "ip route add " + os_route
        ok = not subprocess.call(cmd, shell=True)
        if not ok:
            raise Exception("'%s' failed" % cmd)
        return (True, None)
    except Exception as e:
        return (False, str(e))


def vmxnet3_unassigned_interfaces_up():
    """This function finds vmxnet3 interfaces that should NOT be controlled by
    VPP and brings them up. We call these interfaces 'unassigned'.
    This hack is needed to prevent disappearing of unassigned interfaces from
    Linux, as VPP captures all down interfaces on start.

    Note for non vmxnet3 interfaces we solve this problem in elegant way - we
    just add assigned interfaces to the white list in the VPP startup.conf,
    so VPP captures only them, while ignoring the unassigned interfaces, either
    down or up. In case of vmxnet3 we can't use the startup.conf white list,
    as placing them there causes VPP to bind them to vfio-pci driver on start,
    so trial to bind them later to the vmxnet3 driver by call to the VPP
    vmxnet3_create() API fails. Hence we go with the dirty workaround of UP state.
    """
    try:
        linux_interfaces = get_linux_interfaces()
        assigned_list    = fwglobals.g.router_cfg.get_interfaces()
        assigned_dev_ids    = [params['dev_id'] for params in assigned_list]

        for dev_id in linux_interfaces:
            if not dev_id in assigned_dev_ids:
                if dev_id_is_vmxnet3(dev_id):
                    os.system("ip link set dev %s up" % linux_interfaces[dev_id]['name'])

    except Exception as e:
        fwglobals.log.debug('vmxnet3_unassigned_interfaces_up: %s (%s)' % (str(e),traceback.format_exc()))
        pass

def get_reconfig_hash():
    """ This function creates a string that holds all the information added to the reconfig
    data, and then create a hash string from it.

    : return : md5 hash result of all the data collected or empty string.
    """
    res = ''

    linux_interfaces = get_linux_interfaces()
    for dev_id in linux_interfaces:
        name = linux_interfaces[dev_id]['name']

        is_lte = is_lte_interface(name)
        if is_lte:
            is_assigned = is_interface_assigned_to_vpp(dev_id)
            if is_assigned and fwglobals.g.router_api.state_is_started():
                tap_name = dev_id_to_tap(dev_id)
                if tap_name:
                    name = tap_name

        addr = get_interface_address(name, log=False)
        gw, metric = get_interface_gateway(name)

        # We monitoring the lte IP to handle IP chandes
        if is_lte:
            addr = lte_get_provider_config(dev_id, 'IP')
            gw = lte_get_provider_config(dev_id, 'GATEWAY')

        addr = addr.split('/')[0] if addr else ''

        res += 'addr:'    + addr + ','
        res += 'gateway:' + gw + ','
        res += 'metric:'  + metric + ','
        if gw and addr:
            res += 'public_ip:'   + linux_interfaces[dev_id]['public_ip'] + ','
            res += 'public_port:' + str(linux_interfaces[dev_id]['public_port']) + ','

    hash = hashlib.md5(res.encode()).hexdigest()
    fwglobals.log.debug("get_reconfig_hash: %s: %s" % (hash, res))
    return hash

def vpp_nat_add_remove_interface(remove, dev_id, metric):
    default_gw = ''
    vpp_if_name_add = ''
    vpp_if_name_remove = ''
    metric_min = sys.maxsize

    fo_metric = get_wan_failover_metric(dev_id, metric)
    if fo_metric != metric:
        fwglobals.log.debug(
            "vpp_nat_add_remove_interface: dev_id=%s, use wan failover metric %d" % (dev_id, fo_metric))
        metric = fo_metric

    # Find interface with lowest metric.
    #
    wan_list = fwglobals.g.router_cfg.get_interfaces(type='wan')
    for wan in wan_list:
        if dev_id == wan['dev_id']:
            continue
        metric_cur_str = wan.get('metric')
        if metric_cur_str == None:
            continue
        metric_cur = int(metric_cur_str or 0)
        metric_cur = get_wan_failover_metric(wan['dev_id'], metric_cur)
        if metric_cur < metric_min:
            metric_min = metric_cur
            default_gw = wan['dev_id']

    if remove:
        if metric < metric_min or not default_gw:
            vpp_if_name_remove = dev_id_to_vpp_if_name(dev_id)
        if metric < metric_min and default_gw:
            vpp_if_name_add = dev_id_to_vpp_if_name(default_gw)

    if not remove:
        if metric < metric_min and default_gw:
            vpp_if_name_remove = dev_id_to_vpp_if_name(default_gw)
        if metric < metric_min or not default_gw:
            vpp_if_name_add = dev_id_to_vpp_if_name(dev_id)

    if vpp_if_name_remove:
        vppctl_cmd = 'nat44 add interface address %s del' % vpp_if_name_remove
        out = _vppctl_read(vppctl_cmd, wait=False)
        if out is None:
            return (False, "failed vppctl_cmd=%s" % vppctl_cmd)

    if vpp_if_name_add:
        vppctl_cmd = 'nat44 add interface address %s' % vpp_if_name_add
        out = _vppctl_read(vppctl_cmd, wait=False)
        if out is None:
            # revert 'nat44 add interface address del'
            if vpp_if_name_remove:
                vppctl_cmd = 'nat44 add interface address %s' % vpp_if_name_remove
                _vppctl_read(vppctl_cmd, wait=False)
            return (False, "failed vppctl_cmd=%s" % vppctl_cmd)

    return (True, None)

def netplan_set_mac_addresses():
    '''
    This function replaces the netplan files macaddr with the actual macaddr
    '''
    netplan_paths = glob.glob('/etc/netplan/*.yaml')
    #Changing mac addresses in all netplan files
    #Copy the current yaml into json variable, change the mac addr
    #Copy the coverted json string back to yaml file
    intf_mac_addr = {}
    interfaces = psutil.net_if_addrs()
    for nicname, addrs in interfaces.items():
        for addr in addrs:
            if addr.family == psutil.AF_LINK:
                intf_mac_addr[nicname] = addr.address
    for netplan in netplan_paths:
        with open(netplan, "r+") as fd:
            netplan_json = yaml.load(fd)
            for if_name in netplan_json['network']['ethernets']:
                interface = netplan_json['network']['ethernets'][if_name]
                if interface.get('match'):
                    interface['match']['macaddress'] = intf_mac_addr[if_name]
            netplan_str = yaml.dump(netplan_json)
            fd.seek(0)
            fd.write(netplan_str)
            fd.truncate()

def wifi_get_capabilities(dev_id):

    result = {
        'Band 1': {
            # 'Frequencies': [],
            # 'Bitrates': [],
            'Exists': False
        },
        'Band 2': {
            # 'Frequencies': [],
            # 'Capabilities': [],
            # 'Bitrates': [],
            'Exists': False
        }
    }

    def _get_band(output, band_number):
        regex = r'(Band ' + str(band_number) + r':.*?\\n\\t(?!\\t))'
        match = re.search(regex, output,  re.MULTILINE | re.IGNORECASE)
        if match:
            return match.group(1)

        return ""

    def _parse_key_data(text, output, negative_look_count = 1):
        match = re.search(text, output,  re.MULTILINE | re.IGNORECASE)

        res = list()

        if match:
            result = match.group()
            splitted = result.replace('\\t', '\t').replace('\\n', '\n').splitlines()
            for line in splitted[1:-1]:
                res.append(line.lstrip('\t').strip(' *'))
            return res

        return res

    try:
        output = subprocess.check_output('iw dev', shell=True).splitlines()
        linux_if = dev_id_to_linux_if(dev_id)
        if linux_if in output[1]:
            phy_name = output[0].replace('#', '')
            #output = subprocess.check_output('cat /tmp/jaga', shell=True).replace('\\\\t', '\\t').replace('\\\\n', '\\n')
            # banda1 = _get_band(output2, 1)
            # banda2 = _get_band(output2, 2)

            output = subprocess.check_output('iw %s info' % phy_name, shell=True).replace('\t', '\\t').replace('\n', '\\n')
            result['SupportedModes'] = _parse_key_data('Supported interface modes', output)


            band1 = _get_band(output, 1)
            band2 = _get_band(output, 2)

            if band1:
                result['Band 1']['Exists'] = True
                # result['Band 1']['Frequencies'] = _parse_key_data('Frequencies', band1)
                # result['Band 1']['Bitrates'] = _parse_key_data('Bitrates', band1, 2)
                # result['Band 1']['Capabilities'] = _parse_key_data('Capabilities', band1, 2)

            if band2:
                result['Band 2']['Exists'] = True
                # result['Band 2']['Frequencies'] = _parse_key_data('Frequencies', band2)
                # result['Band 2']['Bitrates'] = _parse_key_data('Bitrates', band2, 2)
                # result['Band 2']['Capabilities'] = _parse_key_data('Capabilities', band2, 2)

        return result
    except Exception as e:
        return result

def dump(filename=None, path=None, clean_log=False):
    '''This function invokes 'fwdump' utility while ensuring no DoS on disk space.

    :param filename:  the name of the final file where to dump will be tar.gz-ed
    :param clean_log: if True, /var/log/flexiwan/agent.log will be cleaned
    '''
    try:
        cmd = 'fwdump'
        if filename:
            cmd += ' --zip_file ' + filename
        if not path:
            path = fwglobals.g.DUMP_FOLDER
        cmd += ' --dest_folder ' + path

        # Ensure no more than last 5 dumps are saved to avoid disk out of space
        #
        files = glob.glob("%s/*.tar.gz" % path)
        if len(files) > 5:
            files.sort()
            os.remove(files[0])

        subprocess.check_call(cmd + ' > /dev/null 2>&1', shell=True)

        if clean_log:
            os.system("echo '' > %s" % fwglobals.g.ROUTER_LOG_FILE)
<<<<<<< HEAD
    except Exception as e:
        fwglobals.log.error("failed to dump: %s" % (str(e)))

def linux_routes_dictionary_get():
    routes_dict = {}

    # get only our static routes from Linux
    try :
        output = subprocess.check_output('ip route show | grep -v proto', shell=True).strip()
    except:
        return routes_dict

    addr = ''
    metric = 0
    nexthops = set()
    routes = output.splitlines()

    for route in routes:
        part = route.split(' ')[0]
        if re.search('nexthop', part):
            parts = route.split('via ')
            via = parts[1].split(' ')[0]
            nexthops.add(via)
            continue
        else:
            # save multipath route if needed
            if nexthops:
                if metric not in routes_dict:
                    routes_dict[metric] = {addr: copy.copy(nexthops)}
                else:
                    routes_dict[metric][addr] = copy.copy(nexthops)

            # continue with current route
            nexthops.clear()
            metric = 0
            addr = part

        if 'metric' in route:
            parts = route.split('metric ')
            metric = int(parts[1])

        parts = route.split('via ')
        if isinstance(parts, list) and len(parts) > 1:
            via = parts[1].split(' ')[0]
            nexthops.add(via)

        if not nexthops:
            continue

        if metric not in routes_dict:
            routes_dict[metric] = {addr: copy.copy(nexthops)}
        else:
            routes_dict[metric][addr] = copy.copy(nexthops)

        nexthops.clear()
        metric = 0

    return routes_dict

def linux_check_gateway_exist(gw):
    interfaces = psutil.net_if_addrs()
    for if_name in interfaces:
        addresses = interfaces[if_name]
        for address in addresses:
            if address.family == socket.AF_INET:
                network = IPNetwork(address.address + '/' + address.netmask)
                if is_ip_in_subnet(gw, str(network)):
                    return True

    return False

def linux_routes_dictionary_exist(routes, addr, metric, via):
    metric = int(metric)
    if metric in routes.keys():
        if addr in routes[metric].keys():
            if via in routes[metric][addr]:
                return True
    return False

def check_reinstall_static_routes():
    routes_db = fwglobals.g.router_cfg.get_routes()
    routes_linux = linux_routes_dictionary_get()

    for route in routes_db:
        addr = route['addr']
        via = route['via']
        metric = str(route.get('metric', '0'))
        dev = route.get('dev_id', None)

        if linux_routes_dictionary_exist(routes_linux, addr, metric, via):
            continue

        add_static_route(addr, via, metric, False, dev)

def ikev2_gre_tunnel_get(src):
    tunnels = fwglobals.g.router_api.vpp_api.vpp.api.gre_tunnel_dump(sw_if_index=(0xffffffff))

    for gre in tunnels:
        tunnel = gre.tunnel
        if (str(tunnel.src) == str(src)):
            return tunnel

    return None

def ikev2_clean():
    with FwIKEv2Tunnels(fwglobals.g.IKEV2_DB_FILE) as db_ikev2:
        db_ikev2.clean()

    for cert in glob.glob(fwglobals.g.IKEV2_FOLDER + '/' + 'remote*.pem'):
        os.remove(cert)

def vpp_interface_status_get(interfaces, sw_if_index):
    for sw_if in interfaces:
        if sw_if.sw_if_index == sw_if_index:
            return sw_if.flags
    return 0

def ikev2_certificate_filename_get():
    machine_id = get_machine_id()
    public_pem = fwglobals.g.IKEV2_FOLDER + "local_certificate_" + machine_id + ".pem"
    return public_pem

def ikev2_private_key_filename_get():
    machine_id = get_machine_id()
    private_pem = fwglobals.g.IKEV2_FOLDER + "local_key_" + machine_id + ".pem"
    return private_pem

def ikev2_remote_certificate_filename_get(machine_id):
    public_pem = fwglobals.g.IKEV2_FOLDER + "remote_certificate_" + machine_id + ".pem"
    return public_pem

def ikev2_gre_bridge_add(src, bridge_id, profile, role):
    fwglobals.g.ikev2tunnels.add_tunnel(src, bridge_id, profile, role)

def ikev2_gre_bridge_remove(src, bridge_id):
    sw_if_index = fwglobals.g.ikev2tunnels.get_tunnel(src)['sw_if_index']
    fwglobals.g.ikev2tunnels.remove_tunnel(src)

    if sw_if_index != -1:
        fwglobals.g.router_api.vpp_api.vpp.api.sw_interface_set_l2_bridge(rx_sw_if_index=sw_if_index,
                                                                        bd_id=bridge_id, enable=0)

def ikev2_add_public_certificate(device_id, certificate):
    '''This function saves public certificate as a file.

    :param device_id:   Remote device id.
    :param certificate: Certificate string.
    '''
    public_pem = ikev2_remote_certificate_filename_get(device_id)

    if not os.path.exists(fwglobals.g.IKEV2_FOLDER):
        os.makedirs(fwglobals.g.IKEV2_FOLDER)

    with open(public_pem, 'w') as public_pem_file:
        for line in certificate:
            public_pem_file.write(line)

def ikev2_get_certificate_expiration():
    '''This function retrieves local certificates expiration time.
    '''
    public_pem = ikev2_certificate_filename_get()
    private_pem = ikev2_private_key_filename_get()

    if not os.path.exists(private_pem):
        return {'certificateExpiration': '', 'error': 'Private key is missing'}

    if not os.path.exists(public_pem):
        return {'certificateExpiration': '', 'error': 'Public key is missing'}

    cmd = "openssl x509 -enddate -noout -in %s" % public_pem
    fwglobals.log.debug(cmd)
    res = subprocess.check_output(cmd, shell=True).decode().strip()
    if not res:
        return {'certificateExpiration': '', 'error': 'No enddate for public certificate'}
    end_date = res.split('=')[1]

    cmd = "openssl rsa -check -noout -in %s" % private_pem
    fwglobals.log.debug(cmd)
    res = subprocess.check_output(cmd, shell=True).decode().strip()
    if res != "RSA key ok":
        return {'certificateExpiration': '', 'error': 'RSA key is not ok'}

    return {'certificateExpiration': end_date, 'error': ''}

def ikev2_modify_certificate(device_id, certificate, role, src):
    '''This function modifies public certificate.
    '''
    ikev2_add_public_certificate(device_id, certificate)
    profile = fwglobals.g.ikev2tunnels.get_tunnel(src)['profile']
    public_pem = ikev2_remote_certificate_filename_get(device_id)

    try:
        fwglobals.g.router_api.vpp_api.vpp.api.ikev2_profile_set_auth(name=profile,
                                                                      auth_method=1,
                                                                      data=public_pem,
                                                                      data_len=len(public_pem))

    except Exception as e:
        fwglobals.log.error("%s" % str(e))
        pass

def ikev2_modify_private_key(private_pem):
    '''This function modifies private key.
    '''
    try:
        fwglobals.g.router_api.vpp_api.vpp.api.ikev2_set_local_key(key_file=private_pem)
        tunnels = fwglobals.g.ikev2tunnels.get_tunnels()

    except Exception as e:
        fwglobals.log.error("%s" % str(e))
        return False

    return True

def ikev2_gre_tunnel_get(src):
    tunnels = fwglobals.g.router_api.vpp_api.vpp.api.gre_tunnel_dump(sw_if_index=(0xffffffff))

    for gre in tunnels:
        tunnel = gre.tunnel
        if (str(tunnel.src) == str(src)):
            return tunnel

    return None

def ikev2_clean():
    with FwIKEv2Tunnels(fwglobals.g.IKEV2_DB_FILE) as db_ikev2:
        db_ikev2.clean()

    for cert in glob.glob(fwglobals.g.IKEV2_FOLDER + '/' + 'remote*.pem'):
        os.remove(cert)

def vpp_interface_status_get(interfaces, sw_if_index):
    for sw_if in interfaces:
        if sw_if.sw_if_index == sw_if_index:
            return sw_if.flags
    return 0
=======
    except Exception as e:
        fwglobals.log.error("failed to dump: %s" % (str(e)))

def linux_routes_dictionary_get():
    routes_dict = {}

    # get only our static routes from Linux
    try :
        output = subprocess.check_output('ip route show | grep -v proto', shell=True).strip()
    except:
        return routes_dict

    addr = ''
    metric = 0
    nexthops = set()
    routes = output.splitlines()

    for route in routes:
        part = route.split(' ')[0]
        if re.search('nexthop', part):
            parts = route.split('via ')
            via = parts[1].split(' ')[0]
            nexthops.add(via)
            continue
        else:
            # save multipath route if needed
            if nexthops:
                if metric not in routes_dict:
                    routes_dict[metric] = {addr: copy.copy(nexthops)}
                else:
                    routes_dict[metric][addr] = copy.copy(nexthops)

            # continue with current route
            nexthops.clear()
            metric = 0
            addr = part

        if 'metric' in route:
            parts = route.split('metric ')
            metric = int(parts[1])

        parts = route.split('via ')
        if isinstance(parts, list) and len(parts) > 1:
            via = parts[1].split(' ')[0]
            nexthops.add(via)

        if not nexthops:
            continue

        if metric not in routes_dict:
            routes_dict[metric] = {addr: copy.copy(nexthops)}
        else:
            routes_dict[metric][addr] = copy.copy(nexthops)

        nexthops.clear()
        metric = 0

    return routes_dict

def linux_check_gateway_exist(gw):
    interfaces = psutil.net_if_addrs()
    for if_name in interfaces:
        addresses = interfaces[if_name]
        for address in addresses:
            if address.family == socket.AF_INET:
                network = IPNetwork(address.address + '/' + address.netmask)
                if is_ip_in_subnet(gw, str(network)):
                    return True

    return False

def linux_routes_dictionary_exist(routes, addr, metric, via):
    metric = int(metric)
    if metric in routes.keys():
        if addr in routes[metric].keys():
            if via in routes[metric][addr]:
                return True
    return False

def check_reinstall_static_routes():
    routes_db = fwglobals.g.router_cfg.get_routes()
    routes_linux = linux_routes_dictionary_get()

    for route in routes_db:
        addr = route['addr']
        via = route['via']
        metric = str(route.get('metric', '0'))
        dev = route.get('dev_id', None)

        if linux_routes_dictionary_exist(routes_linux, addr, metric, via):
            continue

        add_static_route(addr, via, metric, False, dev)
>>>>>>> 98742222
<|MERGE_RESOLUTION|>--- conflicted
+++ resolved
@@ -477,7 +477,6 @@
             dev_id = get_interface_dev_id(if_name)
             if not dev_id:
                 continue
-<<<<<<< HEAD
 
             interface = {
                 'name':             if_name,
@@ -518,48 +517,6 @@
                     'initial_pin1_state': lte_get_pin_state(dev_id).get('PIN1_STATUS', '')
                 }
 
-=======
-
-            interface = {
-                'name':             if_name,
-                'devId':            dev_id,
-                'driver':           get_interface_driver(if_name),
-                'MAC':              '',
-                'IPv4':             '',
-                'IPv4Mask':         '',
-                'IPv6':             '',
-                'IPv6Mask':         '',
-                'dhcp':             '',
-                'gateway':          '',
-                'metric':           '',
-                'internetAccess':   '',
-                'public_ip':        '',
-                'public_port':      '',
-                'nat_type':         '',
-            }
-
-            interface['dhcp'] = fwnetplan.get_dhcp_netplan_interface(if_name)
-            interface['gateway'], interface['metric'] = get_interface_gateway(if_name)
-
-            for addr in addrs:
-                addr_af_name = af_to_name(addr.family)
-                if not interface[addr_af_name]:
-                    interface[addr_af_name] = addr.address.split('%')[0]
-                    if addr.netmask != None:
-                        interface[addr_af_name + 'Mask'] = (str(IPAddress(addr.netmask).netmask_bits()))
-
-            if is_wifi_interface(if_name):
-                interface['deviceType'] = 'wifi'
-                interface['deviceParams'] = wifi_get_capabilities(dev_id)
-
-            if is_lte_interface(if_name):
-                interface['deviceType'] = 'lte'
-                interface['dhcp'] = 'yes'
-                interface['deviceParams'] = {
-                    'initial_pin1_state': lte_get_pin_state(dev_id).get('PIN1_STATUS', '')
-                }
-
->>>>>>> 98742222
                 is_assigned = is_interface_assigned_to_vpp(dev_id)
                 # LTE physical device has no IP, GW etc. so we take this info from vppsb interface (vpp1)
                 tap = dev_id_to_tap(dev_id) if fwglobals.g.router_api.state_is_started() and is_assigned else None
@@ -2177,8 +2134,6 @@
 
 def wifi_get_available_networks(dev_id):
     """Get WIFI available access points.
-<<<<<<< HEAD
-=======
 
     :param dev_id: Bus address of interface to get for.
 
@@ -3125,982 +3080,6 @@
 def frr_create_ospfd(frr_cfg_file, ospfd_cfg_file, router_id):
     '''Creates the /etc/frr/ospfd.conf file, initializes it with router id and
     ensures that ospf is switched on in the frr configuration'''
->>>>>>> 98742222
-
-    :param dev_id: Bus address of interface to get for.
-
-    :returns: string array of essids
-    """
-    linux_if = dev_id_to_linux_if(dev_id)
-
-    if linux_if:
-        networks = []
-
-        def clean(n):
-            n = n.replace('"', '')
-            n = n.strip()
-            n = n.split(':')[-1]
-            return n
-
-        # make sure the interface is up
-        cmd = 'ip link set dev %s up' % linux_if
-        subprocess.check_output(cmd, shell=True)
-
-        try:
-            cmd = 'iwlist %s scan | grep ESSID' % linux_if
-            networks = subprocess.check_output(cmd, shell=True).splitlines()
-            networks = map(clean, networks)
-            return networks
-        except subprocess.CalledProcessError:
-            return networks
-
-<<<<<<< HEAD
-    return networks
-=======
-    :param f:       the python file object
-    :param data:    the data to write into file
-    '''
-    try:
-        # Before netplan apply go and note the default route.
-        # If it will be changed as a result of netplan apply, we return True.
-        #
-        if fwglobals.g.fwagent:
-            (_, _, dr_dev_id_before) = get_default_route()
->>>>>>> 98742222
-
-def connect_to_wifi(params):
-    interface_name = dev_id_to_linux_if(params['dev_id'])
-
-<<<<<<< HEAD
-    if interface_name:
-        essid = params['essid']
-        password = params['password']
-
-        wpaIsRun = True if pid_of('wpa_supplicant') else False
-        if wpaIsRun:
-            os.system('sudo killall wpa_supplicant')
-            time.sleep(3)
-=======
-        # Netplan might change interface names, e.g. enp0s3 -> vpp0, or other parameters so reset cache
-        #
-        fwglobals.g.cache.linux_interfaces_by_name.clear()
-        fwglobals.g.cache.linux_interfaces.clear()
-
-        # Find out if the default route was changed. If it was - reconnect agent.
-        #
-        if fwglobals.g.fwagent:
-            (_, _, dr_dev_id_after) = get_default_route()
-            if dr_dev_id_before != dr_dev_id_after:
-                fwglobals.log.debug(
-                    "%s: netplan_apply: default route changed (%s->%s) - reconnect" % \
-                    (caller_name, dr_dev_id_before, dr_dev_id_after))
-                fwglobals.g.fwagent.reconnect()
->>>>>>> 98742222
-
-        # create config file
-        subprocess.check_output('wpa_passphrase %s %s | sudo tee /etc/wpa_supplicant.conf' % (essid, password), shell=True)
-
-        try:
-            output = subprocess.check_output('wpa_supplicant -i %s -c /etc/wpa_supplicant.conf -D wext -B -C /var/run/wpa_supplicant' % interface_name, shell=True)
-            time.sleep(3)
-
-            is_success = subprocess.check_output('wpa_cli  status | grep wpa_state | cut -d"=" -f2', shell=True)
-
-            if is_success.strip() == 'COMPLETED':
-
-                if params['useDHCP']:
-                    subprocess.check_output('dhclient %s' % interface_name, shell=True)
-
-                return True
-            else:
-                return False
-        except subprocess.CalledProcessError:
-            return False
-
-    return False
-
-def is_lte_interface_by_dev_id(dev_id):
-    if_name = dev_id_to_linux_if(dev_id)
-    return is_lte_interface(if_name)
-
-def is_lte_interface(if_name):
-    """Check if interface is LTE.
-
-    :param dev_id: Bus address of interface to check.
-
-    :returns: Boolean.
-    """
-    driver = get_interface_driver(if_name)
-    supported_lte_drivers = ['cdc_mbim']
-    if driver in supported_lte_drivers:
-        return True
-
-    return False
-
-def lte_get_saved_apn():
-    cmd = 'cat /etc/mbim-network.conf'
-    try:
-        out = subprocess.check_output(cmd, shell=True).strip()
-        configs = out.split('=')
-        if configs[0] == "APN":
-            return configs[1]
-        return ''
-    except subprocess.CalledProcessError:
-        return ''
-
-    return ''
-
-def configure_hostapd(dev_id, configuration):
-    try:
-
-        for index, band in enumerate(configuration):
-            config = configuration[band]
-
-            if config['enable'] == False:
-                continue
-
-            if_name = dev_id_to_linux_if(dev_id)
-            data = {
-                'ssid'                 : config.get('ssid', 'fwrouter_ap_%s' % band),
-                'interface'            : if_name,
-                'macaddr_acl'          : 0,
-                'driver'               : 'nl80211',
-                'auth_algs'            : 3,
-                'ignore_broadcast_ssid': 1 if config.get('hideSsid', 0) == True else 0,
-                'eap_server'           : 0,
-                'logger_syslog'        : -1,
-                'logger_syslog_level'  : 2,
-                'logger_stdout'        : -1,
-                'logger_stdout_level'  : 2,
-                'max_num_sta'          : 128
-            }
-
-            if band == '5GHz':
-                data['uapsd_advertisement_enabled=1'] = 1
-                data['wmm_ac_bk_cwmin'] = 4
-                data['wmm_ac_bk_cwmax'] = 10
-                data['wmm_ac_bk_aifs'] = 7
-                data['wmm_ac_bk_txop_limit'] = 0
-                data['wmm_ac_bk_acm'] = 0
-                data['wmm_ac_be_aifs'] = 3
-                data['wmm_ac_be_cwmin'] = 4
-                data['wmm_ac_be_cwmax'] = 10
-                data['wmm_ac_be_txop_limit'] = 0
-                data['wmm_ac_be_acm'] = 0
-                data['wmm_ac_vi_aifs'] = 2
-                data['wmm_ac_vi_cwmin'] = 3
-                data['wmm_ac_vi_cwmax'] = 4
-                data['wmm_ac_vi_txop_limit'] = 94
-                data['wmm_ac_vi_acm'] = 0
-                data['wmm_ac_vo_aifs'] = 2
-                data['wmm_ac_vo_cwmin'] = 2
-                data['wmm_ac_vo_cwmax'] = 3
-                data['wmm_ac_vo_txop_limit'] = 47
-                data['wmm_ac_vo_acm'] = 0
-
-                data['tx_queue_data3_aifs'] = 7
-                data['tx_queue_data3_cwmin'] = 15
-                data['tx_queue_data3_cwmax'] = 1023
-                data['tx_queue_data3_burst'] = 0
-                data['tx_queue_data2_aifs'] = 3
-                data['tx_queue_data2_cwmin'] = 15
-                data['tx_queue_data2_cwmax'] = 63
-                data['tx_queue_data2_burst'] = 0
-                data['tx_queue_data1_aifs'] = 1
-                data['tx_queue_data1_cwmin'] = 7
-                data['tx_queue_data1_cwmax'] = 15
-                data['tx_queue_data1_burst'] = 3.0
-                data['tx_queue_data0_aifs'] = 1
-                data['tx_queue_data0_cwmin'] = 3
-                data['tx_queue_data0_cwmax'] = 7
-                data['tx_queue_data0_burst'] = 1.5
-            else:
-                data['wmm_enabled'] = 0
-
-            # Channel
-            channel = config.get('channel', '0')
-            data['channel'] = channel
-
-            country_code = config.get('region', 'other')
-            if channel == '0' and country_code != 'other':
-                data['ieee80211d'] = 1
-                data['ieee80211h'] = 1
-                data['country_code'] = country_code
-
-            ap_mode = config.get('operationMode', 'g')
-
-            if ap_mode == "g":
-                data['hw_mode']       = 'g'
-
-            elif ap_mode == "n":
-                if band == '5GHz':
-                    data['hw_mode']       = 'a'
-                else:
-                    data['hw_mode']       = 'g'
-
-                data['ieee80211n']    = 1
-                data['ht_capab']      = '[HT40+][LDPC][SHORT-GI-20][SHORT-GI-40][TX-STBC][RX-STBC1][DSSS_CCK-40]'
-
-            elif ap_mode == "a":
-                data['hw_mode']       = 'a'
-                data['ieee80211n']    = 1
-                data['ieee80211ac']   = 0
-                data['wmm_enabled']   = 0
-
-            elif ap_mode == "ac":
-                data['hw_mode']       = 'a'
-                data['ieee80211ac']   = 1
-                data['ieee80211n']    = 1
-                data['wmm_enabled']   = 1
-                data['vht_oper_chwidth=0']   = 0
-                data['ht_capab']      = '[MAX-MPDU-11454][RXLDPC][SHORT-GI-80][TX-STBC-2BY1][RX-STBC-1]'
-
-            security_mode = config.get('securityMode', 'wpa2-psk')
-
-            if security_mode == "wep":
-                data['wep_default_key']       = 1
-                data['wep_key1']              = '"%s"' % config.get('password', 'fwrouter_ap')
-                data['wep_key_len_broadcast'] = 5
-                data['wep_key_len_unicast']   = 5
-                data['wep_rekey_period']      = 300
-            elif security_mode == "wpa-psk":
-                data['wpa'] = 1
-                data['wpa_passphrase'] = config.get('password', 'fwrouter_ap')
-                data['wpa_pairwise']   = 'TKIP CCMP'
-            elif security_mode == "wpa2-psk":
-                data['wpa'] = 2
-                data['wpa_passphrase'] = config.get('password', 'fwrouter_ap')
-                data['wpa_pairwise']   = 'CCMP'
-                data['rsn_pairwise']   = 'CCMP'
-                data['wpa_key_mgmt']   = 'WPA-PSK'
-            elif security_mode == "wpa-psk/wpa2-psk":
-                data['wpa'] = 3
-                data['wpa_passphrase'] = config.get('password', 'fwrouter_ap')
-                data['wpa_pairwise']   = 'TKIP CCMP'
-                data['rsn_pairwise']   = 'CCMP'
-
-            with open(fwglobals.g.HOSTAPD_CONFIG_DIRECTORY + 'hostapd_%s_fwrun.conf' % band, 'w+') as f:
-                txt = ''
-                for key in data:
-                    txt += '%s=%s\n' % (key, data[key])
-
-                file_write_and_flush(f, txt)
-
-        return (True, None)
-    except Exception as e:
-        return (False, "Exception: %s" % str(e))
-
-def wifi_ap_get_clients(interface_name):
-    try:
-        response = list()
-        output = subprocess.check_output('iw dev %s station dump' % interface_name, shell=True)
-        if output:
-            data = output.splitlines()
-            for (idx, line) in enumerate(data):
-                if 'Station' in line:
-                    mac = line.split(' ')[1]
-                    signal =  data[idx + 2].split(':')[-1].strip().replace("'", '') if 'signal' in data[idx + 2] else ''
-                    ip = ''
-
-                    try:
-                        arp_output = subprocess.check_output('arp -a -n | grep %s' % mac, shell=True)
-                    except:
-                        arp_output = None
-
-                    if arp_output:
-                        ip = arp_output[arp_output.find("(")+1:arp_output.find(")")]
-
-                    entry = {
-                        'mac'   : mac,
-                        'ip'    : ip,
-                        'signal': signal
-                    }
-                    response.append(entry)
-            a = "a"
-    except Exception as e:
-        return response
-
-    return response
-
-def start_hostapd():
-    try:
-
-        if pid_of('hostapd'):
-            return (True, None)
-
-        files = glob.glob("%s*fwrun.conf" % fwglobals.g.HOSTAPD_CONFIG_DIRECTORY)
-        fwglobals.log.debug("get_hostapd_filenames: %s" % files)
-
-        if files:
-            files = ' '.join(files)
-            proc = subprocess.check_output('sudo hostapd %s -B -dd' % files, stderr=subprocess.STDOUT, shell=True)
-            time.sleep(1)
-
-            pid = pid_of('hostapd')
-            if pid:
-                return (True, None)
-
-        return (False, 'Error in activating your access point. Your hardware may not support the selected settings')
-    except subprocess.CalledProcessError as err:
-        stop_hostapd()
-        return (False, str(err.output))
-
-def stop_hostapd():
-    try:
-        if pid_of('hostapd'):
-            os.system('killall hostapd')
-
-        files = glob.glob("%s*fwrun.conf" % fwglobals.g.HOSTAPD_CONFIG_DIRECTORY)
-        for filePath in files:
-            try:
-                os.remove(filePath)
-            except:
-                print("Error while deleting file : ", filePath)
-        return (True, None)
-    except Exception as e:
-        return (False, "Exception: %s" % str(e))
-
-def get_inet6_by_linux_name(inf_name):
-    interfacaes = psutil.net_if_addrs()
-    if inf_name in interfacaes:
-        for addr in interfacaes[inf_name]:
-            if addr.family == socket.AF_INET6:
-                inet6 = addr.address.split('%')[0]
-                if addr.netmask != None:
-                    inet6 += "/" + (str(IPAddress(addr.netmask).netmask_bits()))
-                return inet6
-
-    return None
-
-def get_lte_interfaces_dev_ids():
-    out = {}
-    interfacaes = psutil.net_if_addrs()
-    for nicname, addrs in interfacaes.items():
-        if is_lte_interface(nicname):
-            dev_id = get_interface_dev_id(nicname)
-            if dev_id:
-                out[dev_id] = nicname
-    return out
-
-def configure_lte_interface(params):
-    '''
-    To get LTE connectivity, two steps are required:
-    1. Creating a connection between the modem and cellular provider.
-    2. Setting up the Linux interface with the IP/gateway received from the cellular provider
-    This function is responsible for the second stage.
-    If the vpp is running, we have special logic to configure LTE. This logic handled by the add_interface translator.
-    '''
-    dev_id = params['dev_id']
-    if vpp_does_run() and is_interface_assigned_to_vpp(dev_id):
-        return (True, None)
-
-    if not is_lte_interface_by_dev_id(dev_id):
-        return (False, "dev_id %s is not a lte interface" % dev_id)
-
-    ip_config = lte_get_configuration_received_from_provider(dev_id)
-    if ip_config['STATUS']:
-        ip = ip_config['IP']
-        gateway = ip_config['GATEWAY']
-        metric = params.get('metric', '0')
-        if not metric:
-            metric = '0'
-
-        nicname = dev_id_to_linux_if(dev_id)
-
-        os.system('ifconfig %s %s up' % (nicname, ip))
-
-        # remove old default router
-        output = os.popen('ip route list match default | grep %s' % nicname).read()
-        if output:
-            routes = output.splitlines()
-            for r in routes:
-                os.system('ip route del %s' % r)
-        # set updated default route
-        os.system('route add -net 0.0.0.0 gw %s metric %s' % (gateway, metric))
-
-        fwglobals.g.cache.linux_interfaces.clear() # remove this code when move ip configuration to netplan
-        return (True , None)
-
-    return (False, "Failed to configure lte for dev_id %s" % dev_id)
-
-def dev_id_to_usb_device(dev_id, driver="cdc_mbim"):
-    try:
-        usb_addr = dev_id.split('/')[-1]
-        output = subprocess.check_output('ls /sys/bus/usb/drivers/%s/%s/usbmisc/' % (driver, usb_addr), shell=True).strip()
-        return output
-    except subprocess.CalledProcessError as err:
-        return None
-
-def _run_qmicli_command(dev_id, flag):
-    try:
-        device = dev_id_to_usb_device(dev_id) if dev_id else 'cdc-wdm0'
-        output = subprocess.check_output('qmicli --device=/dev/%s --device-open-proxy --device-open-mbim --%s' % (device, flag), shell=True, stderr=subprocess.STDOUT)
-        return output
-    except subprocess.CalledProcessError as err:
-        return None
-
-def _run_mbimcli_command(dev_id, cmd):
-    try:
-        device = dev_id_to_usb_device(dev_id) if dev_id else 'cdc-wdm0'
-        output = subprocess.check_output('mbimcli --device=/dev/%s --device-open-proxy %s' % (device, cmd), shell=True, stderr=subprocess.STDOUT)
-        return output
-    except subprocess.CalledProcessError as err:
-        return None
-
-def qmi_get_simcard_status(dev_id):
-    return _run_qmicli_command(dev_id, 'uim-get-card-status')
-
-def qmi_get_signals_state(dev_id):
-    return _run_qmicli_command(dev_id, 'nas-get-signal-strength')
-
-def qmi_get_connection_state(dev_id):
-    '''
-    The function will return the connection status.
-    This is not about existsin session to the modem. But connectivity between modem to the cellular provider
-    '''
-    try:
-        output = _run_qmicli_command(dev_id, 'wds-get-packet-service-status')
-        if output:
-            data = output.splitlines()
-            for line in data:
-                if 'Connection status' in line:
-                    status = line.split(':')[-1].strip().replace("'", '')
-                    return status == "connected"
-    except subprocess.CalledProcessError as err:
-        return False
-
-def qmi_get_ip_configuration(dev_id):
-    '''
-    The function will return the connection status.
-    This is not about existsin session to the modem. But connectivity between modem to the cellular provider
-    '''
-    return _run_qmicli_command(dev_id, 'wds-get-current-settings')
-
-def qmi_get_operator_name(dev_id):
-    return _run_qmicli_command(dev_id, 'nas-get-operator-name')
-
-def qmi_get_home_network(dev_id):
-    return _run_qmicli_command(dev_id, 'nas-get-home-network')
-
-def qmi_get_system_info(dev_id):
-    return _run_qmicli_command(dev_id, 'nas-get-system-info')
-
-def qmi_get_packet_service_state(dev_id):
-    '''
-    The function will return the connection status.
-    This is not about existsin session to the modem. But connectivity between modem to the cellular provider
-    '''
-    return _run_qmicli_command(dev_id, 'wds-get-channel-rates')
-
-def qmi_get_manufacturer(dev_id):
-    return _run_qmicli_command(dev_id, 'dms-get-manufacturer')
-
-def qmi_get_model(dev_id):
-    return _run_qmicli_command(dev_id, 'dms-get-model')
-
-def qmi_get_imei(dev_id):
-    return _run_qmicli_command(dev_id, 'dms-get-ids')
-
-def qmi_get_default_settings(dev_id):
-    return _run_qmicli_command(dev_id, 'wds-get-default-settings=3gpp')
-
-def qmi_sim_power_off(dev_id):
-    return _run_qmicli_command(dev_id, 'uim-sim-power-off=1')
-
-def qmi_sim_power_on(dev_id):
-    return _run_qmicli_command(dev_id, 'uim-sim-power-on=1')
-
-def qmi_get_phone_number(dev_id):
-    return _run_qmicli_command(dev_id, 'dms-get-msisdn')
-
-def lte_get_phone_number(dev_id):
-    phone_number = qmi_get_phone_number(dev_id)
-    if phone_number:
-        data = phone_number.splitlines()
-        for line in data:
-            if 'MSISDN:' in line:
-                return line.split(':')[-1].strip().replace("'", '')
-    return ''
-
-def lte_get_default_settings(dev_id):
-    default_settings = qmi_get_default_settings(dev_id)
-    res = {
-        'APN'     : '',
-        'UserName': '',
-        'Password': '',
-        'Auth'    : ''
-    }
-    if default_settings:
-        data = default_settings.splitlines()
-        for line in data:
-            if 'APN' in line:
-                res['APN'] = line.split(':')[-1].strip().replace("'", '')
-                continue
-            if 'UserName' in line:
-                res['UserName'] = line.split(':')[-1].strip().replace("'", '')
-                continue
-            if 'Password' in line:
-                res['Password'] = line.split(':')[-1].strip().replace("'", '')
-                continue
-            if 'Auth' in line:
-                res['Auth'] = line.split(':')[-1].strip().replace("'", '')
-                continue
-
-    return res
-
-def lte_get_pin_state(dev_id):
-    res = {
-        'PIN1_STATUS': '',
-        'PIN1_RETRIES': '',
-        'PUK1_RETRIES': '',
-    }
-    status = qmi_get_simcard_status(dev_id)
-    if status:
-        data = status.splitlines()
-        for index, line in enumerate(data):
-            if 'PIN1 state:' in line:
-                res['PIN1_STATUS']= line.split(':')[-1].strip().replace("'", '').split(' ')[0]
-                res['PIN1_RETRIES']= data[index + 1].split(':')[-1].strip().replace("'", '').split(' ')[0]
-                res['PUK1_RETRIES']= data[index + 2].split(':')[-1].strip().replace("'", '').split(' ')[0]
-                break
-    return res
-
-def lte_sim_status(dev_id):
-    status = qmi_get_simcard_status(dev_id)
-    if status:
-        data = status.splitlines()
-        for line in data:
-            if 'Card state:' in line:
-                state = line.split(':')[-1].strip().replace("'", '').split(' ')[0]
-                return state
-    return False
-
-def lte_is_sim_inserted(dev_id):
-    return lte_sim_status(dev_id) == "present"
-
-def lte_disconnect(dev_id, hard_reset_service=False):
-    try:
-
-        lte_db = fwglobals.g.db.get('lte', {})
-        lte_interfaces = lte_db.get('interfaces', {})
-        current_interface = lte_interfaces.get(dev_id, None)
-        if current_interface:
-            session     = fwglobals.g.db['lte']['interfaces'][dev_id]['Session']
-            if_name = fwglobals.g.db['lte']['interfaces'][dev_id]['if_name']
-        else:
-            session = '0' # defualt session
-            if_name = dev_id_to_linux_if(dev_id)
-
-        output = _run_mbimcli_command(dev_id, '--disconnect=%s' % session)
-        os.system('sudo ip link set dev %s down && sudo ip addr flush dev %s' % (if_name, if_name))
-
-        if hard_reset_service:
-            _run_qmicli_command(dev_id, 'wds-reset')
-            _run_qmicli_command(dev_id, 'nas-reset')
-            _run_qmicli_command(dev_id, 'uim-reset')
-
-        fwglobals.g.cache.linux_interfaces.clear() # remove this code when move ip configuration to netplan
-
-        return (True, None)
-    except subprocess.CalledProcessError as e:
-        return (False, "Exception: %s" % (str(e)))
-
-def lte_prepare_connection_params(params):
-    connection_params = []
-    if 'apn' in params and params['apn']:
-        connection_params.append('apn=%s' % params['apn'])
-    if 'user' in params and params['user']:
-        connection_params.append('username=%s' % params['user'])
-    if 'password' in params and params['password']:
-        connection_params.append('password=%s' % params['password'])
-    if 'auth' in params and params['auth']:
-        connection_params.append('auth=%s' % params['auth'])
-
-    return ",".join(connection_params)
-
-def qmi_verify_pin(dev_id, pin):
-    fwglobals.log.debug('verifying lte pin number')
-    res = _run_qmicli_command(dev_id, 'uim-verify-pin=PIN1,%s' % pin)
-    time.sleep(2)
-    return lte_get_pin_state(dev_id)
-
-def qmi_set_pin_protection(dev_id, pin, is_enable):
-    res = _run_qmicli_command(dev_id, 'uim-set-pin-protection=PIN1,%s,%s' % ('enable' if is_enable else 'disable', pin))
-    time.sleep(1)
-    return lte_get_pin_state(dev_id)
-
-def qmi_change_pin(dev_id, old_pin, new_pin):
-    res = _run_qmicli_command(dev_id, 'uim-change-pin=PIN1,%s,%s' % (old_pin, new_pin))
-    time.sleep(1)
-    return lte_get_pin_state(dev_id)
-
-def qmi_unblocked_pin(dev_id, puk, new_pin):
-    res = _run_qmicli_command(dev_id, 'uim-unblock-pin=PIN1,%s,%s' % (puk, new_pin))
-    time.sleep(1)
-    return lte_get_pin_state(dev_id)
-
-def lte_connect(params, reset=False):
-    dev_id = params['dev_id']
-    if not lte_is_sim_inserted(dev_id) or reset:
-        qmi_sim_power_off(dev_id)
-        time.sleep(1)
-        qmi_sim_power_on(dev_id)
-        time.sleep(1)
-        inserted = lte_is_sim_inserted(dev_id)
-        if not inserted:
-            return (False, "Sim is not presented")
-
-    # check PIN status
-    pin_state = lte_get_pin_state(params['dev_id']).get('PIN1_STATUS', 'disabled')
-    if pin_state not in ['disabled', 'enabled-verified']:
-        pin = params.get('pin')
-        if not pin:
-            return (False, "PIN is required")
-
-        updated_pin_state = qmi_verify_pin(dev_id, pin).get('PIN1_STATUS')
-        if updated_pin_state not in['disabled', 'enabled-verified']:
-            return (False, "PIN is wrong")
-
-    try:
-        is_modem_connected = mbim_get_ip_configuration(dev_id)
-        if is_modem_connected:
-            return (True, None)
-
-        connection_params = lte_prepare_connection_params(params)
-
-        _run_mbimcli_command(dev_id, '--query-subscriber-ready-status --no-close')
-        _run_mbimcli_command(dev_id, '--query-registration-state --no-open=3 --no-close')
-        _run_mbimcli_command(dev_id, '--attach-packet-service --no-open=4 --no-close')
-        output = _run_mbimcli_command(dev_id, '--connect=%s --no-open=5 --no-close' % connection_params)
-        data = output.splitlines()
-
-        lte = fwglobals.g.db.get('lte', {})
-        if not 'interfaces' in lte:
-            lte['interfaces'] = {}
-        lte['interfaces'][dev_id] = {
-            'if_name': dev_id_to_linux_if(dev_id)
-        }
-
-        for line in data:
-            if 'Session ID:' in line:
-                lte['interfaces'][dev_id]['Session'] = line.split(':')[-1].strip().replace("'", '')
-                break
-
-        fwglobals.g.db['lte'] = lte # db is SqlDict, so we have to replace all record
-
-        return (True, None)
-    except Exception as e:
-        if not reset:
-            return lte_connect(params, True)
-        return (False, "Exception: %s\nOutput: %s" % (str(e), output))
-
-def lte_get_system_info(dev_id):
-    try:
-        result = {
-            'Cell_Id'        : '',
-            'Operator_Name'  : '',
-            'MCC'            : '',
-            'MNC'            : ''
-        }
-
-        system_info = qmi_get_system_info(dev_id)
-        if system_info:
-            data = system_info.splitlines()
-            for line in data:
-                if 'Cell ID' in line:
-                    result['Cell_Id'] = line.split(':')[-1].strip().replace("'", '')
-                    continue
-                if 'MCC' in line:
-                    result['MCC'] = line.split(':')[-1].strip().replace("'", '')
-                    continue
-                if 'MNC' in line:
-                    result['MNC'] = line.split(':')[-1].strip().replace("'", '')
-                    continue
-
-        operator_name = qmi_get_operator_name(dev_id)
-        if operator_name:
-            data = operator_name.splitlines()
-            for line in data:
-                if '\tName' in line:
-                    name = line.split(':')[-1].strip().replace("'", '')
-                    result['Operator_Name'] = name if bool(re.match("^[a-zA-Z0-9_ ]*$", name)) else ''
-                    break
-
-        return result
-    except Exception as e:
-         return result
-
-def lte_get_hardware_info(dev_id):
-    try:
-        result = {
-            'Vendor'   : '',
-            'Model'    : '',
-            'Imei': '',
-        }
-
-        manufacturer = qmi_get_manufacturer(dev_id)
-        if manufacturer:
-            data = manufacturer.splitlines()
-            for line in data:
-                if 'Manufacturer' in line:
-                    result['Vendor'] = line.split(':')[-1].strip().replace("'", '')
-                    break
-
-        model = qmi_get_model(dev_id)
-        if model:
-            data = model.splitlines()
-            for line in data:
-                if 'Model' in line:
-                    result['Model'] = line.split(':')[-1].strip().replace("'", '')
-                    break
-
-        imei = qmi_get_imei(dev_id)
-        if imei:
-            data = imei.splitlines()
-            for line in data:
-                if 'IMEI' in line:
-                    result['Imei'] = line.split(':')[-1].strip().replace("'", '')
-                    break
-
-
-        return result
-    except Exception as e:
-        return result
-
-def lte_get_packets_state(dev_id):
-    try:
-        result = {
-            'Uplink_speed'  : 0,
-            'Downlink_speed': 0
-        }
-
-        modem_info = qmi_get_packet_service_state(dev_id)
-        if modem_info:
-            data = modem_info.splitlines()
-            for line in data:
-                if 'Max TX rate' in line:
-                    result['Uplink_speed'] = line.split(':')[-1].strip().replace("'", '')
-                    continue
-                if 'Max RX rate' in line:
-                    result['Downlink_speed'] = line.split(':')[-1].strip().replace("'", '')
-                    continue
-        return result
-    except Exception as e:
-        return result
-
-def lte_get_connection_state(dev_id):
-    try:
-        result = {
-            'Activation_state' : 0,
-            'IP_type'  : 0,
-        }
-
-        modem_info = qmi_get_connection_state(dev_id)
-        if modem_info:
-            data = modem_info.splitlines()
-            for line in data:
-                if 'Activation state:' in line:
-                    result['Activation_state'] = line.split(':')[-1].strip().replace("'", '')
-                    continue
-                if 'IP type' in line:
-                    result['IP_type'] = line.split(':')[-1].strip().replace("'", '')
-                    continue
-        return result
-    except Exception as e:
-        return result
-
-def lte_get_radio_signals_state(dev_id):
-    try:
-        result = {
-            'RSSI' : 0,
-            'RSRP' : 0,
-            'RSRQ' : 0,
-            'SINR' : 0,
-            'SNR'  : 0,
-            'text' : ''
-        }
-        modem_info = qmi_get_signals_state(dev_id)
-        if modem_info:
-            data = modem_info.splitlines()
-            for index, line in enumerate(data):
-                if 'RSSI' in line:
-                    result['RSSI'] = data[index + 1].split(':')[-1].strip().replace("'", '')
-                    dbm_num = int(result['RSSI'].split(' ')[0])
-                    if -95 >= dbm_num:
-                        result['text'] = 'Marginal'
-                    elif -85 >= dbm_num:
-                        result['text'] = 'Very low'
-                    elif -80 >= dbm_num:
-                        result['text'] = 'Low'
-                    elif -70 >= dbm_num:
-                        result['text'] = 'Good'
-                    elif -60 >= dbm_num:
-                        result['text'] = 'Very Good'
-                    elif -50 >= dbm_num:
-                        result['text'] = 'Excellent'
-                    continue
-                if 'SINR' in line:
-                    result['SINR'] = line.split(':')[-1].strip().replace("'", '')
-                    continue
-                if 'RSRQ' in line:
-                    result['RSRQ'] = data[index + 1].split(':')[-1].strip().replace("'", '')
-                    continue
-                if 'SNR' in line:
-                    result['SNR'] = data[index + 1].split(':')[-1].strip().replace("'", '')
-                    continue
-                if 'RSRP' in line:
-                    result['RSRP'] = data[index + 1].split(':')[-1].strip().replace("'", '')
-                    continue
-        return result
-    except Exception as e:
-        return result
-
-def mbim_get_ip_configuration(dev_id):
-    try:
-        output = _run_mbimcli_command(dev_id, '--query-ip-configuration --no-close')
-        return output
-    except subprocess.CalledProcessError as err:
-        return False
-
-def lte_get_configuration_received_from_provider(dev_id):
-    try:
-        response = {
-            'IP'      : '',
-            'GATEWAY' : '',
-            'STATUS'  : ''
-        }
-
-        ip_config = mbim_get_ip_configuration(dev_id)
-        if ip_config:
-            response['STATUS'] = True
-            lines = ip_config.splitlines()
-            for line in lines:
-                if 'IP [0]:' in line:
-                    response['IP'] = line.split(':')[-1].strip().replace("'", '')
-                    continue
-                if 'Gateway:' in line:
-                    response['GATEWAY'] = line.split(':')[-1].strip().replace("'", '')
-                    break
-
-        return response
-    except Exception as e:
-        return response
-
-def lte_get_provider_config(dev_id, key):
-    """Get IP from LTE provider
-
-    :param ket: Filter info by key
-
-    :returns: ip address.
-    """
-    info = lte_get_configuration_received_from_provider(dev_id)
-
-    if key in info:
-        return info[key]
-
-    return ''
-
-def is_wifi_interface_by_dev_id(dev_id):
-    linux_if = dev_id_to_linux_if(dev_id)
-    return is_wifi_interface(linux_if)
-
-def is_wifi_interface(if_name):
-    """Check if interface is WIFI.
-
-    :param if_name: Interface name to check.
-
-    :returns: Boolean.
-    """
-    try:
-        lines = subprocess.check_output('iwconfig', shell=True, stderr=subprocess.STDOUT).splitlines()
-        for line in lines:
-            if if_name in line and not 'no wireless extensions' in line:
-                return True
-    except Exception as e:
-        return False
-
-    return False
-
-def get_ethtool_value(linuxif, ethtool_key):
-    val = ''
-    try:
-        cmd = 'ethtool -i %s' % linuxif
-        lines = subprocess.check_output(cmd, shell=True, stderr=subprocess.STDOUT).decode().splitlines()
-        for line in lines:
-            if ethtool_key in line:
-                val = line.split("%s: " % ethtool_key, 1)[-1]
-                break
-    except subprocess.CalledProcessError as e:
-        fwglobals.log.error('Exception: ' + str(e))
-        pass
-
-    return val
-
-def get_interface_bus_info(linux_if):
-    return get_ethtool_value(linux_if, 'bus-info')
-
-def get_interface_driver(if_name):
-    """Get Linux interface driver.
-
-    :param if_name: interface name in Linux.
-
-    :returns: driver name.
-    """
-    with fwglobals.g.cache.lock:
-        interface = fwglobals.g.cache.linux_interfaces_by_name.get(if_name)
-        if not interface:
-            fwglobals.g.cache.linux_interfaces_by_name[if_name] = {}
-            interface = fwglobals.g.cache.linux_interfaces_by_name.get(if_name)
-
-        driver = interface.get('driver')
-        if driver:
-            return driver
-
-        driver = get_ethtool_value(if_name, 'driver')
-
-        interface.update({'driver': driver})
-        return driver
-
-def is_dpdk_interface(dev_id):
-    return not is_non_dpdk_interface(dev_id)
-
-def is_non_dpdk_interface(dev_id):
-    """Check if interface is not supported by dpdk.
-
-    :param dev_id: Bus address of interface to check.
-
-    :returns: boolean.
-    """
-
-    # 0000:06:00.00 'I210 Gigabit Network Connection' if=eth0 drv=igb unused= 192.168.1.11
-    # 0000:0a:00.00 'Ethernet Connection X553 1GbE' if=eth4 drv=ixgbe unused= 10.0.0.1
-    # 0000:07:00.00 'I210 Gigabit Network Connection' if=eth2 drv=igb unused=vfio-pci,uio_pci_generic =192.168.0.1
-
-    if is_wifi_interface_by_dev_id(dev_id):
-        return True
-    if is_lte_interface_by_dev_id(dev_id):
-        return True
-
-    return False
-
-def get_bus_info(interface_name):
-    """Get LTE device bus info.
-
-    :param interface_name: Interface name to check.
-
-    :returns: bus_info .
-    """
-    try:
-        cmd = 'ethtool -i %s' % interface_name
-        out = subprocess.check_output(cmd, shell=True).splitlines()
-        vals = out[4].decode().split("bus-info: ", 1)
-        return str(vals[-1])
-    except subprocess.CalledProcessError:
-        return ''
-
-def frr_create_ospfd(frr_cfg_file, ospfd_cfg_file, router_id):
-    '''Creates the /etc/frr/ospfd.conf file, initializes it with router id and
-    ensures that ospf is switched on in the frr configuration'''
 
     if os.path.exists(ospfd_cfg_file):
         return
@@ -4552,7 +3531,6 @@
 
         if clean_log:
             os.system("echo '' > %s" % fwglobals.g.ROUTER_LOG_FILE)
-<<<<<<< HEAD
     except Exception as e:
         fwglobals.log.error("failed to dump: %s" % (str(e)))
 
@@ -4788,99 +3766,4 @@
     for sw_if in interfaces:
         if sw_if.sw_if_index == sw_if_index:
             return sw_if.flags
-    return 0
-=======
-    except Exception as e:
-        fwglobals.log.error("failed to dump: %s" % (str(e)))
-
-def linux_routes_dictionary_get():
-    routes_dict = {}
-
-    # get only our static routes from Linux
-    try :
-        output = subprocess.check_output('ip route show | grep -v proto', shell=True).strip()
-    except:
-        return routes_dict
-
-    addr = ''
-    metric = 0
-    nexthops = set()
-    routes = output.splitlines()
-
-    for route in routes:
-        part = route.split(' ')[0]
-        if re.search('nexthop', part):
-            parts = route.split('via ')
-            via = parts[1].split(' ')[0]
-            nexthops.add(via)
-            continue
-        else:
-            # save multipath route if needed
-            if nexthops:
-                if metric not in routes_dict:
-                    routes_dict[metric] = {addr: copy.copy(nexthops)}
-                else:
-                    routes_dict[metric][addr] = copy.copy(nexthops)
-
-            # continue with current route
-            nexthops.clear()
-            metric = 0
-            addr = part
-
-        if 'metric' in route:
-            parts = route.split('metric ')
-            metric = int(parts[1])
-
-        parts = route.split('via ')
-        if isinstance(parts, list) and len(parts) > 1:
-            via = parts[1].split(' ')[0]
-            nexthops.add(via)
-
-        if not nexthops:
-            continue
-
-        if metric not in routes_dict:
-            routes_dict[metric] = {addr: copy.copy(nexthops)}
-        else:
-            routes_dict[metric][addr] = copy.copy(nexthops)
-
-        nexthops.clear()
-        metric = 0
-
-    return routes_dict
-
-def linux_check_gateway_exist(gw):
-    interfaces = psutil.net_if_addrs()
-    for if_name in interfaces:
-        addresses = interfaces[if_name]
-        for address in addresses:
-            if address.family == socket.AF_INET:
-                network = IPNetwork(address.address + '/' + address.netmask)
-                if is_ip_in_subnet(gw, str(network)):
-                    return True
-
-    return False
-
-def linux_routes_dictionary_exist(routes, addr, metric, via):
-    metric = int(metric)
-    if metric in routes.keys():
-        if addr in routes[metric].keys():
-            if via in routes[metric][addr]:
-                return True
-    return False
-
-def check_reinstall_static_routes():
-    routes_db = fwglobals.g.router_cfg.get_routes()
-    routes_linux = linux_routes_dictionary_get()
-
-    for route in routes_db:
-        addr = route['addr']
-        via = route['via']
-        metric = str(route.get('metric', '0'))
-        dev = route.get('dev_id', None)
-
-        if linux_routes_dictionary_exist(routes_linux, addr, metric, via):
-            continue
-
-        add_static_route(addr, via, metric, False, dev)
->>>>>>> 98742222
+    return 0