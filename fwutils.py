################################################################################
# flexiWAN SD-WAN software - flexiEdge, flexiManage.
# For more information go to https://flexiwan.com
#
# Copyright (C) 2019  flexiWAN Ltd.
#
# This program is free software: you can redistribute it and/or modify it under
# the terms of the GNU Affero General Public License as published by the Free
# Software Foundation, either version 3 of the License, or (at your option) any
# later version.
#
# This program is distributed in the hope that it will be useful,
# but WITHOUT ANY WARRANTY; without even the implied warranty of MERCHANTABILITY
# or FITNESS FOR A PARTICULAR PURPOSE.
# See the GNU Affero General Public License for more details.
#
# You should have received a copy of the GNU Affero General Public License
# along with this program. If not, see <https://www.gnu.org/licenses/>.
################################################################################

import copy
import ctypes
import binascii
import datetime
import glob
import hashlib
import inspect
import ipaddress
import json
import os
import time
import platform
import subprocess
import psutil
import socket
import re
import fwglobals
import fwnetplan
import fwstats
import shutil
import sys
import traceback
import yaml
import ipaddress
import zlib
import base64

from netaddr import IPNetwork, IPAddress

import fwlte
import fwwifi
import fwtranslate_add_switch

from fwikev2        import FwIKEv2
from fwmultilink    import FwMultilink
from fwpolicies     import FwPolicies
from fwrouter_cfg   import FwRouterCfg
from fwsystem_cfg   import FwSystemCfg
from fwwan_monitor  import get_wan_failover_metric
from fw_traffic_identification import FwTrafficIdentifications
from tools.common.fw_vpp_startupconf import FwStartupConf

libc = None

proto_map = {'any': 0, 'icmp': 1, 'tcp': 6, 'udp': 17}

dpdk = __import__('dpdk-devbind')

def get_device_logs(file, num_of_lines):
    """Get device logs.

    :param file:            File name.
    :param num_of_lines:    Number of lines.

    :returns: Return list.
    """
    try:
        if not os.path.exists(file):
            return []

        cmd = "tail -{} {}".format(num_of_lines, file)
        res = subprocess.check_output(cmd, shell=True).decode().splitlines()

        # On zero matching, res is a list with a single empty
        # string which we do not want to return to the caller
        return res if res != [''] else []
    except (OSError, subprocess.CalledProcessError) as err:
        raise err

def get_device_packet_traces(num_of_packets, timeout):
    """Get device packet traces.

    :param num_of_packets:    Number of lines.
    :param timeout:           Timeout to wait for trace to complete.

    :returns: Array of traces.
    """
    try:
        cmd = 'sudo vppctl clear trace'
        subprocess.check_call(cmd, shell=True)
        cmd = 'sudo vppctl show vmxnet3'
        shif_vmxnet3 = subprocess.check_output(cmd, shell=True).decode()
        if shif_vmxnet3 is '':
            cmd = 'sudo vppctl trace add dpdk-input %s && sudo vppctl trace add virtio-input %s' % (num_of_packets, num_of_packets)
        else:
            cmd = 'sudo vppctl trace add vmxnet3-input %s && sudo vppctl trace add virtio-input %s' % (num_of_packets, num_of_packets)
        subprocess.check_call(cmd, shell=True)
        time.sleep(int(timeout))
        cmd = 'sudo vppctl show trace max {}'.format(num_of_packets)
        res = subprocess.check_output(cmd, shell=True).decode().splitlines()
        # skip first line (contains unnecessary information header)
        return res[1:] if res != [''] else []
    except (OSError, subprocess.CalledProcessError) as err:
        raise err

def get_device_versions(filename):
    """Get agent version.

    :param filename:           Versions file name.

    :returns: Version value.
    """
    try:
        with open(filename, 'r') as stream:
            versions = yaml.load(stream, Loader=yaml.BaseLoader)
            return versions
    except:
        err = "get_device_versions: failed to get versions: %s" % (format(sys.exc_info()[1]))
        fwglobals.log.error(err)
        return None

def get_machine_id():
    """Get machine id.

    :returns: UUID.
    """
    if fwglobals.g.cfg.UUID:    # If UUID is configured manually, use it
        return fwglobals.g.cfg.UUID

    try:                        # Fetch UUID from machine
        if platform.system()=="Windows":
            machine_id = subprocess.check_output('wmic csproduct get uuid').decode().split('\n')[1].strip()
        else:
            machine_id = subprocess.check_output(['cat','/sys/class/dmi/id/product_uuid']).decode().split('\n')[0].strip()
        return machine_id.upper()
    except:
        return None

def get_machine_serial():
    """Get machine serial number.

    :returns: S/N string.
    """
    try:
        serial = subprocess.check_output(['dmidecode', '-s', 'system-serial-number']).decode().split('\n')[0].strip()
        return str(serial)
    except:
        return '0'
def pid_of(proccess_name):
    """Get pid of process.

    :param proccess_name:   Proccess name.

    :returns:           process identifier.
    """
    try:
        pid = subprocess.check_output(['pidof', proccess_name]).decode()
    except:
        pid = None
    return pid

def vpp_pid():
    """Get pid of VPP process.

    :returns:           process identifier.
    """
    try:
        pid = pid_of('vpp')
    except:
        pid = None
    return pid

def vpp_does_run():
    """Check if VPP is running.

    :returns:           Return 'True' if VPP is running.
    """
    runs = True if vpp_pid() else False
    return runs

def get_vpp_tap_interface_mac_addr(dev_id):
    tap = dev_id_to_tap(dev_id)
    return get_interface_mac_addr(tap)

def get_interface_mac_addr(interface_name):
    interfaces = psutil.net_if_addrs()

    if interface_name in interfaces:
        addrs = interfaces[interface_name]
        for addr in addrs:
            if addr.family == psutil.AF_LINK:
                return addr.address

    return None

def af_to_name(af_type):
    """Convert socket type.

    :param af_type:        Socket type.

    :returns: String.
    """
    af_map = {
    	socket.AF_INET: 'IPv4',
    	socket.AF_INET6: 'IPv6',
    	psutil.AF_LINK: 'MAC',
	}
    return af_map.get(af_type, af_type)

def get_default_route(if_name=None):
    """Get default route.

    :param if_name:  name of the interface to return info for.
        if not provided, the route with the lowest metric will return.

    :returns: tuple (<IP of GW>, <name of network interface>, <Dev ID of network interface>, <protocol>).
    """
    (via, dev, metric, proto) = ("", "", 0xffffffff, "")
    try:
        output = os.popen('ip route list match default').read()
        if output:
            routes = output.splitlines()
            for r in routes:
                _dev = ''   if not 'dev '    in r else r.split('dev ')[1].split(' ')[0]
                _via = ''   if not 'via '    in r else r.split('via ')[1].split(' ')[0]
                _metric = 0 if not 'metric ' in r else int(r.split('metric ')[1].split(' ')[0])
                _proto = '' if not 'proto '  in r else r.split('proto ')[1].split(' ')[0]

                if if_name == _dev: # If if_name specified, we return info for that dev even if it has a higher metric
                    dev    = _dev
                    via    = _via
                    metric = _metric
                    proto  = _proto
                    return (via, dev, get_interface_dev_id(dev), proto)

                if _metric < metric:  # The default route among default routes is the one with the lowest metric :)
                    dev    = _dev
                    via    = _via
                    metric = _metric
                    proto = _proto
    except:
        pass

    if not dev:
        return ("", "", "", "")

    dev_id = get_interface_dev_id(dev)
    return (via, dev, dev_id, proto)

def get_interface_gateway(if_name, if_dev_id=None):
    """Get gateway.

    :param if_name:  name of the interface, gateway for which is returned
    :param if_dev_id: Bus address of the interface, gateway for which is returned.
                     If provided, the 'if_name' is ignored. The name is fetched
                     from system by a Bus address.

    :returns: Gateway ip address.
    """
    if if_dev_id:
        if_name = dev_id_to_tap(if_dev_id)

    try:
        cmd   = "ip route list match default | grep via | grep 'dev %s'" % if_name
        route = os.popen(cmd).read()
        if not route:
            return '', ''
    except:
        return '', ''

    rip    = route.split('via ')[1].split(' ')[0]
    metric = '' if not 'metric ' in route else route.split('metric ')[1].split(' ')[0]
    return rip, metric


def get_tunnel_gateway(dst, dev_id):
    linux_interfaces = get_linux_interfaces()
    if linux_interfaces:
        interface = linux_interfaces.get(dev_id)
        if interface:
            try:
                network = interface['IPv4'] + '/' + interface['IPv4Mask']
                # If src and dst on the same network return an empty gw
                # In this case the system uses default route as a gateway and connect the interfaces directly and not via the GW
                if is_ip_in_subnet(dst,network): return ''
            except Exception as e:
                fwglobals.log.error("get_tunnel_gateway: failed to check networks: dst=%s, dev_id=%s, network=%s, error=%s" % (dst, dev_id, network, str(e)))

    # If src, dst are not on same subnet or any error, use the gateway defined on the device
    gw_ip, _ = get_interface_gateway('', if_dev_id=dev_id)
    return ipaddress.ip_address(gw_ip) if gw_ip else ipaddress.ip_address('0.0.0.0')

def is_interface_assigned_to_vpp(dev_id):
    """ Check if dev_id is assigned to vpp.
    This function could be called even deamon doesn't run.

    :params dev_id: Bus address to check if assigned

    : return : Boolean
    """
    if getattr(fwglobals.g, 'router_cfg', False):
        return len(fwglobals.g.router_cfg.get_interfaces(dev_id=dev_id)) > 0

    with FwRouterCfg(fwglobals.g.ROUTER_CFG_FILE) as router_cfg:
        return len(router_cfg.get_interfaces(dev_id=dev_id)) > 0

    return False

def get_all_interfaces():
    """ Get all interfaces from linux. For dev id with address family of AF_INET,
        also store gateway, if exists.
        : return : Dictionary of dev_id->IP,GW
    """
    dev_id_ip_gw = {}
    interfaces = psutil.net_if_addrs()
    for nic_name, addrs in list(interfaces.items()):
        dev_id = get_interface_dev_id(nic_name)
        if not dev_id:
            continue

        if fwlte.is_lte_interface(nic_name):
            tap_name = dev_id_to_tap(dev_id, check_vpp_state=True)
            if tap_name:
                nic_name = tap_name
                addrs = interfaces.get(nic_name)

        dev_id_ip_gw[dev_id] = {}
        dev_id_ip_gw[dev_id]['addr'] = ''
        dev_id_ip_gw[dev_id]['gw']   = ''
        for addr in addrs:
            if addr.family == socket.AF_INET:
                ip = addr.address.split('%')[0]
                dev_id_ip_gw[dev_id]['addr'] = ip
                gateway, _ = get_interface_gateway(nic_name)
                dev_id_ip_gw[dev_id]['gw'] = gateway if gateway else ''
                break

    return dev_id_ip_gw

def get_interface_address(if_name, log=True, log_on_failure=None):
    """Gets IP address of interface by name found in OS.

    :param if_name:     Interface name.
    :param log:         If True the found/not found address will be logged.
                        Errors or debug info is printed in any case.
    :param log_on_failure: If provided, overrides the 'log' in case of not found address.

    :returns: IP address.
    """
    if log_on_failure == None:
        log_on_failure = log

    interfaces = psutil.net_if_addrs()
    if if_name not in interfaces:
        fwglobals.log.debug("get_interface_address(%s): interfaces: %s" % (if_name, str(interfaces)))
        return None

    addresses = interfaces[if_name]
    for addr in addresses:
        if addr.family == socket.AF_INET:
            ip   = addr.address
            mask = IPAddress(addr.netmask).netmask_bits()
            if log:
                fwglobals.log.debug("get_interface_address(%s): %s" % (if_name, str(addr)))
            return '%s/%s' % (ip, mask)

    if log_on_failure:
        fwglobals.log.debug("get_interface_address(%s): %s" % (if_name, str(addresses)))
    return None

def get_interface_name(ip_no_mask):
    """ Get interface name based on IP address

    : param ip_no_mask: ip address with no mask
    : returns : if_name - interface name
    """
    interfaces = psutil.net_if_addrs()
    for if_name in interfaces:
        addresses = interfaces[if_name]
        for address in addresses:
            if address.family == socket.AF_INET and address.address == ip_no_mask:
                return if_name
    return None

def is_ip_in_subnet(ip, subnet):
    """Check if IP address is in subnet.

    :param ip:            IP address.
    :param subnet:        Subnet address.

    :returns: 'True' if address is in subnet.
    """
    return True if IPAddress(ip) in IPNetwork(subnet) else False

def dev_id_to_full(dev_id):
    """Convert short PCI into full representation.
    the 'dev_id' param could be either a pci or a usb address.
    in case of pci address - the function will convert into a full address

    :param dev_id:      device bus address.

    :returns: full device bus address.
    """
    (addr_type, addr) = dev_id_parse(dev_id)
    if addr_type == 'usb':
        return dev_id

    pc = addr.split('.')
    if len(pc) == 2:
        return dev_id_add_type(pc[0]+'.'+"%02x"%(int(pc[1],16)))
    return dev_id

# Convert 0000:00:08.01 provided by management to 0000:00:08.1 used by Linux
def dev_id_to_short(dev_id):
    """Convert full PCI into short representation.
    the 'dev_id' param could be either a pci or a usb address.
    in case of pci address - convert pci provided by management into a short address used by Linux

    :param dev_id:      Full PCI address.

    :returns: Short PCI address.
    """
    addr_type, addr = dev_id_parse(dev_id)
    if addr_type == 'usb':
        return dev_id

    l = addr.split('.')
    if len(l[1]) == 2 and l[1][0] == '0':
        return dev_id_add_type(l[0] + '.' + l[1][1])
    return dev_id

def dev_id_parse(dev_id):
    """Convert a dev id into a tuple contained address type (pci, usb) and address.

    :param dev_id:     device bus address.

    :returns: Tuple (type, address)
    """
    type_and_addr = dev_id.split(':', 1)
    if type_and_addr and len(type_and_addr) == 2:
        return (type_and_addr[0], type_and_addr[1])

    return ("", "")

def dev_id_add_type(dev_id):
    """Add address type at the begining of the address.

    :param dev_id:      device bus address.

    :returns: device bus address with type.
    """

    if dev_id:
        if dev_id.startswith('pci:') or dev_id.startswith('usb:'):
            return dev_id

        if re.search('usb', dev_id):
            return 'usb:%s' % dev_id

        return 'pci:%s' % dev_id

    return ''

def set_linux_interfaces_stun(dev_id, public_ip, public_port, nat_type):
    with fwglobals.g.cache.lock:
        interface = fwglobals.g.cache.linux_interfaces.get(dev_id)
        if interface:
            interface['public_ip']   = public_ip
            interface['public_port'] = public_port
            interface['nat_type']    = nat_type

def clear_linux_interfaces_cache():
    with fwglobals.g.cache.lock:
        fwglobals.g.cache.linux_interfaces.clear()

def is_bridged_interface(dev_id):
    """Indicates if the interface is bridged.

    :param dev_id: dev_id of the interface to check.

    :return: bridge address if it is, None if not a bridged interface.
    """
    ifc = fwglobals.g.router_cfg.get_interfaces(dev_id=dev_id)
    if not ifc:
        return None

    bridged_addr = ifc[0].get('bridge_addr')
    if bridged_addr:
        return bridged_addr

    return None

def get_linux_interfaces(cached=True):
    """Fetch interfaces from Linux.

    :param cached: if True the data will be fetched from cache.

    :return: Dictionary of interfaces by full form dev id.
    """
    with fwglobals.g.cache.lock:

        interfaces = fwglobals.g.cache.linux_interfaces

        if cached and interfaces:
            return copy.deepcopy(interfaces)

        fwglobals.log.debug("get_linux_interfaces: Start to build Linux interfaces cache")
        interfaces.clear()

        linux_inf = psutil.net_if_addrs()
        for (if_name, addrs) in list(linux_inf.items()):

            dev_id = get_interface_dev_id(if_name)
            if not dev_id:
                continue

            interface = {
                'name':             if_name,
                'devId':            dev_id,
                'driver':           get_interface_driver(if_name, False),
                'MAC':              '',
                'IPv4':             '',
                'IPv4Mask':         '',
                'IPv6':             '',
                'IPv6Mask':         '',
                'dhcp':             '',
                'gateway':          '',
                'metric':           '',
                'internetAccess':   '',
                'public_ip':        '',
                'public_port':      '',
                'nat_type':         '',
                'link':             '',
                'tap_name':         '',
            }

            interface['link'] = get_interface_link_state(if_name, dev_id)

            interface['dhcp'] = fwnetplan.get_dhcp_netplan_interface(if_name)

            is_wifi = fwwifi.is_wifi_interface(if_name)
            is_lte = fwlte.is_lte_interface(if_name)

            # Some interfaces need special logic to get their ip
            # For LTE/WiFi/Bridged interfaces - we need to take it from the tap
            if vpp_does_run():
                tap_name = None

                if is_lte or is_wifi:
                    tap_name = dev_id_to_tap(dev_id, check_vpp_state=True)

                # bridged interface is only when vpp is running
                bridge_addr = is_bridged_interface(dev_id)
                if bridge_addr:
                    tap_name = bridge_addr_to_bvi_interface_tap(bridge_addr)

                if tap_name:
                    if_name = tap_name
                    addrs = linux_inf[tap_name]
                    interface['tap_name'] = tap_name


            interface['gateway'], interface['metric'] = get_interface_gateway(if_name)

            for addr in addrs:
                addr_af_name = af_to_name(addr.family)
                if not interface[addr_af_name]:
                    interface[addr_af_name] = addr.address.split('%')[0]
                    if addr.netmask != None:
                        interface[addr_af_name + 'Mask'] = (str(IPAddress(addr.netmask).netmask_bits()))

            if is_lte:
                interface['deviceType'] = 'lte'
                interface['dhcp'] = 'yes'
                interface['deviceParams'] = {
                    'initial_pin1_state': fwlte.get_pin_state(dev_id),
                    'default_settings':   fwlte.get_default_settings(dev_id)
                }

            if is_wifi:
                interface['deviceType'] = 'wifi'
                interface['deviceParams'] = fwwifi.wifi_get_capabilities(dev_id)

            # Add information specific for WAN interfaces
            #
            if interface['gateway']:

                # Fetch public address info from STUN module
                #
                interface['public_ip'], interface['public_port'], interface['nat_type'] = \
                    fwglobals.g.stun_wrapper.find_addr(dev_id)

                # Fetch internet connectivity info from WAN Monitor module.
                # Hide the metric watermarks used for WAN failover from flexiManage.
                #
                metric = 0 if not interface['metric'] else int(interface['metric'])
                if metric >= fwglobals.g.WAN_FAILOVER_METRIC_WATERMARK:
                    interface['metric'] = str(metric - fwglobals.g.WAN_FAILOVER_METRIC_WATERMARK)
                    interface['internetAccess'] = False
                elif not interface['IPv4']:       # If DHCP interface has no IP
                    interface['internetAccess'] = False
                else:
                    interface['internetAccess'] = True
            else:
                interface['internetAccess'] = False  # If interface has no GW

            interfaces[dev_id] = interface

        fwglobals.log.debug("get_linux_interfaces: Finished to build Linux interfaces cache")
        return copy.deepcopy(interfaces)

def get_interface_dev_id(if_name):
    """Convert  interface name into bus address.

    :param if_name:      Linux interface name.

    :returns: dev_id.
    """
    if is_interface_without_dev_id(if_name):
        return ''

    with fwglobals.g.cache.lock:
        interface = fwglobals.g.cache.linux_interfaces_by_name.get(if_name)
        if not interface:
            fwglobals.g.cache.linux_interfaces_by_name[if_name] = {}
            interface = fwglobals.g.cache.linux_interfaces_by_name.get(if_name)

        dev_id = interface.get('dev_id')
        if dev_id != None:
            return dev_id

        # First try to get dev id if interface is under linux control
        dev_id = build_interface_dev_id(if_name)
        if dev_id:
            interface.update({'dev_id': dev_id})
            return dev_id

        if not vpp_does_run() or is_interface_assigned_to_vpp(dev_id) == False:
            # don't update cache
            return ''

        # If not found and vpp is running, try to fetch dev id if interface was created by vppsb, e.g. vpp1
        vpp_if_name = tap_to_vpp_if_name(if_name)
        if not vpp_if_name:
            # don't update cache
            return ''

        if re.match(r'^loop', vpp_if_name): # loopback interfaces have no dev id (bus id)
            interface.update({'dev_id': ''})
            return ''

        dev_id = vpp_if_name_to_dev_id(vpp_if_name)
        if dev_id:
            interface.update({'dev_id': dev_id})
            return dev_id

        fwglobals.log.error(
            'get_interface_dev_id: if_name=%s, vpp_if_name=%s' % (if_name, str(vpp_if_name)))
        # don't update cache
        return ''

def build_interface_dev_id(linux_dev_name, sys_class_net=None):
    """Converts Linux interface name into bus address.
    This function returns dev_id only for physical interfaces controlled by linux.

    :param linux_dev_name:     Linux device name.
    :param sys_class_net:      List of available networking devices formatted as output of the 'ls -l /sys/class/net' command.
                               This parameter is used for tests.

    :returns: dev_id or None if interface was created by vppsb
    """
    if not linux_dev_name:
        return ""

    if sys_class_net is None:
        cmd = "sudo ls -l /sys/class/net"
        try:
            out = subprocess.check_output(cmd, shell=True).decode()
            sys_class_net = out.splitlines()
        except Exception as e:
            fwglobals.log.error('build_interface_dev_id: failed to fetch networking devices: %s' % str(e))
            return ""

    for networking_device in sys_class_net:
        regex = r'\b%s\b' % linux_dev_name
        if not re.search(regex, networking_device):
            continue
        regex = r'[0-9A-Fa-f]{4}:[0-9A-Fa-f]{2}:[0-9A-Fa-f]{2}\.[0-9A-Fa-f]{1,2}|usb\d+\/.*(?=\/net)'
        if_addr = re.findall(regex, networking_device)
        if if_addr:
            if_addr = if_addr[-1]
            if re.search(r'usb|pci', networking_device):
                dev_id = dev_id_add_type(if_addr)
                dev_id = dev_id_to_full(dev_id)
                return dev_id

    return ""

def dev_id_to_linux_if(dev_id):
    """Convert device bus address into Linux interface name.

    :param dev_id:      device bus address.

    :returns: Linux interface name.
    """
    # igorn@ubuntu-server-1:~$ sudo ls -l /sys/class/net/
    # total 0
    # lrwxrwxrwx 1 root root 0 Jul  4 16:21 enp0s3 -> ../../devices/pci0000:00/0000:00:03.0/net/enp0s3
    # lrwxrwxrwx 1 root root 0 Jul  4 16:21 enp0s8 -> ../../devices/pci0000:00/0000:00:08.0/net/enp0s8
    # lrwxrwxrwx 1 root root 0 Jul  4 16:21 enp0s9 -> ../../devices/pci0000:00/0000:00:09.0/net/enp0s9
    # lrwxrwxrwx 1 root root 0 Jul  4 16:21 lo -> ../../devices/virtual/net/lo

    # We get 0000:00:08.01 from management and not 0000:00:08.1, so convert a little bit
    dev_id = dev_id_to_short(dev_id)
    _, addr = dev_id_parse(dev_id)

    try:
        output = subprocess.check_output("sudo ls -l /sys/class/net/ | grep " + addr, shell=True).decode()
    except:
        return None
    if output is None:
        return None
    return output.rstrip().split('/')[-1]

def dev_id_to_linux_if_name(dev_id):
    """Convert device bus address into Linux interface name.
    If vpp runs, the name of tap interface if fetched, otherwise the device name is used.

    :param dev_id: device bus address.

    :returns: interface name in Linux.
    """
    if not fwglobals.g.router_api.state_is_stopped():
        tap_if_name = dev_id_to_tap(dev_id)
        if tap_if_name:
            return tap_if_name
    return dev_id_to_linux_if(dev_id)

def dev_id_is_vmxnet3(dev_id):
    """Check if device bus address is vmxnet3.

    :param dev_id:    device bus address.

    :returns: 'True' if it is vmxnet3, 'False' otherwise.
    """
    # igorn@ubuntu-server-1:~$ sudo ls -l /sys/bus/pci/devices/*/driver
    # lrwxrwxrwx 1 root root 0 Jul 17 22:08 /sys/bus/pci/devices/0000:03:00.0/driver -> ../../../../bus/pci/drivers/vmxnet3
    # lrwxrwxrwx 1 root root 0 Jul 17 23:01 /sys/bus/pci/devices/0000:0b:00.0/driver -> ../../../../bus/pci/drivers/vfio-pci
    # lrwxrwxrwx 1 root root 0 Jul 17 23:01 /sys/bus/pci/devices/0000:13:00.0/driver -> ../../../../bus/pci/drivers/vfio-pci

    # We get pci:0000:00:08.01 from management and not 0000:00:08.1, so convert a little bit
    dev_id = dev_id_to_short(dev_id)
    addr_type, addr = dev_id_parse(dev_id)
    if addr_type == 'usb':
        return False

    try:
        # The 'ls -l /sys/bus/pci/devices/*/driver' approach doesn't work well.
        # When vpp starts, it rebinds device to vfio-pci, so 'ls' doesn't detect it.
        # Therefore we go with dpdk-devbind.py. It should be installed on Linux
        # as a part of flexiwan-router installation.
        # When vpp does not run, we get:
        #   0000:03:00.0 'VMXNET3 Ethernet Controller' if=ens160 drv=vmxnet3 unused=vfio-pci,uio_pci_generic
        # When vpp does run, we get:
        #   0000:03:00.0 'VMXNET3 Ethernet Controller' if=ens160 drv=vfio-pci unused=vmxnet3,uio_pci_generic
        #
        #output = subprocess.check_output("sudo ls -l /sys/bus/pci/devices/%s/driver | grep vmxnet3" % pci, shell=True).decode()
        output = subprocess.check_output("sudo dpdk-devbind -s | grep -E '%s .*vmxnet3'" % addr, shell=True).decode()
    except:
        return False
    if output is None:
        return False
    return True

# 'dev_id_to_vpp_if_name' function maps interface referenced by device bus address - pci or usb - eg. '0000:00:08.00'
# into name of interface in VPP, eg. 'GigabitEthernet0/8/0'.
# We use the interface cache mapping, if doesn't exist we rebuild the cache
def dev_id_to_vpp_if_name(dev_id):
    """Convert interface bus address into VPP interface name.

    :param dev_id:      device bus address.

    :returns: VPP interface name.
    """
    dev_id = dev_id_to_full(dev_id)
    vpp_if_name = fwglobals.g.cache.dev_id_to_vpp_if_name.get(dev_id)
    if vpp_if_name: return vpp_if_name
    else: return _build_dev_id_to_vpp_if_name_maps(dev_id, None)

# 'vpp_if_name_to_dev_id' function maps interface name, eg. 'GigabitEthernet0/8/0'
# into the dev id of that interface, eg. '0000:00:08.00'.
# We use the interface cache mapping, if doesn't exist we rebuild the cache
def vpp_if_name_to_dev_id(vpp_if_name):
    """Convert vpp interface name address into interface bus address.

    :param vpp_if_name:      VPP interface name.

    :returns: Interface bus address.
    """
    dev_id = fwglobals.g.cache.vpp_if_name_to_dev_id.get(vpp_if_name)
    if dev_id: return dev_id
    else: return _build_dev_id_to_vpp_if_name_maps(None, vpp_if_name)

# '_build_dev_id_to_vpp_if_name_maps' function build the local caches of
# device bus address to vpp_if_name and vise vera
# if dev_id provided, return the name found for this dev_id,
# else, if name provided, return the dev_id for this name,
# else, return None
# To do that we dump all hardware interfaces, split the dump into list by empty line,
# and search list for interface that includes the dev_id name.
# The dumps brings following table:
#              Name                Idx    Link  Hardware
# GigabitEthernet0/8/0               1    down  GigabitEthernet0/8/0
#   Link speed: unknown
#   ...
#   pci: device 8086:100e subsystem 8086:001e address 0000:00:08.00 numa 0
#
def _build_dev_id_to_vpp_if_name_maps(dev_id, vpp_if_name):

    # Note, tap interfaces created by "create tap" are handled as follows:
    # the commands "create tap host-if-name tap_wwan0" and "enable tap-inject" create three interfaces:
    # Two on Linux (tap_wwan0, vpp1) and one on vpp (tap1).
    # Note, we use "tap_" prefix in "tap_wwan0" in order to be able to associate the wwan0 physical interface
    # with the tap1 interface. This is done as follows:
    # Then we can substr the dev_name and get back the linux interface name. Then we can get the dev_id of this interface.
    #
    taps = fwglobals.g.router_api.vpp_api.call('sw_interface_tap_v2_dump')
    for tap in taps:
        vpp_tap = tap.dev_name                      # fetch tap0
        linux_tap = tap.host_if_name                # fetch tap_wwan0
        linux_dev_name = linux_tap.split('_')[-1]   # tap_wwan0 - > wwan0

        # if the lte/wifi interface name is long (more than 15 letters),
        # It's not enough to slice tap_wwan0 and get the linux interface name from the last part.
        # So we take it from the /sys/class/net by filter out the tap_wwan0,
        # then we can get the complete name
        #
        cmd =  "ls -l /sys/class/net | grep -v %s | grep %s" % (linux_tap, linux_dev_name)
        linux_dev_name = subprocess.check_output(cmd, shell=True).decode().strip().split('/')[-1]

        bus = build_interface_dev_id(linux_dev_name)            # fetch bus address of wwan0
        if bus:
            fwglobals.g.cache.dev_id_to_vpp_if_name[bus] = vpp_tap
            fwglobals.g.cache.vpp_if_name_to_dev_id[vpp_tap] = bus

    shif = _vppctl_read('show hardware-interfaces')
    if shif == None:
        fwglobals.log.debug("_build_dev_id_to_vpp_if_name_maps: Error reading interface info")
    data = shif.splitlines()
    for interface in _get_group_delimiter(data, r"^\w.*?\d"):
        # Contains data for a given interface
        data = ''.join(interface)
        (k,v) = _parse_vppname_map(data,
            valregex=r"^(\w[^\s]+)\s+\d+\s+(\w+)",
            keyregex=r"\s+pci:.*\saddress\s(.*?)\s")
        if k and v:
            k = dev_id_add_type(k)
            full_addr = dev_id_to_full(k)
            fwglobals.g.cache.dev_id_to_vpp_if_name[full_addr] = v
            fwglobals.g.cache.vpp_if_name_to_dev_id[v] = full_addr

    vmxnet3hw = fwglobals.g.router_api.vpp_api.call('vmxnet3_dump')
    for hw_if in vmxnet3hw:
        vpp_if_name = hw_if.if_name.rstrip(' \t\r\n\0')
        pci_addr = 'pci:%s' % pci_bytes_to_str(hw_if.pci_addr)
        fwglobals.g.cache.dev_id_to_vpp_if_name[pci_addr] = vpp_if_name
        fwglobals.g.cache.vpp_if_name_to_dev_id[vpp_if_name] = pci_addr

    if dev_id:
        vpp_if_name = fwglobals.g.cache.dev_id_to_vpp_if_name.get(dev_id)
        if vpp_if_name: return vpp_if_name
    elif vpp_if_name:
        dev_id = fwglobals.g.cache.vpp_if_name_to_dev_id.get(vpp_if_name)
        if dev_id: return dev_id

    fwglobals.log.debug("_build_dev_id_to_vpp_if_name_maps(%s, %s): not found: sh hard: %s" % (dev_id, vpp_if_name, shif))
    fwglobals.log.debug("_build_dev_id_to_vpp_if_name_maps(%s, %s): not found: sh vmxnet3: %s" % (dev_id, vpp_if_name, vmxnet3hw))
    fwglobals.log.debug("_build_dev_id_to_vpp_if_name_maps(%s, %s): not found: %s" % (dev_id, vpp_if_name, str(traceback.extract_stack())))
    return None

# 'pci_str_to_bytes' converts "0000:0b:00.0" string to bytes to pack following struct:
#    struct
#    {
#      u16 domain;
#      u8 bus;
#      u8 slot: 5;
#      u8 function:3;
#    };
#
def pci_str_to_bytes(pci_str):
    """Convert PCI address into bytes.

    :param pci_str:      PCI address.

    :returns: Bytes array.
    """
    list = re.split(r':|\.', pci_str)
    domain   = int(list[0], 16)
    bus      = int(list[1], 16)
    slot     = int(list[2], 16)
    function = int(list[3], 16)
    bytes = ((domain & 0xffff) << 16) | ((bus & 0xff) << 8) | ((slot & 0x1f) <<3 ) | (function & 0x7)
    return socket.htonl(bytes)   # vl_api_vmxnet3_create_t_handler converts parameters by ntoh for some reason (vpp\src\plugins\vmxnet3\vmxnet3_api.c)

# 'pci_str_to_bytes' converts pci bytes into full string "0000:0b:00.0"
def pci_bytes_to_str(pci_bytes):
    """Converts PCI bytes to PCI full string.

    :param pci_str:      PCI bytes.

    :returns: PCI full string.
    """
    bytes = socket.ntohl(pci_bytes)
    domain   = (bytes >> 16)
    bus      = (bytes >> 8) & 0xff
    slot     = (bytes >> 3) & 0x1f
    function = (bytes) & 0x7
    return "%04x:%02x:%02x.%02x" % (domain, bus, slot, function)

# 'dev_id_to_vpp_sw_if_index' function maps interface referenced by device bus address, e.g pci - '0000:00:08.00'
# into index of this interface in VPP, eg. 1.
# To do that we convert firstly the device bus address into name of interface in VPP,
# e.g. 'GigabitEthernet0/8/0', than we dump all VPP interfaces and search for interface
# with this name. If found - return interface index.


def dev_id_to_vpp_sw_if_index(dev_id):
    """Convert device bus address into VPP sw_if_index.

    :param dev_id:      device bus address.

    :returns: sw_if_index.
    """
    vpp_if_name = dev_id_to_vpp_if_name(dev_id)
    fwglobals.log.debug("dev_id_to_vpp_sw_if_index(%s): vpp_if_name: %s" % (dev_id, str(vpp_if_name)))
    if vpp_if_name is None:
        return None

    sw_ifs = fwglobals.g.router_api.vpp_api.call('sw_interface_dump')
    for sw_if in sw_ifs:
        if re.match(vpp_if_name, sw_if.interface_name):    # Use regex, as sw_if.interface_name might include trailing whitespaces
            return sw_if.sw_if_index
    fwglobals.log.debug("dev_id_to_vpp_sw_if_index(%s): vpp_if_name: %s" % (dev_id, yaml.dump(sw_ifs, canonical=True)))

    return None

# 'bridge_addr_to_bvi_interface_tap' function get the addr of the interface in a bridge
# and return the tap interface of the BVI interface
def bridge_addr_to_bvi_interface_tap(bridge_addr):
    if not vpp_does_run():
        return None

    # check if interface indeed in a bridge
    bd_id = fwtranslate_add_switch.get_bridge_id(bridge_addr)
    if not bd_id:
        fwglobals.log.error('bridge_addr_to_bvi_interface_tap: failed to fetch bridge id for address: %s' % str(bridge_addr))
        return None

    vpp_bridges_det = fwglobals.g.router_api.vpp_api.call('bridge_domain_dump', bd_id=bd_id)
    if not vpp_bridges_det:
        fwglobals.log.error('bridge_addr_to_bvi_interface_tap: failed to fetch vpp bridges for bd_id %s' % str(bd_id))
        return None

    bvi_sw_if_index = vpp_bridges_det[0].bvi_sw_if_index
    return vpp_sw_if_index_to_tap(bvi_sw_if_index)

# 'dev_id_to_tap' function maps interface referenced by dev_id, e.g '0000:00:08.00'
# into interface in Linux created by 'vppctl enable tap-inject' command, e.g. vpp1.
# To do that we convert firstly the dev_id into name of interface in VPP,
# e.g. 'GigabitEthernet0/8/0' and than we grep output of 'vppctl sh tap-inject'
# command by this name:
#   root@ubuntu-server-1:/# vppctl sh tap-inject
#       GigabitEthernet0/8/0 -> vpp0
#       GigabitEthernet0/9/0 -> vpp1
def dev_id_to_tap(dev_id, check_vpp_state=False, print_log=True):
    """Convert Bus address into TAP name.

    :param dev_id:          Bus address.
    :param check_vpp_state: If True ensure that vpp runs so taps are available.
    :returns: Linux TAP interface name.
    """
    dev_id_full = dev_id_to_full(dev_id)

    if check_vpp_state:
        is_assigned = is_interface_assigned_to_vpp(dev_id_full)
        vpp_runs    = vpp_does_run()
        if not (is_assigned and vpp_runs):
            if print_log:
                fwglobals.log.debug('dev_id_to_tap(%s): is_assigned=%s, vpp_runs=%s' %
                    (dev_id, str(is_assigned), str(vpp_runs)))
            return None

    cache = fwglobals.g.cache.dev_id_to_vpp_tap_name
    tap = cache.get(dev_id_full)
    if tap:
        return tap

    vpp_if_name = dev_id_to_vpp_if_name(dev_id_full)
    if vpp_if_name is None:
        return None
    tap = vpp_if_name_to_tap(vpp_if_name)
    if tap:
        cache[dev_id_full] = tap
    return tap

def set_dev_id_to_tap(dev_id, tap):
    """Update cache.

    :param dev_id:          Bus address.
    :param tap:             TAP name
    """
    if not dev_id:
        return

    dev_id_full = dev_id_to_full(dev_id)
    cache = fwglobals.g.cache.dev_id_to_vpp_tap_name
    cache[dev_id_full] = tap

def tunnel_to_vpp_if_name(params):
    """Finds the name of the tunnel loopback interface in vpp.
    We exploit vpp internals to do it in simple way.

    :param params: parameters of tunnel taken from the router configuration database.
                   It is 'params' field of the 'add-tunnel' request.
    :returns: name of the tunnel loopback interface in vpp.
    """
    vpp_if_name = 'loop%d' % (params['tunnel-id']*2)
    return vpp_if_name

def peer_tunnel_to_vpp_if_name(params):
    """Finds the name of the peer tunnel ipip interface in vpp.
    We exploit vpp internals to do it in simple way.

    :param params: parameters of tunnel taken from the router configuration database.
                   It is 'params' field of the 'add-tunnel' request.
    :returns: name of the tunnel loopback interface in vpp.
    """
    # The peer tunnel uses two vpp interfaces - the loopback interface to
    # provide access to peer tunnel from Linux, and the ip-ip tunnel interface.
    # The first one has 'loopX' name, the other one - 'ipipX' name, where
    # X is (tunnel-id * 2).
    #
    vpp_if_name = 'ipip%d' % (params['tunnel-id']*2)
    return vpp_if_name

def tunnel_to_tap(params):
    """Retrieves TAP name of the tunnel loopback interface that is exposed to Linux.

    :param params: parameters of tunnel taken from the router configuration database.
                   It is 'params' field of the 'add-tunnel' request.
    :returns: name of the tunnel loopback interface in Linux.
    """
    vpp_if_name = tunnel_to_vpp_if_name(params)
    return vpp_if_name_to_tap(vpp_if_name)

def vpp_enable_tap_inject():
    """Enable tap-inject plugin
     """
    out = _vppctl_read("enable tap-inject").strip()
    if out == None:
        return (False, "'vppctl enable tap-inject' failed")

    if not vpp_does_run():
        return (False, "VPP is not running")

    taps = _vppctl_read("show tap-inject").strip()

    # check if tap-inject is configured and enabled
    if taps and 'not enabled' in taps:
        return (False, "%s" % taps)

    return (True, None)

# 'vpp_get_tap_info' returns mappings between TAPs and VPP interfaces.
# To do that it greps output of 'vppctl sh tap-inject' by the tap interface name:
#   root@ubuntu-server-1:/# vppctl sh tap-inject
#       GigabitEthernet0/8/0 -> vpp0
#       GigabitEthernet0/9/0 -> vpp1
def vpp_get_tap_info(vpp_if_name=None, vpp_sw_if_index=None, tap_if_name=None):
    """Get tap information

     :returns: tap info in list
     """
    if not vpp_does_run():
        fwglobals.log.debug("vpp_get_tap_info: VPP is not running")
        return ({}, {}, 'None')

    if vpp_if_name:
        vppctl_cmd = f"show tap-inject {vpp_if_name}"
    elif vpp_sw_if_index:
        vppctl_cmd = f"show tap-inject sw_if_index {vpp_sw_if_index}"
    elif tap_if_name:
        vppctl_cmd = f"show tap-inject tap_name {tap_if_name}"
    else:
        fwglobals.log.debug("vpp_get_tap_info: no arguments provided")
        return (None, None)

    taps = _vppctl_read(vppctl_cmd).strip()
    if not taps:
        fwglobals.log.debug(f"vpp_get_tap_info: '{vppctl_cmd}' returned nothing")
        return (None, None)

    # check if tap-inject is configured and enabled
    if 'not enabled' in taps:
        fwglobals.log.debug("vpp_get_tap_info: tap-inject disabled")
        return (None, None)

    tap_lines = taps.splitlines()

    # the output of "show tap-inject" might be messy,
    # Here are some examples we dealt with during the time:
    # [
    # '_______    _        _   _____  ___ ',
    # ' __/ __/ _ \\  (_)__    | | / / _ \\/ _ \\',
    # ' _/ _// // / / / _ \\   | |/ / ___/ ___/',
    # ' /_/ /____(_)_/\\___/   |___/_/  /_/    ',
    # '',
    # 'vpp# loop16300 -> vpp3',
    # 'vmxnet3-0/3/0/0 -> vpp0',
    # 'GigabitEthernet4/0/1 -> vpp0',
    # 'tapcli-0 -> vpp5',
    # 'tap0 -> vpp3'
    # ]
    # we use a regex check to get the closest words before and after the arrow
    for line in tap_lines:
        tap_info = re.search(r'([/\w-]+) -> ([\S]+)', line)
        if tap_info:
            vpp_if_name = tap_info.group(1)
            tap = tap_info.group(2)
            return (vpp_if_name, tap)

    fwglobals.log.debug("vpp_get_tap_info(vpp_if_name=%s, vpp_sw_if_index=%s, tap_if_name=%s): interface not found: %s" % \
        (str(vpp_if_name), str(vpp_sw_if_index), str(tap_if_name), str(taps)))
    return (None, None)

def vpp_get_tap_mapping():
    """Get tap mapping

     :returns: tap info in list
     """
    vpp_loopback_name_to_tunnel_name = {}
    if not vpp_does_run():
        fwglobals.log.debug("vpp_get_tap_mapping: VPP is not running")
        return {}

    taps = _vppctl_read("show tap-inject map interface").strip()
    if not taps:
        fwglobals.log.debug("vpp_get_tap_mapping: no TAPs configured")
        return {}

    taps = taps.splitlines()

    for line in taps:
        tap_info = re.search("([/\w-]+) -> ([\S]+)", line)
        if tap_info:
            vpp_if_name_dst = tap_info.group(1)
            vpp_if_name_src = tap_info.group(2)
            vpp_loopback_name_to_tunnel_name[vpp_if_name_dst] = vpp_if_name_src

    return vpp_loopback_name_to_tunnel_name

# 'tap_to_vpp_if_name' function maps name of vpp tap interface in Linux, e.g. vpp0,
# into name of the vpp interface.
def tap_to_vpp_if_name(tap):
    """Convert Linux interface created by tap-inject into VPP interface name.

     :param tap:  Interface created in linux by tap-inject.

     :returns: Vpp interface name.
     """
    vpp_if_name, _ = vpp_get_tap_info(tap_if_name=tap)
    return vpp_if_name

# 'vpp_if_name_to_tap' function maps name of interface in VPP, e.g. loop0,
# into name of correspondent tap interface in Linux.
def vpp_if_name_to_tap(vpp_if_name):
    """Convert VPP interface name into Linux TAP interface name.

     :param vpp_if_name:  interface name.

     :returns: Linux TAP interface name.
     """
    # Try to fetch name from cache firstly.
    #
    tap_if_name = fwglobals.g.db.get('router_api', {}).get('vpp_if_name_to_tap_if_name', {}).get(vpp_if_name)
    if tap_if_name:
        return tap_if_name

    # Now go to the heavy route.
    #
    _, tap_if_name = vpp_get_tap_info(vpp_if_name=vpp_if_name)
    return tap_if_name

def generate_linux_interface_short_name(prefix, linux_if_name, max_length=15):
    """
    The interface name in Linux cannot be more than 15 letters.
    So, we calculate the length of the prefix plus the interface name.
    If they are more the 15 letters, we cutting the needed letters from the beginning of the Linux interface name.
    We cut from the begging because the start of the interface name might be the same as other interfaces (eth1, eth2),
    They usually different by the end of the name

    :param prefix: prefix to add to the interface name

    :param linux_if_name: name of the linux interface to create interface for

    :returns: interface name to use.
    """
    new_name = '%s_%s' % (prefix, linux_if_name)
    if len(new_name) > max_length:
        letters_to_cat = len(new_name) - 15
        new_name = '%s_%s' % (prefix, linux_if_name[letters_to_cat:])
    return new_name

def linux_tap_by_interface_name(linux_if_name):
    try:
        lines = subprocess.check_output("sudo ip link | grep %s" % generate_linux_interface_short_name("tap", linux_if_name), shell=True).decode().splitlines()
        for line in lines:
            words = line.split(': ')
            return words[1]
    except:
        return None

def vpp_tap_connect(linux_tap_if_name):
    """Run vpp tap connect command.
      This command will create a linux tap interface and also tapcli interface in vpp.
     :param linux_tap_if_name: name to be assigned to linux tap device

     :returns: VPP tap interface name.
     """

    vppctl_cmd = "tap connect %s" % linux_tap_if_name
    fwglobals.log.debug("vppctl " + vppctl_cmd)
    subprocess.check_call("sudo vppctl %s" % vppctl_cmd, shell=True)

def vpp_sw_if_index_to_name(sw_if_index):
    """Convert VPP sw_if_index into VPP interface name.

     :param sw_if_index:      VPP sw_if_index.

     :returns: VPP interface name.
     """
    # Try to fetch name from cache firstly.
    #
    vpp_if_name = fwglobals.g.db.get('router_api', {}).get('sw_if_index_to_vpp_if_name', {}).get(sw_if_index)
    if vpp_if_name:
        return vpp_if_name

    # Now go to the heavy route.
    #
    sw_interfaces = fwglobals.g.router_api.vpp_api.call('sw_interface_dump', sw_if_index=sw_if_index)
    if not sw_interfaces:
        fwglobals.log.debug(f"vpp_sw_if_index_to_name({sw_if_index}): not found")
        return None
    return sw_interfaces[0].interface_name.rstrip(' \t\r\n\0')

def vpp_if_name_to_sw_if_index(vpp_if_name, type):
    """Convert VPP interface name into VPP sw_if_index.

     :param vpp_if_name:      VPP interface name.
     :param type:             Interface type.

     :returns: VPP sw_if_index.
     """
    router_api_db  = fwglobals.g.db['router_api']
    cache_by_name  = router_api_db['vpp_if_name_to_sw_if_index'][type]
    sw_if_index  = cache_by_name[vpp_if_name]
    return sw_if_index

def vpp_sw_if_index_to_tap(sw_if_index):
    """Convert VPP sw_if_index into Linux TAP interface name created by 'vppctl enable tap-inject' command.

     :param sw_if_index:      VPP sw_if_index.

     :returns: Linux TAP interface name.
     """
    # Try to fetch name from cache firstly.
    #
    tap_if_name = fwglobals.g.db.get('router_api', {}).get('sw_if_index_to_tap_if_name', {}).get(sw_if_index)
    if tap_if_name:
        return tap_if_name

    # Now go to the heavy route.
    #
    _, tap_if_name = vpp_get_tap_info(vpp_sw_if_index=sw_if_index)
    return tap_if_name

def vpp_get_interface_status(sw_if_index):
    """Get VPP interface state.

     :param sw_if_index:      VPP sw_if_index.

     :returns: Status.
     """
    flags = 0
    status = 'down'

    try:
        interfaces = fwglobals.g.router_api.vpp_api.call('sw_interface_dump', sw_if_index=sw_if_index)
        if len(interfaces) == 1:
            flags = interfaces[0].flags
            # flags are equal to IF_STATUS_API_FLAG_LINK_UP|IF_STATUS_API_FLAG_ADMIN_UP when interface is up
            # and flags is equal to 0 when interface is down
            status = 'down' if flags == 0 else 'up'
    except Exception as e:
        fwglobals.log.debug("vpp_get_interface_state: %s" % str(e))

    return status

def _vppctl_read(cmd, wait=True):
    """Read command from VPP.

    :param cmd:       Command to execute (not including vppctl).
    :param wait:      Whether to wait until command succeeds.

    :returns: Output returned bu vppctl.
    """

    # Give one optimistic shot before going into cycles
    try:
        output = subprocess.check_output("vppctl " + cmd, shell=True).decode()
        return output
    except Exception as e:
        fwglobals.log.debug(f"'vppctl {cmd}' failed: {str(e)}, start retrials")
        pass

    retries = 200
    retries_sleep = 1
    if wait == False:
        retries = 1
        retries_sleep = 0
    # make sure socket exists
    for _ in range(retries):
        if os.path.exists("/run/vpp/cli.sock"):
            break
        time.sleep(retries_sleep)
    if not os.path.exists("/run/vpp/cli.sock"):
        return None
    # make sure command succeeded, try up to 200 iterations
    for _ in range(retries):
        try:
            _ = open(os.devnull, 'r+b', 0)
            handle = os.popen('sudo vppctl ' + cmd + ' 2>/dev/null')
            data = handle.read()
            retcode = handle.close()
            if retcode == None or retcode == 0:  # Exit OK
                break
        except:
            return None
        time.sleep(retries_sleep)
    if retcode: # not succeeded after 200 retries
        return None
    return data

def _parse_vppname_map(s, valregex, keyregex):
    """Find key and value in a string using regex.

    :param s:               String.
    :param valregex:        Value.
    :param keyregex:        Key.

    :returns: Error message and status code.
    """
    # get value
    r = re.search(valregex,s)
    if r!=None: val_data = r.group(1)
    else: return (None, None)   # val not found, don't add and return
    # get key
    r = re.search(keyregex,s)
    if r!=None: key_data = r.group(1)
    else: return (None, None)   # key not found, don't add and return
    # Return values
    return (key_data, val_data)

def stop_vpp():
    """Stop VPP and rebind Linux interfaces.

     :returns: Error message and status code.
     """
    dpdk_ifs = []
    dpdk.devices = {}
    dpdk.dpdk_drivers = ["igb_uio", "vfio-pci", "uio_pci_generic"]
    dpdk.check_modules()
    dpdk.get_nic_details()
    os.system('sudo systemctl stop vpp')
    os.system('sudo systemctl stop frr')
    for d,v in list(dpdk.devices.items()):
        if "Driver_str" in v:
            if v["Driver_str"] in dpdk.dpdk_drivers:
                dpdk.unbind_one(v["Slot"], False)
                dpdk_ifs.append(d)
        elif "Module_str" != "":
            dpdk_ifs.append(d)
    # refresh nic_details
    dpdk.get_nic_details()
    for d in dpdk_ifs:
        drivers_unused = dpdk.devices[d]["Module_str"].split(',')
        #print ("Drivers unused=" + str(drivers_unused))
        for drv in drivers_unused:
            #print ("Driver=" + str(drv))
            if drv not in dpdk.dpdk_drivers:
                dpdk.bind_one(dpdk.devices[d]["Slot"], drv, False)
                break
    fwstats.update_state(False)
    netplan_apply('stop_vpp')
    with FwIKEv2() as ike:
        ike.clean()

def reset_device_config():
    """Reset router config by cleaning DB and removing config files.

     :returns: None.
     """
    with FwRouterCfg(fwglobals.g.ROUTER_CFG_FILE) as router_cfg:
        router_cfg.clean()
    with FwSystemCfg(fwglobals.g.SYSTEM_CFG_FILE) as system_cfg:
        system_cfg.clean()
    if os.path.exists(fwglobals.g.ROUTER_STATE_FILE):
        os.remove(fwglobals.g.ROUTER_STATE_FILE)
    if os.path.exists(fwglobals.g.FRR_CONFIG_FILE):
        os.remove(fwglobals.g.FRR_CONFIG_FILE)
    if os.path.exists(fwglobals.g.FRR_OSPFD_FILE):
        os.remove(fwglobals.g.FRR_OSPFD_FILE)
    if os.path.exists(fwglobals.g.VPP_CONFIG_FILE_BACKUP):
        shutil.copyfile(fwglobals.g.VPP_CONFIG_FILE_BACKUP, fwglobals.g.VPP_CONFIG_FILE)
    elif os.path.exists(fwglobals.g.VPP_CONFIG_FILE_RESTORE):
        shutil.copyfile(fwglobals.g.VPP_CONFIG_FILE_RESTORE, fwglobals.g.VPP_CONFIG_FILE)
    if os.path.exists(fwglobals.g.CONN_FAILURE_FILE):
        os.remove(fwglobals.g.CONN_FAILURE_FILE)
    with FwMultilink(fwglobals.g.MULTILINK_DB_FILE) as db_multilink:
        db_multilink.clean()
    with FwPolicies(fwglobals.g.POLICY_REC_DB_FILE) as db_policies:
        db_policies.clean()

    with FwTrafficIdentifications(fwglobals.g.TRAFFIC_ID_DB_FILE) as traffic_db:
        traffic_db.clean()
    fwnetplan.restore_linux_netplan_files()
    with FwIKEv2() as ike:
        ike.clean()

    if 'lte' in fwglobals.g.db:
        fwglobals.g.db['lte'] = {}

    reset_router_api_db_sa_id() # sa_id-s are used in translations of router configuration, so clean them too.
    reset_router_api_db(enforce=True)

    restore_dhcpd_files()

def reset_router_api_db_sa_id():
    router_api_db = fwglobals.g.db['router_api'] # SqlDict can't handle in-memory modifications, so we have to replace whole top level dict
    router_api_db['sa_id'] = 0
    fwglobals.g.db['router_api'] = router_api_db

def reset_router_api_db(enforce=False):

    if not 'router_api' in fwglobals.g.db:
        fwglobals.g.db['router_api'] = {}
    router_api_db = fwglobals.g.db['router_api'] # SqlDict can't handle in-memory modifications, so we have to replace whole top level dict

    if not 'sa_id' in fwglobals.g.db['router_api'] or enforce:
        router_api_db['sa_id'] = 0
    if not 'bridges' in fwglobals.g.db['router_api'] or enforce:
        #
        # Bridge domain id in VPP is up to 24 bits (see #define L2_BD_ID_MAX ((1<<24)-1))
        # In addition, we use bridge domain id as id for loopback BVI interface set on this bridge.
        # BVI interface is the only interface on the bridge that might have IP address.
        # As loopback interface id is limitied by 16,384 in vpp\src\vnet\ethernet\interface.c:
        #   #define LOOPBACK_MAX_INSTANCE		(16 * 1024),
        # we choose range for bridge id to be 16300-16384.
        # Note vppsb creates taps for even names only e.g. loop10010
        # (due to flexiWAN specific logic, see tap_inject_interface_add_del()),
        # hence step of '2' in the range.
        #
        min_id, max_id = fwglobals.g.LOOPBACK_ID_SWITCHES
        router_api_db['bridges'] = {
            'vacant_ids': list(range(min_id, max_id, 2))
        }
    if not 'sw_if_index_to_vpp_if_name' in router_api_db or enforce:
        router_api_db['sw_if_index_to_vpp_if_name'] = {}
    if not 'vpp_if_name_to_sw_if_index' in router_api_db or enforce:
        router_api_db['vpp_if_name_to_sw_if_index'] = {}
    vpp_if_name_to_sw_if_index_keys = ['tunnel', 'peer-tunnel', 'lan', 'switch-lan', 'wan', 'switch']
    for key in vpp_if_name_to_sw_if_index_keys:
        if not key in router_api_db['vpp_if_name_to_sw_if_index'] or enforce:
            router_api_db['vpp_if_name_to_sw_if_index'][key] = {}
    if not 'vpp_if_name_to_tap_if_name' in router_api_db or enforce:
        router_api_db['vpp_if_name_to_tap_if_name'] = {}
    if not 'sw_if_index_to_tap_if_name' in router_api_db or enforce:
        router_api_db['sw_if_index_to_tap_if_name'] = {}
    fwglobals.g.db['router_api'] = router_api_db

def print_system_config(full=False):
    """Print router configuration.

     :returns: None.
     """
    with FwSystemCfg(fwglobals.g.SYSTEM_CFG_FILE) as system_cfg:
        cfg = system_cfg.dumps(full=full)
        print(cfg)

def print_device_config_signature():
    cfg = get_device_config_signature()
    print(cfg)

def print_router_config(basic=True, full=False, multilink=False):
    """Print router configuration.

     :returns: None.
     """
    with FwRouterCfg(fwglobals.g.ROUTER_CFG_FILE) as router_cfg:
        if basic:
            cfg = router_cfg.dumps(full=full, escape=['add-application','add-multilink-policy'])
        elif multilink:
            cfg = router_cfg.dumps(full=full, types=['add-application','add-multilink-policy'])
        else:
            cfg = ''
        print(cfg)

def print_general_database():
    out = []
    try:
        for key in sorted(list(fwglobals.g.db.keys())):
            obj = {}
            obj[key] = fwglobals.g.db[key]
            out.append(obj)
        cfg = json.dumps(out, indent=2, sort_keys=True)
        print(cfg)
    except Exception as e:
        fwglobals.log.error(str(e))
        pass
    
def update_device_config_signature(request):
    """Updates the database signature.
    This function assists the database synchronization feature that keeps
    the configuration set by user on the flexiManage in sync with the one
    stored on the flexiEdge device.
        The initial signature of the database is empty string. Than on every
    successfully handled request it is updated according following formula:
            signature = sha1(signature + request)
    where both signature and delta are strings.

    :param request: the last successfully handled router configuration
                    request, e.g. add-interface, remove-tunnel, etc.
                    As configuration database signature should reflect
                    the latest configuration, it should be updated with this
                    request.
    """
    current     = fwglobals.g.db['signature']
    delta       = json.dumps(request, separators=(',', ':'), sort_keys=True)
    update      = current + delta
    hash_object = hashlib.sha1(update.encode())
    new         = hash_object.hexdigest()

    fwglobals.g.db['signature'] = new

    log_line = "sha1: new=%s, current=%s, delta=%s" % (str(new), str(current), str(delta))
    fwglobals.log.debug(log_line)
    logger = fwglobals.g.get_logger(request)
    if logger:
        logger.debug(log_line)

def get_device_config_signature():
    if not 'signature' in fwglobals.g.db:
        reset_device_config_signature()
    return fwglobals.g.db['signature']

def reset_device_config_signature(new_signature=None, log=True):
    """Resets configuration signature to the empty sting.

    :param new_signature: string to be used as a signature of the configuration.
            If not provided, the empty string will be used.
            When flexiManage detects discrepancy between this signature
            and between signature that it calculated, it sends
            the 'sync-device' request in order to apply the user
            configuration onto device. On successfull sync the signature
            is reset to the empty string on both sides.
    :param log: if False the reset will be not logged.
    """
    old_signature = fwglobals.g.db.get('signature', '<none>')
    new_signature = "" if new_signature == None else new_signature
    fwglobals.g.db['signature'] = new_signature
    if log:
        fwglobals.log.debug("reset signature: '%s' -> '%s'" % \
                            (old_signature, new_signature))

def dump_router_config(full=False):
    """Dumps router configuration into list of requests that look exactly
    as they would look if were received from server.

    :param full: return requests together with translated commands.

    :returns: list of 'add-X' requests.
    """
    cfg = []
    with FwRouterCfg(fwglobals.g.ROUTER_CFG_FILE) as router_cfg:
        cfg = router_cfg.dump(full)
    return cfg

def dump_system_config(full=False):
    """Dumps system configuration into list of requests that look exactly
    as they would look if were received from server.

    :param full: return requests together with translated commands.

    :returns: list of 'add-X' requests.
    """
    cfg = []
    with FwSystemCfg(fwglobals.g.SYSTEM_CFG_FILE) as system_cfg:
        cfg = system_cfg.dump(full)
    return cfg

def get_router_state():
    """Check if VPP is running.

     :returns: VPP state.
     """
    reason = ''
    if os.path.exists(fwglobals.g.ROUTER_STATE_FILE):
        state = 'failed'
        with open(fwglobals.g.ROUTER_STATE_FILE, 'r') as f:
            reason = f.read()
    elif vpp_pid():
        state = 'running'
    else:
        state = 'stopped'
    return (state, reason)

def _get_group_delimiter(lines, delimiter):
    """Helper function to iterate through a group lines by delimiter.

    :param lines:       List of text lines.
    :param delimiter:   Regex to group lines by.

    :returns: None.
    """
    data = []
    for line in lines:
        if re.match(delimiter,line)!=None:
            if data:
                yield data
                data = []
        data.append(line)
    if data:
        yield data

def _parse_add_if(s, res):
    """Helper function that parse fields from a given interface data and add to res.

    :param s:       String with interface data.
    :param res:     Dict to store the result in.

    :returns: None.
    """
    # get interface name
    r = re.search(r"^(\w[^\s]+)\s+\d+\s+(\w+)",s)
    if r!=None and r.group(2)=="up": if_name = r.group(1)
    else: return    # Interface not found, don't add and return
    # rx packets
    r = re.search(r" rx packets\s+(\d+)?",s)
    if r!=None: rx_packets = r.group(1)
    else: rx_packets = 0
    # tx packets
    r = re.search(r" tx packets\s+(\d+)?",s)
    if r!=None: tx_packets = r.group(1)
    else: tx_packets = 0
    # rx bytes
    r = re.search(r" rx bytes\s+(\d+)?",s)
    if r!=None: rx_bytes = r.group(1)
    else: rx_bytes = 0
    # tx bytes
    r = re.search(r" tx bytes\s+(\d+)?",s)
    if r!=None: tx_bytes = r.group(1)
    else: tx_bytes = 0
    # Add data to res
    res[if_name] = {'rx_pkts':int(rx_packets), 'tx_pkts':int(tx_packets), 'rx_bytes':int(rx_bytes), 'tx_bytes':int(tx_bytes)}

def get_vpp_if_count():
    """Get number of VPP interfaces.

     :returns: Dictionary with results.
     """
    shif = _vppctl_read('sh int', wait=False)
    if shif == None:  # Exit with an error
        return None
    data = shif.splitlines()
    res = {}
    for interface in _get_group_delimiter(data, r"^\w.*?\s"):
        # Contains data for a given interface
        data = ''.join(interface)
        _parse_add_if(data, res)
    return res

def ip_str_to_bytes(ip_str):
    """Convert IP address string into bytes.

     :param ip_str:         IP address string.

     :returns: IP address in bytes representation.
     """
    # take care of possible netmask, like in 192.168.56.107/24
    addr_ip = ip_str.split('/')[0]
    addr_len = int(ip_str.split('/')[1]) if len(ip_str.split('/')) > 1 else 32
    return socket.inet_pton(socket.AF_INET, addr_ip), addr_len

def ports_str_to_range(ports_str):
    """Convert Ports string range into ports_from and ports_to

     :param ports_str:         Ports range string.

     :returns: port_from and port_to
     """
    ports_range = ports_str.split('-')
    port_from = port_to = int(ports_range[0])
    if len(ports_range) > 1:
        port_to = int(ports_range[1])
    return port_from, port_to

def mac_str_to_bytes(mac_str):      # "08:00:27:fd:12:01" -> bytes
    """Convert MAC address string into bytes.

     :param mac_str:        MAC address string.

     :returns: MAC address in bytes representation.
     """
    return binascii.a2b_hex(mac_str.replace(':', ''))

def is_python2():
    """Checks if it is Python 2 version.

     :returns: 'True' if Python2 and 'False' otherwise.
     """
    ret = True if sys.version_info < (3, 0) else False
    return ret

def hex_str_to_bytes(hex_str):
    """Convert HEX string into bytes.

     :param hex_str:        HEX string.

     :returns: Bytes array.
     """
    if is_python2():
        return hex_str.decode("hex")
    else:
        return bytes.fromhex(hex_str)

def yaml_dump(var):
    """Convert object into YAML string.

    :param var:        Object.

    :returns: YAML string.
    """
    str = yaml.dump(var, canonical=True)
    str = re.sub(r"\n[ ]+: ", ' : ', str)
    return str

#
def valid_message_string(str):
    """Ensure that string contains only allowed by management characters.
    To mitigate security risks management limits text that might be received
    within responses to the management-to-device requests.
    This function ensure the compliance of string to the management requirements.

    :param str:        String.

    :returns: 'True' if valid and 'False' otherwise.
    """
    if len(str) > 200:
        fwglobals.log.excep("valid_message_string: string is too long")
        return False
    # Enable following characters only: [0-9],[a-z],[A-Z],'-','_',' ','.',':',',', etc.
    tmp_str = re.sub(r'[-_.,:0-9a-zA-Z_" \']', '', str)
    if len(tmp_str) > 0:
        fwglobals.log.excep("valid_message_string: string has not allowed characters")
        return False
    return True

def obj_dump(obj, print_obj_dir=False):
    """Print object fields and values. Used for debugging.

     :param obj:                Object.
     :param print_obj_dir:      Print list of attributes and methods.

     :returns: None.
     """
    callers_local_vars = list(inspect.currentframe().f_back.f_locals.items())
    obj_name = [var_name for var_name, var_val in callers_local_vars if var_val is obj][0]
    print('========================== obj_dump start ==========================')
    print("obj=%s" % obj_name)
    print("str(%s): %s" % (obj_name, str(obj)))
    if print_obj_dir:
        print("dir(%s): %s" % (obj_name, str(dir(obj))))
    obj_dump_attributes(obj)
    print('========================== obj_dump end ==========================')

def obj_dump_attributes(obj, level=1):
    """Print object attributes.

    :param obj:          Object.
    :param level:        How many levels to print.

    :returns: None.
    """
    for a in dir(obj):
        if re.match('__.+__', a):   # Escape all special attributes, like __abstractmethods__, for which val = getattr(obj, a) might fail
            continue
        val = getattr(obj, a)
        if isinstance(val, (int, float, str, list, dict, set, tuple)):
            print(level*' ' + a + '(%s): ' % str(type(val)) + str(val))
        else:
            print(level*' ' + a + ':')
            obj_dump_attributes(val, level=level+1)

def vpp_startup_conf_remove_param(filename, path):
    with FwStartupConf(filename) as conf:
        conf.del_simple_param(path)

def vpp_startup_conf_add_nopci(vpp_config_filename):
    p = FwStartupConf(vpp_config_filename)
    config = p.get_root_element()

    if config['dpdk'] == None:
        tup = p.create_element('dpdk')
        config.append(tup)
    if p.get_element(config['dpdk'], 'no-pci') == None:
        config['dpdk'].append(p.create_element('no-pci'))
        p.dump(config, vpp_config_filename)
    return (True, None)   # 'True' stands for success, 'None' - for the returned object or error string.

def vpp_startup_conf_remove_nopci(vpp_config_filename):
    p = FwStartupConf(vpp_config_filename)
    config = p.get_root_element()

    if config['dpdk'] == None:
       return (True, None)
    if p.get_element(config['dpdk'], 'no-pci') == None:
        return (True, None)
    p.remove_element(config['dpdk'], 'no-pci')
    p.dump(config, vpp_config_filename)
    return (True, None)   # 'True' stands for success, 'None' - for the returned object or error string.

def vpp_startup_conf_add_devices(vpp_config_filename, devices):
    p = FwStartupConf(vpp_config_filename)
    config = p.get_root_element()

    if config['dpdk'] == None:
        tup = p.create_element('dpdk')
        config.append(tup)

    for dev in devices:
        dev_short = dev_id_to_short(dev)
        dev_full = dev_id_to_full(dev)
        addr_type, addr_short = dev_id_parse(dev_short)
        addr_type, addr_full = dev_id_parse(dev_full)
        if addr_type == "pci":
            old_config_param = 'dev %s' % addr_full
            new_config_param = 'dev %s' % addr_short
            if p.get_element(config['dpdk'],old_config_param) != None:
                p.remove_element(config['dpdk'], old_config_param)
            if p.get_element(config['dpdk'],new_config_param) == None:
                tup = p.create_element(new_config_param)
                config['dpdk'].append(tup)

    p.dump(config, vpp_config_filename)
    return (True, None)   # 'True' stands for success, 'None' - for the returned object or error string.

def vpp_startup_conf_remove_devices(vpp_config_filename, devices):
    p = FwStartupConf(vpp_config_filename)
    config = p.get_root_element()

    if config['dpdk'] == None:
        return
    for dev in devices:
        dev = dev_id_to_short(dev)
        _, addr = dev_id_parse(dev)
        config_param = 'dev %s' % addr
        key = p.get_element(config['dpdk'],config_param)
        if key:
            p.remove_element(config['dpdk'], key)

    p.dump(config, vpp_config_filename)
    return (True, None)   # 'True' stands for success, 'None' - for the returned object or error string.

def is_interface_without_dev_id(if_name):
    """Check if the given interface is expected to have no dev_id

    :param if_name:  Interface name tpo check.

    :returns: Boolean indicates if expected to have no dev_id
    """
    if not if_name:
        return True

    if if_name == 'lo':
        return True

    # tap interface that created for LTE interface has no dev_id
    if if_name.startswith('tap_'):
        return True

    # bridge interface that created for WiFi has no dev_id
    if if_name.startswith('br_'):
        return True

    return False

def get_lte_interfaces_names():
    names = []
    interfaces = psutil.net_if_addrs()

    for nic_name, _ in list(interfaces.items()):
        dev_id = get_interface_dev_id(nic_name)
        if dev_id and fwlte.is_lte_interface(nic_name):
            names.append(nic_name)

    return names

def traffic_control_add_del_dev_ingress(dev_name, is_add):
    try:
        subprocess.check_call('sudo tc -force qdisc %s dev %s ingress handle ffff:' % ('add' if is_add else 'delete', dev_name), shell=True)
        return (True, None)
    except Exception:
        return (True, None)

def traffic_control_replace_dev_root(dev_name):
    try:
        subprocess.check_call('sudo tc -force qdisc replace dev %s root handle 1: htb' % dev_name, shell=True)
        return (True, None)
    except Exception:
        return (True, None)

def traffic_control_remove_dev_root(dev_name):
    try:
        subprocess.check_call('sudo tc -force qdisc del dev %s root' % dev_name, shell=True)
        return (True, None)
    except Exception:
        return (True, None)

def reset_traffic_control():
    fwglobals.log.debug('clean Linux traffic control settings')
    search = []
    lte_interfaces = get_lte_interfaces_names()

    if lte_interfaces:
        search.extend(lte_interfaces)

    for term in search:
        try:
            subprocess.check_call('sudo tc -force qdisc del dev %s root 2>/dev/null' % term, shell=True)
        except:
            pass

        try:
            subprocess.check_call('sudo tc -force qdisc del dev %s ingress handle ffff: 2>/dev/null' % term, shell=True)
        except:
            pass

    return True

def remove_linux_bridges():
    try:
        lines = subprocess.check_output('ls -l /sys/class/net/ | grep br_', shell=True).decode().splitlines()
        for line in lines:
            bridge_name = line.rstrip().split('/')[-1]
            try:
                subprocess.check_call("sudo ip link set %s down " % bridge_name, shell=True)
            except:
                pass
            try:
                subprocess.check_call('sudo brctl delbr %s' % bridge_name, shell=True)
            except:
                pass
        return True
    except:
        return True

def backup_dhcpd_files():
    try:
        cmd = 'systemctl stop isc-dhcp-server'
        fwglobals.log.debug(cmd)
        subprocess.check_call(cmd, shell=True)

        if not os.path.exists(fwglobals.g.DHCPD_CONFIG_FILE_BACKUP):
            shutil.copyfile(fwglobals.g.DHCPD_CONFIG_FILE, fwglobals.g.DHCPD_CONFIG_FILE_BACKUP)
            open(fwglobals.g.DHCPD_CONFIG_FILE, 'w').close()

        if not os.path.exists(fwglobals.g.ISC_DHCP_CONFIG_FILE_BACKUP):
            shutil.copyfile(fwglobals.g.ISC_DHCP_CONFIG_FILE, fwglobals.g.ISC_DHCP_CONFIG_FILE_BACKUP)
            open(fwglobals.g.ISC_DHCP_CONFIG_FILE, 'w').close()

    except Exception as e:
        fwglobals.log.error("backup_dhcpd_files: %s" % str(e))

def restore_dhcpd_files():
    try:
        if os.path.exists(fwglobals.g.DHCPD_CONFIG_FILE_BACKUP):
            shutil.copyfile(fwglobals.g.DHCPD_CONFIG_FILE_BACKUP, fwglobals.g.DHCPD_CONFIG_FILE)
            os.remove(fwglobals.g.DHCPD_CONFIG_FILE_BACKUP)

        if os.path.exists(fwglobals.g.ISC_DHCP_CONFIG_FILE_BACKUP):
            shutil.copyfile(fwglobals.g.ISC_DHCP_CONFIG_FILE_BACKUP, fwglobals.g.ISC_DHCP_CONFIG_FILE)
            os.remove(fwglobals.g.ISC_DHCP_CONFIG_FILE_BACKUP)

        cmd = 'systemctl restart isc-dhcp-server'
        fwglobals.log.debug(cmd)
        subprocess.check_call(cmd, shell=True)

    except Exception as e:
        fwglobals.log.error("restore_dhcpd_files: %s" % str(e))

def modify_dhcpd(is_add, params):
    """Modify /etc/dhcp/dhcpd configuration file.

    :param params:   Parameters from flexiManage.

    :returns: String with sed commands.
    """
    dev_id      = params['interface']
    range_start = params.get('range_start', '')
    range_end   = params.get('range_end', '')
    dns         = params.get('dns', {})
    mac_assign  = params.get('mac_assign', {})

    interfaces = fwglobals.g.router_cfg.get_interfaces(dev_id=dev_id)
    if not interfaces:
        return (False, "modify_dhcpd: %s was not found" % (dev_id))

    address = IPNetwork(interfaces[0]['addr'])
    router = str(address.ip)
    subnet = str(address.network)
    netmask = str(address.netmask)

    config_file = fwglobals.g.DHCPD_CONFIG_FILE

    remove_string = 'sudo sed -e "/subnet %s netmask %s {/,/}/d" ' \
                    '-i %s; ' % (subnet, netmask, config_file)

    range_string = ''
    if range_start:
        range_string = 'range %s %s;\n' % (range_start, range_end)

    if dns:
        dns_string = 'option domain-name-servers'
        for d in dns[:-1]:
            dns_string += ' %s,' % d
        dns_string += ' %s;\n' % dns[-1]
    else:
        dns_string = ''

    subnet_string = 'subnet %s netmask %s' % (subnet, netmask)
    routers_string = 'option routers %s;\n' % (router)
    dhcp_string = 'echo "' + subnet_string + ' {\n' + range_string + \
                 routers_string + dns_string + '}"' + ' | sudo tee -a %s;' % config_file

    if is_add == 1:
        exec_string = remove_string + dhcp_string
    else:
        exec_string = remove_string

    for mac in mac_assign:
        remove_string_2 = 'sudo sed -e "/host %s {/,/}/d" ' \
                          '-i %s; ' % (mac['host'], config_file)

        host_string = 'host %s {\n' % (mac['host'])
        ethernet_string = 'hardware ethernet %s;\n' % (mac['mac'])
        ip_address_string = 'fixed-address %s;\n' % (mac['ipv4'])
        mac_assign_string = 'echo "' + host_string + ethernet_string + ip_address_string + \
                            '}"' + ' | sudo tee -a %s;' % config_file

        if is_add == 1:
            exec_string += remove_string_2 + mac_assign_string
        else:
            exec_string += remove_string_2

    try:
        output = subprocess.check_output(exec_string, shell=True).decode()
    except Exception as e:
        return (False, str(e))

    return True

def vpp_multilink_update_labels(labels, remove, next_hop=None, dev_id=None, sw_if_index=None, result_cache=None):
    """Updates VPP with flexiwan multilink labels.
    These labels are used for Multi-Link feature: user can mark interfaces
    or tunnels with labels and than add policy to choose interface/tunnel by
    label where to forward packets to.

        REMARK: this function is temporary solution as it uses VPP CLI to
    configure lables. Remove it, when correspondent Python API will be added.
    In last case the API should be called directly from translation.

    :param labels:      python list of labels
    :param is_dia:      type of labels (DIA - Direct Internet Access)
    :param remove:      True to remove labels, False to add.
    :param dev_id:      Interface bus address if device to apply labels to.
    :param next_hop:    IP address of next hop.
    :param result_cache: cache, key and variable, that this function should store in the cache:
                            {'result_attr': 'next_hop', 'cache': <dict>, 'key': <key>}

    :returns: (True, None) tuple on success, (False, <error string>) on failure.
    """

    ids_list = fwglobals.g.router_api.multilink.get_label_ids_by_names(labels, remove)
    ids = ','.join(map(str, ids_list))

    if dev_id:
        vpp_if_name = dev_id_to_vpp_if_name(dev_id)
    elif sw_if_index:
        vpp_if_name = vpp_sw_if_index_to_name(sw_if_index)
    else:
        return (False, "Neither 'dev_id' nor 'sw_if_index' was found in params")

    if not vpp_if_name:
        return (False, "'vpp_if_name' was not found for %s" % dev_id)

    if not next_hop:
        tap = vpp_if_name_to_tap(vpp_if_name)
        next_hop, _ = get_interface_gateway(tap)
    if not next_hop:
        return (False, "'next_hop' was not provided and there is no default gateway")

    op = 'del' if remove else 'add'

    vppctl_cmd = 'fwabf link %s label %s via %s %s' % (op, ids, next_hop, vpp_if_name)
    fwglobals.log.debug(vppctl_cmd)

    out = _vppctl_read(vppctl_cmd, wait=False)
    if out is None:
        return (False, "failed vppctl_cmd=%s" % vppctl_cmd)

    # Store 'next_hope' in cache if provided by caller.
    #
    if result_cache and result_cache['result_attr'] == 'next_hop':
        key = result_cache['key']
        result_cache['cache'][key] = next_hop

    return (True, None)


def vpp_multilink_update_policy_rule(add, links, policy_id, fallback, order,
                                     acl_id=None, priority=None, override_default_route=False,
                                     attach_to_wan=False):
    """Updates VPP with flexiwan policy rules.
    In general, policy rules instruct VPP to route packets to specific interface,
    which is marked with multilink label that noted in policy rule.

    :param params: params - rule parameters:
                        policy-id - the policy id (two byte integer)
                        labels    - labels of interfaces to be used for packet forwarding
                        remove    - True to remove rule, False to add.
                        override_default_route - If True, the policy links will be enforced,
                                    even if FIB lookup brings default route and this route
                                    does not use one of policy links.
                                    This logic is needed for the so called Branch-to-HQ topology,
                                    (another name - Internet Gateway use case), where all internet
                                    designated traffic on Branch device is pushed into tunnels
                                    that go to the Head Quarters (HQ) machine, and there it goes
                                    out to internet. On branch machine we have to ignore routes
                                    for default route packets - Internet designated packets,
                                    and to push it into tunnels to HQ machine.
                        attach_to_wan - If True the policy will be attached to the WAN
                                    interfaces. This is addition to the attachment to the LAN
                                    and the Tunnel loopback interfaces that are always performed.
                                    This logic is needed for the Branch-to-HQ topology,
                                    see explanation above. We need attachment to WAN in order
                                    to choose proper tunnel on the HQ machine for the downstream
                                    packets - packets received from internet.

    :returns: (True, None) tuple on success, (False, <error string>) on failure.
    """
    op = 'add' if add else 'del'

    bvi_vpp_name_list      = list(fwglobals.g.db['router_api']['vpp_if_name_to_sw_if_index']['switch'].keys())
    lan_vpp_name_list      = list(fwglobals.g.db['router_api']['vpp_if_name_to_sw_if_index']['lan'].keys())
    loopback_vpp_name_list = list(fwglobals.g.db['router_api']['vpp_if_name_to_sw_if_index']['tunnel'].keys())
    vpp_if_names = bvi_vpp_name_list + lan_vpp_name_list + loopback_vpp_name_list

    if attach_to_wan:
        wan_vpp_name_list  = list(fwglobals.g.db['router_api']['vpp_if_name_to_sw_if_index']['wan'].keys())
        vpp_if_names += wan_vpp_name_list


    if not add:
        for vpp_if_name in vpp_if_names:
            vppctl_cmd = 'fwabf attach ip4 del policy %d priority %d %s' % (int(policy_id), priority, vpp_if_name)
            vpp_cli_execute([vppctl_cmd])
        fwglobals.g.policies.remove_policy(policy_id)

    fallback = 'fallback drop' if re.match(fallback, 'drop') else ''
    order    = 'select_group random' if re.match(order, 'load-balancing') else ''
    override_dr = 'override_default_route' if override_default_route else ''

    if acl_id is None:
        vppctl_cmd = 'fwabf policy %s id %d %s action %s %s' % (op, policy_id, override_dr, fallback, order)
    else:
        vppctl_cmd = 'fwabf policy %s id %d acl %d %s action %s %s' % (op, policy_id, acl_id, override_dr, fallback, order)

    group_id = 1
    for link in links:
        order = {
            'priority': '',
            'load-balancing': 'random',
            'link-quality': 'quality'
        }.get(link.get('order', 'None'), '')
        labels = link['pathlabels']
        ids_list = fwglobals.g.router_api.multilink.get_label_ids_by_names(labels)
        ids = ','.join(map(str, ids_list))

        vppctl_cmd += ' group %u %s labels %s' % (group_id, order, ids)
        group_id = group_id + 1

    out = _vppctl_read(vppctl_cmd, wait=False)
    if out is None or re.search('unknown|failed|ret=-', out):
        return (False, "failed vppctl_cmd=%s: %s" % (vppctl_cmd, out))

    if add:
        fwglobals.g.policies.add_policy(policy_id, priority)
        for vpp_if_name in vpp_if_names:
            vppctl_cmd = 'fwabf attach ip4 add policy %d priority %d %s' % (int(policy_id), priority, vpp_if_name)
            vpp_cli_execute([vppctl_cmd])

    return (True, None)

def vpp_cli_execute(cmds, debug = False):
    """Map interfaces inside tap-inject plugin.

    :param cmds:     List of VPP CLI commands
    :param debug:    Print command to be executed

    :returns: (True, None) tuple on success, (False, <error string>) on failure.
    """

    if not isinstance(cmds, list):
        fwglobals.log.error("vpp_cli_execute: expect list of commands")
        return (False, "Expect list of commands")

    for cmd in cmds:
        if debug:
            fwglobals.log.debug(cmd)

        out = _vppctl_read(cmd, wait=False)
        if out is None or re.search('unknown|failed|ret=-', out):
            return (False, "failed vppctl_cmd=%s" % cmd)

    return (True, None)

def vpp_set_dhcp_detect(dev_id, remove):
    """Enable/disable DHCP detect feature.

    :param params: params:
                        dev_id -  Interface device bus address.
                        remove  - True to remove rule, False to add.

    :returns: (True, None) tuple on success, (False, <error string>) on failure.
    """
    addr_type, _ = dev_id_parse(dev_id)

    if addr_type != "pci":
        return (False, "addr type needs to be a pci address")

    op = 'del' if remove else ''

    sw_if_index = dev_id_to_vpp_sw_if_index(dev_id)
    int_name = vpp_sw_if_index_to_name(sw_if_index)


    vppctl_cmd = 'set dhcp detect intfc %s %s' % (int_name, op)

    out = _vppctl_read(vppctl_cmd, wait=False)
    if out is None:
        return (False, "failed vppctl_cmd=%s" % vppctl_cmd)

    return True


def tunnel_change_postprocess(remove, vpp_if_name):
    """Tunnel add/remove postprocessing

    :param remove:      True if tunnel is removed, False if added
    :param vpp_if_name: name of the vpp software interface, e.g. "loop4"
    """
    policies = fwglobals.g.policies.policies_get()
    if len(policies) == 0:
        return

    op = 'del' if remove else 'add'

    for policy_id, priority in list(policies.items()):
        vppctl_cmd = 'fwabf attach ip4 %s policy %d priority %d %s' % (op, int(policy_id), priority, vpp_if_name)
        vpp_cli_execute([vppctl_cmd])


# The messages received from flexiManage are not perfect :)
# Some of them should be not sent at all, some of them include modifications
# that are not importants, some of them do not comply with expected format.
# Below you can find list of problems fixed by this function:
#
# 1. May-2019 - message aggregation is not well defined in protocol between
# device and server. It uses several types of aggregations:
#   1. 'start-router' aggregation: requests are embedded into 'params' field on some request
#   2. 'add-interface' aggregation: 'params' field is list of 'interface params'
#   3. 'list' aggregation: the high level message is a list of requests
# As protocol is not well defined on this matter, for now we assume
# that 'list' is used for FWROUTER_API requests only (add-/remove-/modify-),
# so it should be handled as atomic operation and should be reverted in case of
# failure of one of the requests in opposite order - from the last succeeded
# request to the first, when the whole operation is considered to be failed.
# Convert both type of aggregations into same format:
# {
#   'message': 'aggregated',
#   'params' : {
#                'requests':     <list of aggregated requests>,
#                'original_msg': <original message>
#              }
# }
# The 'original_msg' is needed for configuration hash feature - every received
# message is used for signing router configuration to enable database sync
# between device and server. Once the protocol is fixed, there will be no more
# need in this proprietary format.
#
# 2. Nov-2020 - the 'add-/modify-interface' message might include both 'dhcp': 'yes'
# and 'ip' and 'gw' fields. These IP and GW are not used by the agent, but
# change in their values causes unnecessary removal and adding back interface
# and, as a result of this,  restart of network daemon and reconnection to
# flexiManage. To avoid this we fix the received message by cleaning 'ip' and
# 'gw' fields if 'dhcp' is 'yes'. Than if the fixed message includes no other
# modified parameters, it will be ignored by the agent.
#
def fix_received_message(msg):

    def _fix_aggregation_format(msg):
        requests = []

        # 'list' aggregation
        if type(msg) == list:
            return  \
                {
                    'message': 'aggregated',
                    'params' : { 'requests': copy.deepcopy(msg) }
                }

        # 'start-router' aggregation
        # 'start-router' might include interfaces and routes. Move them into list.
        if msg['message'] == 'start-router' and 'params' in msg:

            start_router_params = copy.deepcopy(msg['params'])  # We are going to modify params, so preserve original message
            if 'interfaces' in start_router_params:
                for iface_params in start_router_params['interfaces']:
                    requests.append(
                        {
                            'message': 'add-interface',
                            'params' : iface_params
                        })
                del start_router_params['interfaces']
            if 'routes' in start_router_params:
                for route_params in start_router_params['routes']:
                    requests.append(
                        {
                            'message': 'add-route',
                            'params' : route_params
                        })
                del start_router_params['routes']

            if len(requests) > 0:
                if bool(start_router_params):  # If there are params after deletions above - use them
                    requests.append(
                        {
                            'message': 'start-router',
                            'params' : start_router_params
                        })
                else:
                    requests.append(
                        {
                            'message': 'start-router'
                        })
                return \
                    {
                        'message': 'aggregated',
                        'params' : { 'requests': requests }
                    }

        # 'add-X' aggregation
        # 'add-interface'/'remove-interface' can have actually a list of interfaces.
        # This is done by setting 'params' as a list of interface params, where
        # every element represents parameters of some interface.
        if re.match('add-|remove-', msg['message']) and type(msg['params']) is list:

            for params in msg['params']:
                requests.append(
                    {
                        'message': msg['message'],
                        'params' : copy.deepcopy(params)
                    })

            return \
                {
                    'message': 'aggregated',
                    'params' : { 'requests': requests }
                }

        # Remove NULL elements from aggregated requests, if sent by bogus flexiManage
        #
        if msg['message'] == 'aggregated':
            requests = [copy.deepcopy(r) for r in msg['params']['requests'] if r]
            return \
                {
                    'message': 'aggregated',
                    'params' : { 'requests': requests }
                }

        # No conversion is needed here.
        # We return copy of object in order to be consistent with previous 'return'-s
        # which return new object. The caller function might rely on this,
        # e.g. see the fwglobals.g.handle_request() assumes
        #
        return copy.deepcopy(msg)


    def _fix_dhcp(msg):

        def _fix_dhcp_params(params):
            if params.get('dhcp') == 'yes':
                params['addr']    = ''
                params['addr6']   = ''
                params['gateway'] = ''

        if re.match('(add|modify)-interface', msg['message']):
            _fix_dhcp_params(msg['params'])
            return msg
        if re.match('aggregated|sync-device', msg['message']):
            for request in msg['params']['requests']:
                if re.match('(add|modify)-interface', request['message']):
                    _fix_dhcp_params(request['params'])
            return msg
        return msg

    def _fix_application(msg):

        def _fix_application_compression(params):
            # Check if applications are compressed - type is string. If yes, decompress first
            if (isinstance(params['applications'], str)):
                params['applications'] = decompress_params(params['applications'])

        if msg['message'] == 'add-application':
            _fix_application_compression(msg['params'])
            return msg
        if re.match('aggregated|sync-device', msg['message']):
            for request in msg['params']['requests']:
                if request['message'] == 'add-application':
                    _fix_application_compression(request['params'])
            return msg

        return msg

    # !!!!!!!!!!!!!!!!!!!!!!!!!!!!!!!!!!!!!!!!!!!!!!!!!!!!!!!!!!!!!!!!!!!!!!!!!!
    # Order of functions is important, as the first one (_fix_aggregation_format())
    # creates clone of the received message, so the rest functions can simply
    # modify it as they wish!
    # !!!!!!!!!!!!!!!!!!!!!!!!!!!!!!!!!!!!!!!!!!!!!!!!!!!!!!!!!!!!!!!!!!!!!!!!!!
    msg = _fix_aggregation_format(msg)
    msg = _fix_dhcp(msg)
    msg = _fix_application(msg)
    return msg

def decompress_params(params):
    """ Decompress parmas from base64 to object

    :param params: base64 params

    :return: object after decompression

    """
    return json.loads(zlib.decompress(base64.b64decode(params)))

def wifi_get_available_networks(dev_id):
    """Get WIFI available access points.

    :param dev_id: Bus address of interface to get for.

    :returns: string array of essids
    """
    linux_if = dev_id_to_linux_if(dev_id)

    networks = []
    if linux_if:
        def clean(n):
            n = n.replace('"', '')
            n = n.strip()
            n = n.split(':')[-1]
            return n

        # make sure the interface is up
        cmd = 'ip link set dev %s up' % linux_if
        subprocess.check_call(cmd, shell=True)

        try:
            cmd = 'iwlist %s scan | grep ESSID' % linux_if
            networks = subprocess.check_output(cmd, shell=True).decode().splitlines()
            networks = list(map(clean, networks))
            return networks
        except subprocess.CalledProcessError:
            return networks

    return networks

def connect_to_wifi(params):
    interface_name = dev_id_to_linux_if(params['dev_id'])

    if interface_name:
        essid = params['essid']
        password = params['password']

        wpaIsRun = True if pid_of('wpa_supplicant') else False
        if wpaIsRun:
            os.system('sudo killall wpa_supplicant')
            time.sleep(3)

        # create config file
        subprocess.check_call('wpa_passphrase %s %s | sudo tee /etc/wpa_supplicant.conf' % (essid, password), shell=True)

        try:
            subprocess.check_call('wpa_supplicant -i %s -c /etc/wpa_supplicant.conf -D wext -B -C /var/run/wpa_supplicant' % interface_name, shell=True)
            time.sleep(3)

            output = subprocess.check_output('wpa_cli  status | grep wpa_state | cut -d"=" -f2', shell=True).decode().strip()
            if output == 'COMPLETED':
                if params['useDHCP']:
                    subprocess.check_call('dhclient %s' % interface_name, shell=True)
                return True
            else:
                return False
        except subprocess.CalledProcessError:
            return False

    return False

def get_inet6_by_linux_name(inf_name):
    interfaces = psutil.net_if_addrs()
    if inf_name in interfaces:
        for addr in interfaces[inf_name]:
            if addr.family == socket.AF_INET6:
                inet6 = addr.address.split('%')[0]
                if addr.netmask != None:
                    inet6 += "/" + (str(IPAddress(addr.netmask).netmask_bits()))
                return inet6

    return None

def get_ethtool_value(if_name, ethtool_key):
    """Gets requested value from ethtool command output

    :param if_name: linux interface name (e.g. enp0s3).
    :param ethtool_key: a key to retrieve the value from.

    :returns: string.
    """
    cmd = f'ethtool -i {if_name}' \
          if ethtool_key == 'driver' \
          else f'ethtool {if_name}'
    val = ''
    try:
        lines = subprocess.check_output(cmd, shell=True, stderr=subprocess.STDOUT).decode().splitlines()
        for line in lines:
            if ethtool_key in line:
                val = line.split("%s: " % ethtool_key, 1)[-1]
                break
    except subprocess.CalledProcessError:
        pass

    return val

def get_interface_link_state(if_name, dev_id):
    """Gets interface link state.

    :param if_name: interface name (e.g enp0s3).
    :param dev_id:  interface bus address (e.g '0000:00:16.0').

    :returns: up if link is detected, down if not detected.
    """
    if not if_name:
        fwglobals.log.error('get_interface_link_state: if_name is empty')
        return ''
    # First, check if interface is managed by vpp (vppctl).
    # Otherwise, check as linux interface (ethtool).
    if fwglobals.g.router_api.state_is_started() and is_interface_assigned_to_vpp(dev_id):
        vpp_if_name = tap_to_vpp_if_name(if_name)
        if vpp_if_name:
            state = ''
            try:
                cmd = 'show hardware-interfaces brief'
                vppctl_read_response = _vppctl_read(cmd, False)
                if vppctl_read_response:
                    lines = vppctl_read_response.splitlines()
                    for line in lines:
                        if vpp_if_name in line:
                            # Here is an example response from the command. We are interested in the
                            # Link column, hence using index 2 after the split
                            #               Name                Idx   Link  Hardware
                            # GigabitEthernet0/3/0               1     up   GigabitEthernet0/3/0
                            #   Link speed: 1 Gbps
                            # GigabitEthernet0/8/0               2     up   GigabitEthernet0/8/0
                            #   Link speed: 1 Gbps
                            # local0                             0    down  local0
                            #   Link speed: unknown
                            state = line.split(None, 4)[2]
                            break
            except subprocess.CalledProcessError:
                pass

            if state:
                return state

    state = get_ethtool_value(if_name, 'Link detected')
    # 'Link detected' field has yes/no values, so conversion is needed
    return 'up' if state == 'yes' else 'down' if state == 'no' else ''

def get_interface_driver_by_dev_id(dev_id):
    if_name = dev_id_to_linux_if(dev_id)
    return get_interface_driver(if_name)

def get_interface_driver(if_name, cache=True):
    """Get Linux interface driver.

    :param if_name: interface name in Linux.

    :returns: driver name.
    """
    if not if_name:
        fwglobals.log.error('get_interface_driver: if_name is empty')
        return ''

    with fwglobals.g.cache.lock:
        interface = fwglobals.g.cache.linux_interfaces_by_name.get(if_name)
        if not interface or cache == False:
            fwglobals.g.cache.linux_interfaces_by_name[if_name] = {}
            interface = fwglobals.g.cache.linux_interfaces_by_name.get(if_name)

        driver = interface.get('driver')
        if driver:
            return driver

        driver = get_ethtool_value(if_name, 'driver')

        interface.update({'driver': driver})
        return driver

def is_dpdk_interface(dev_id):
    return not is_non_dpdk_interface(dev_id)

def is_non_dpdk_interface(dev_id):
    """Check if interface is not supported by dpdk.

    :param dev_id: Bus address of interface to check.

    :returns: boolean.
    """

    # 0000:06:00.00 'I210 Gigabit Network Connection' if=eth0 drv=igb unused= 192.168.1.11
    # 0000:0a:00.00 'Ethernet Connection X553 1GbE' if=eth4 drv=ixgbe unused= 10.0.0.1
    # 0000:07:00.00 'I210 Gigabit Network Connection' if=eth2 drv=igb unused=vfio-pci,uio_pci_generic =192.168.0.1

    if fwwifi.is_wifi_interface_by_dev_id(dev_id):
        return True
    if fwlte.is_lte_interface_by_dev_id(dev_id):
        return True

    return False

def frr_vtysh_run(commands, restart_frr=False, wait_after=None):
    '''Run vtysh command to configure router

    :param commands:    array of frr commands
    :param restart_frr: some OSPF configurations require restarting the service in order to apply them
    :param wait_after:  seconds to wait after successfull command execution.
                        It might be needed to give a systemt/vpp time to get updates as a result of frr update.
    '''
    try:
        shell_commands = ' -c '.join(map(lambda x: '"%s"' % x, commands))
        vtysh_cmd = f'sudo /usr/bin/vtysh -c "configure" -c {shell_commands}'

        # If frr restart is needed or if router was already started, flush down
        # the frr configuration into file, next frr restart will load it from the file.
        # If router is being started, we don't want to dump the configuration
        # on every 'add-tunnel', 'add-interface', etc in order to reduce bootup time.
        # Instead we will do that only once from within _on_start_router_after().
        #
        if restart_frr or fwglobals.g.router_api.state_is_started() == True:
            vtysh_cmd += (' ; sudo /usr/bin/vtysh -c "write" > /dev/null')

        output = os.popen(vtysh_cmd).read().splitlines()

        # in output, the first line might contains error. So we print only the first line
        fwglobals.log.debug("frr_vtysh_run: vtysh_cmd=%s, wait_after=%s, output=%s" %
                            (vtysh_cmd, str(wait_after), output[0] if output else ''))

        if restart_frr:
            os.system('systemctl restart frr')

        if wait_after:
            time.sleep(wait_after)

        return (True, None)
    except Exception as e:
        return (False, str(e))

def frr_flush_config_into_file():
    '''Dumps frr configuration into file, so if frr is crashed or is restarted
    for some reason, it could restore the state out of this file.
    '''
    try:
        write_cmd = 'sudo /usr/bin/vtysh -c "write" > /dev/null'
        output = os.popen(write_cmd).read().splitlines()
        fwglobals.log.debug(f"frr_flush_config_into_file: {str(output) if output else 'OK'}")
        return None
    except Exception as e:
        return str(e)

def frr_setup_config():
    '''Setup the /etc/frr/frr.conf file, initializes it and
    ensures that ospf is switched on in the frr configuration'''

    # Ensure that ospfd is switched on in /etc/frr/daemons.
    subprocess.check_call('if [ -n "$(grep ospfd=no %s)" ]; then sudo sed -i -E "s/ospfd=no/ospfd=yes/" %s; sudo systemctl restart frr; fi'
            % (fwglobals.g.FRR_DAEMONS_FILE,fwglobals.g.FRR_DAEMONS_FILE), shell=True)

    # Ensure that integrated-vtysh-config is disabled in /etc/frr/vtysh.conf.
    subprocess.check_call('sudo sed -i -E "s/^service integrated-vtysh-config/no service integrated-vtysh-config/" %s' % (fwglobals.g.FRR_VTYSH_FILE), shell=True)

    # Setup basics on frr.conf.
    frr_commands = [
        "password zebra",
        f"log file {fwglobals.g.OSPF_LOG_FILE} notifications",
        "log stdout notifications",
        "log syslog notifications"
    ]

    # Setup route redistribution, so the static routes configured by 'add-route'
    # requests will be propagated over tunnels to other flexiEdges.
    #
    # When we add a static route, OSPF sees it as a kernel route, not a static one.
    # That is why we are forced to set in OSPF/BGP - redistribution of *kernel* routes.
    # But, of course, we don't want to redistribute them all, so we create a filter.
    # This is content in OSPF file after the filter settings (bgp is similar):
    # router ospf
    #   redistribute kernel route-map fw-redist-ospf-rm
    # !
    # route-map fw-redist-ospf-rm permit 1
    #   match ip address fw-redist-ospf-acl
    # !
    #
    frr_commands.extend([
        f"route-map {fwglobals.g.FRR_OSPF_ROUTE_MAP} permit 1",
        f"match ip address {fwglobals.g.FRR_OSPF_ACL}",
        "router ospf", f"redistribute kernel route-map {fwglobals.g.FRR_OSPF_ROUTE_MAP}"
    ])
    frr_vtysh_run(frr_commands)

def file_write_and_flush(f, data):
    '''Wrapper over the f.write() method that flushes wrote content
    into the disk immediately

    :param f:       the python file object
    :param data:    the data to write into file
    '''
    f.write(data)
    f.flush()
    os.fsync(f.fileno())

def netplan_apply(caller_name=None):
    '''Wrapper over the f.write() method that flushes wrote content
    into the disk immediately

    :param f:       the python file object
    :param data:    the data to write into file
    '''
    try:
        # Before netplan apply go and note the default route.
        # If it will be changed as a result of netplan apply, we return True.
        #
        if fwglobals.g.fwagent:
            (_, _, dr_pci_before, _) = get_default_route()

        cmd = 'netplan apply'
        log_str = caller_name + ': ' + cmd if caller_name else cmd
        fwglobals.log.debug(log_str)
        os.system(cmd)
        time.sleep(1)  				# Give a second to Linux to configure interfaces

        # Netplan might change interface names, e.g. enp0s3 -> vpp0, or other parameters so reset cache
        #
        fwglobals.g.cache.linux_interfaces_by_name.clear()
        clear_linux_interfaces_cache()

        # IPv6 might be renable if interface name is changed using set-name
        disable_ipv6()

        # Find out if the default route was changed. If it was - reconnect agent.
        #
        if fwglobals.g.fwagent:
            (_, _, dr_pci_after, _) = get_default_route()
            if dr_pci_before != dr_pci_after:
                fwglobals.log.debug(
                    "%s: netplan_apply: default route changed (%s->%s) - reconnect" % \
                    (caller_name, dr_pci_before, dr_pci_after))
                fwglobals.g.fwagent.reconnect()

    except Exception as e:
        fwglobals.log.debug("%s: netplan_apply failed: %s" % (caller_name, str(e)))
        return False

def compare_request_params(params1, params2):
    """ Compares two dictionaries while normalizing them for comparison
    and ignoring orphan keys that have None or empty string value.
        The orphans keys are keys that present in one dict and don't
    present in the other dict, thanks to Scooter Software Co. for the term :)
        We need this function to pay for bugs in flexiManage code, where
    is provides add-/modify-/remove-X requests for same configuration
    item with inconsistent letter case, None/empty string,
    missing parameters, etc.
        Note! The normalization is done for top level keys only!
    """
    if not params1 or not params2:
        fwglobals.log.debug("compare_request_params: either params1 or params2 is None/''/[]")
        return False
    if type(params1) != type(params2):
        fwglobals.log.debug(f"compare_request_params: type(params1)={str(type(params1))} != type(params2)={str(type(params2))}")
        return False
    if type(params1) != dict:
        same = (params1 == params2)
        if not same:
            fwglobals.log.debug(f"compare_request_params: params1 != params2: param1={format(params1)}, params2={format(params2)}")
        return same

    set_keys1   = set(params1.keys())
    set_keys2   = set(params2.keys())
    keys1_only  = list(set_keys1 - set_keys2)
    keys2_only  = list(set_keys2 - set_keys1)
    keys_common = set_keys1.intersection(set_keys2)

    for key in keys1_only:
        if type(params1[key]) == bool or params1[key]:
            # params1 has non-empty string/value that does not present in params2
            fwglobals.log.debug(f"compare_request_params: params1[{key}] does not present in params2")
            return False

    for key in keys2_only:
        if type(params2[key]) == bool or params2[key]:
            # params2 has non-empty string/value that does not present in params1
            fwglobals.log.debug(f"compare_request_params: params2[{key}] does not present in params1")
            return False

    for key in keys_common:
        val1 = params1[key]
        val2 = params2[key]

        # If both values are neither None-s nor empty strings.
        # False booleans will be handled by next 'elif'.
        #
        if val1 and val2:
            if (type(val1) == str) and (type(val2) == str):
                if val1.lower() != val2.lower():
                    fwglobals.log.debug(f"compare_request_params: '{key}': '{val1}' != '{val2}'")
                    return False    # Strings are not equal
            elif type(val1) != type(val2):
                fwglobals.log.debug(f"compare_request_params: '{key}': {str(type(val1))} != {str(type(val2))}")
                return False        # Types are not equal
            elif val1 != val2:
                fwglobals.log.debug(f"compare_request_params: '{key}': '{format(val1)}' != '{format(val2)}'")
                return False        # Values are not equal

        # If False booleans or if one of values not exists or empty string.
        #
        elif (val1 and not val2) or (not val1 and val2):
            fwglobals.log.debug(f"compare_request_params: '{key}': '{format(val1)}' != '{format(val2)}'")
            return False

    return True

def check_if_virtual_environment():
    virt_exist = os.popen('dmesg |grep -i hypervisor| grep -i detected').read()
    if virt_exist =='':
        return False
    else:
        return True

def check_root_access():
    if os.geteuid() == 0: return True
    print("Error: requires root privileges, try to run 'sudo'")
    return False

def disable_ipv6():
    """ disable default and all ipv6
    """
    sys_cmd = 'sysctl -w net.ipv6.conf.all.disable_ipv6=1 > /dev/null'
    rc = os.system(sys_cmd)
    if rc:
        fwglobals.log.error("Disable IPv6 all command failed : %s" % (sys_cmd))
    else:
        fwglobals.log.debug("Disable IPv6 all command successfully executed: %s" % (sys_cmd))

    sys_cmd = 'sysctl -w net.ipv6.conf.default.disable_ipv6=1 > /dev/null'
    rc = os.system(sys_cmd)
    if rc:
        fwglobals.log.error("Disable IPv6 default command failed : %s" % (sys_cmd))
    else:
        fwglobals.log.debug("Disable IPv6 default command successfully executed: %s" % (sys_cmd))

def set_default_linux_reverse_path_filter(rpf_value):

    """ set default and all (current) rp_filter value of Linux

    : param rpf_value: RPF value to be set using the sysctl command
    """
    sys_cmd = 'sysctl -w net.ipv4.conf.all.rp_filter=%d > /dev/null' % (rpf_value)
    rc = os.system(sys_cmd)
    if rc:
        fwglobals.log.error("RPF set command failed : %s" % (sys_cmd))
    else:
        fwglobals.log.debug("RPF set command successfully executed: %s" % (sys_cmd))

    sys_cmd = 'sysctl -w net.ipv4.conf.default.rp_filter=%d > /dev/null' % (rpf_value)
    rc = os.system(sys_cmd)
    if rc:
        fwglobals.log.error("RPF set command failed : %s" % (sys_cmd))
    else:
        fwglobals.log.debug("RPF set command successfully executed: %s" % (sys_cmd))
    return rc

def set_linux_igmp_max_memberships(value = 4096):
    """ Set limit to allowed simultaneous multicast group membership (linux default is 20)
    """
    sys_cmd = 'sysctl -w net.ipv4.igmp_max_memberships=%d > /dev/null' % (value)
    rc = os.system(sys_cmd)
    if rc:
        fwglobals.log.error("Set limit of multicast group membership command failed : %s" % (sys_cmd))
    else:
        fwglobals.log.debug("Set limit of multicast group membership command successfully executed: %s" % (sys_cmd))

def set_linux_socket_max_receive_buffer_size(value = 1024000):
    """ Set maximum socket receive buffer size which may be set by using the SO_RCVBUF socket option
    """
    sys_cmd = 'sysctl -w net.core.rmem_max=%d > /dev/null' % (value)
    rc = os.system(sys_cmd)
    if rc:
        fwglobals.log.error("Set maximum socket receive buffer size command failed : %s" % (sys_cmd))
    else:
        fwglobals.log.debug("Set maximum socket receive buffer size command successfully executed: %s" % (sys_cmd))

def remove_linux_default_route(dev):
    """ Invokes 'ip route del' command to remove default route.
    """
    try:
        cmd = "ip route del default dev %s" % dev
        fwglobals.log.debug(cmd)
        ok = not subprocess.call(cmd, shell=True)
        if not ok:
            raise Exception("'%s' failed" % cmd)
        return (True, None)
    except Exception as e:
        fwglobals.log.error(str(e))
        return (False, str(e))

def vmxnet3_unassigned_interfaces_up():
    """This function finds vmxnet3 interfaces that should NOT be controlled by
    VPP and brings them up. We call these interfaces 'unassigned'.
    This hack is needed to prevent disappearing of unassigned interfaces from
    Linux, as VPP captures all down interfaces on start.

    Note for non vmxnet3 interfaces we solve this problem in elegant way - we
    just add assigned interfaces to the white list in the VPP startup.conf,
    so VPP captures only them, while ignoring the unassigned interfaces, either
    down or up. In case of vmxnet3 we can't use the startup.conf white list,
    as placing them there causes VPP to bind them to vfio-pci driver on start,
    so trial to bind them later to the vmxnet3 driver by call to the VPP
    vmxnet3_create() API fails. Hence we go with the dirty workaround of UP state.
    """
    try:
        linux_interfaces = get_linux_interfaces()
        assigned_list    = fwglobals.g.router_cfg.get_interfaces()
        assigned_dev_ids    = [params['dev_id'] for params in assigned_list]

        for dev_id in linux_interfaces:
            if not dev_id in assigned_dev_ids:
                if dev_id_is_vmxnet3(dev_id):
                    os.system("ip link set dev %s up" % linux_interfaces[dev_id]['name'])

    except Exception as e:
        fwglobals.log.debug('vmxnet3_unassigned_interfaces_up: %s (%s)' % (str(e),traceback.format_exc()))
        pass

def get_reconfig_hash():
    """ This function creates a string that holds all the information added to the reconfig
    data, and then create a hash string from it.

    : return : md5 hash result of all the data collected or empty string.
    """
    res = ''

    linux_interfaces = get_linux_interfaces()
    for dev_id in linux_interfaces:
        name = linux_interfaces[dev_id]['name']

        tap_name = linux_interfaces[dev_id].get('tap_name')
        if tap_name:
            name = tap_name

        addr = get_interface_address(name, log=False)
        gw, metric = get_interface_gateway(name)

        addr = addr.split('/')[0] if addr else ''

        res += 'addr:'    + addr + ','
        res += 'gateway:' + gw + ','
        res += 'metric:'  + metric + ','
        if gw and addr:
            res += 'public_ip:'   + linux_interfaces[dev_id]['public_ip'] + ','
            res += 'public_port:' + str(linux_interfaces[dev_id]['public_port']) + ','

    hash = hashlib.md5(res.encode()).hexdigest()
    fwglobals.log.debug("get_reconfig_hash: %s: %s" % (hash, res))
    return hash

def vpp_nat_interface_add(dev_id, remove):

    vpp_if_name = dev_id_to_vpp_if_name(dev_id)
    fwglobals.log.debug("NAT Interface Address - (%s is_delete: %s)" % (vpp_if_name, remove))
    if remove:
        vppctl_cmd = 'nat44 add interface address %s del' % vpp_if_name
    else:
        vppctl_cmd = 'nat44 add interface address %s' % vpp_if_name
    out = _vppctl_read(vppctl_cmd, wait=False)
    if out is None:
        fwglobals.log.debug("failed vppctl_cmd=%s" % vppctl_cmd)
        return False

def vpp_wan_tap_inject_configure(dev_id, remove):

    vpp_if_name = dev_id_to_vpp_if_name(dev_id)
    fwglobals.log.debug("Forward tap-inject WAN packets to ip4-output - \
        (%s is_delete: %s)" % (vpp_if_name, remove))
    if remove:
        vppctl_cmd = 'tap-inject enable-ip4-output interface %s \
            del' % (vpp_if_name)
    else:
        vppctl_cmd = 'tap-inject enable-ip4-output interface %s' % vpp_if_name
    out = _vppctl_read(vppctl_cmd, wait=False)
    if out is None:
        fwglobals.log.debug("failed vppctl_cmd=%s" % vppctl_cmd)
        return False

def get_min_metric_device(skip_dev_id):

    metric_min_dev_id = None
    metric_min = sys.maxsize

    wan_list = fwglobals.g.router_cfg.get_interfaces(type='wan')
    for wan in wan_list:
        if skip_dev_id and skip_dev_id == wan['dev_id']:
            fwglobals.log.trace("Min Metric Check - Skip dev_id: %s" % (skip_dev_id))
            continue

        metric_iter_str = wan.get('metric')
        fwglobals.log.trace("Min Metric Check (Device: %s) Metric: %s" %
            (wan['dev_id'], metric_iter_str))
        metric_iter = int(metric_iter_str or 0)
        metric_iter = get_wan_failover_metric(wan['dev_id'], metric_iter)
        fwglobals.log.trace("Min Metric Check (Device: %s) FO Metric: %d" %
            (wan['dev_id'], metric_iter))
        if metric_iter < metric_min:
            metric_min = metric_iter
            metric_min_dev_id = wan['dev_id']

    return (metric_min_dev_id, metric_min)

<<<<<<< HEAD
def vpp_nat_add_del_identity_mapping(vpp_if_name, protocol, port, is_add):

    del_str = '' if is_add else 'del'
    vppctl_cmd = 'nat44 add identity mapping external %s %s %d vrf 0 %s' %\
        (vpp_if_name, protocol, port, del_str)
    out = _vppctl_read(vppctl_cmd, wait=False)
    if out is None:
        fwglobals.log.error("Failed vppctl command: %s" % vppctl_cmd)
    else:
        fwglobals.log.debug("Executed nat44 mapping command: %s" % vppctl_cmd)

=======
def wifi_get_capabilities(dev_id):

    result = {
        'Band 1': {
            # 'Frequencies': [],
            # 'Bitrates': [],
            'Exists': False
        },
        'Band 2': {
            # 'Frequencies': [],
            # 'Capabilities': [],
            # 'Bitrates': [],
            'Exists': False
        }
    }

    def _get_band(output, band_number):
        regex = r'(Band ' + str(band_number) + r':.*?\\n\\t(?!\\t))'
        match = re.search(regex, output,  re.MULTILINE | re.IGNORECASE)
        if match:
            return match.group(1)

        return ""

    def _parse_key_data(text, output, negative_look_count = 1):
        match = re.search(text, output,  re.MULTILINE | re.IGNORECASE)

        res = list()

        if match:
            result = match.group()
            splitted = result.replace('\\t', '\t').replace('\\n', '\n').splitlines()
            for line in splitted[1:-1]:
                res.append(line.lstrip('\t').strip(' *'))
            return res

        return res

    try:
        output = subprocess.check_output('iw dev', shell=True).decode().splitlines()
        linux_if = dev_id_to_linux_if(dev_id)
        if linux_if in output[1]:
            phy_name = output[0].replace('#', '')
            #output = subprocess.check_output('cat /tmp/jaga', shell=True).replace('\\\\t', '\\t').replace('\\\\n', '\\n').decode()
            # banda1 = _get_band(output2, 1)
            # banda2 = _get_band(output2, 2)

            output = subprocess.check_output('iw %s info' % phy_name, shell=True).decode().replace('\t', '\\t').replace('\n', '\\n')
            result['SupportedModes'] = _parse_key_data('Supported interface modes', output)


            band1 = _get_band(output, 1)
            band2 = _get_band(output, 2)

            if band1:
                result['Band 1']['Exists'] = True
                # result['Band 1']['Frequencies'] = _parse_key_data('Frequencies', band1)
                # result['Band 1']['Bitrates'] = _parse_key_data('Bitrates', band1, 2)
                # result['Band 1']['Capabilities'] = _parse_key_data('Capabilities', band1, 2)

            if band2:
                result['Band 2']['Exists'] = True
                # result['Band 2']['Frequencies'] = _parse_key_data('Frequencies', band2)
                # result['Band 2']['Bitrates'] = _parse_key_data('Bitrates', band2, 2)
                # result['Band 2']['Capabilities'] = _parse_key_data('Capabilities', band2, 2)

        return result
    except Exception:
        return result
>>>>>>> 7f1cfbcd

def dump(filename=None, path=None, clean_log=False):
    '''This function invokes 'fwdump' utility while ensuring no DoS on disk space.

    :param filename:  the name of the final file where to dump will be tar.gz-ed
    :param clean_log: if True, agent log files will be cleaned
    '''
    try:
        cmd = 'fwdump'
        if filename:
            cmd += ' --zip_file ' + filename
        if not path:
            path = fwglobals.g.DUMP_FOLDER
        cmd += ' --dest_folder ' + path

        # Ensure no more than last 5 dumps are saved to avoid disk out of space
        #
        files = glob.glob("%s/*.tar.gz" % path)
        if len(files) > 5:
            files.sort()
            os.remove(files[0])

        subprocess.check_call(cmd + ' > /dev/null 2>&1', shell=True)

        if clean_log:
            os.system("echo '' > %s" % fwglobals.g.ROUTER_LOG_FILE)
            os.system("echo '' > %s" % fwglobals.g.APPLICATION_IDS_LOG_FILE)
    except Exception as e:
        fwglobals.log.error("failed to dump: %s" % (str(e)))

def linux_check_gateway_exist(gw):
    interfaces = psutil.net_if_addrs()
    net_if_stats = psutil.net_if_stats()
    for if_name in interfaces:
        addresses = interfaces[if_name]
        for address in addresses:
            if address.family == socket.AF_INET:
                network = IPNetwork(address.address + '/' + address.netmask)
                if net_if_stats[if_name].isup and is_ip_in_subnet(gw, str(network)):
                    return True

    return False

def exec_with_timeout(cmd, timeout=60):
    """Run bash command with timeout option

    :param cmd:         Bash command
    :param timeout:     kill process after timeout, default=60sec

    :returns: Command execution result
    """
    state = {'proc':None, 'output':'', 'error':'', 'returncode':0}
    try:
        state['proc'] = subprocess.Popen(cmd, shell=True, stdout=subprocess.PIPE, stderr=subprocess.PIPE, universal_newlines=True)
        (state['output'], state['error']) = state['proc'].communicate(timeout=timeout)
    except OSError as err:
        state['error'] = str(err)
        fwglobals.log.error("Error executing command '%s', error: %s" % (str(cmd), str(err)))
    except Exception as err:
        state['error'] = "Error executing command '%s', error: %s" % (str(cmd), str(err))
        fwglobals.log.error("Error executing command '%s', error: %s" % (str(cmd), str(err)))
    state['returncode'] = state['proc'].returncode

    return {'output':state['output'], 'error':state['error'], 'returncode':state['returncode']}

def get_template_data_by_hw(template_fname):
    system_info = subprocess.check_output('lshw -c system', shell=True).decode().strip()
    match = re.findall('(?<=vendor: ).*?\\n|(?<=product: ).*?\\n', system_info)
    if len(match) > 0:
        product = match[0].strip()
        vendor = match[1].strip()
        vendor_product = '%s__%s' % (vendor, product.replace(" ", "_"))

    with open(template_fname, 'r') as stream:
        info = yaml.load(stream, Loader=yaml.BaseLoader)
        shared = info['devices']['globals']
        # firstly, we will try to search for specific variables for the vendor and specific model
        # if it does not exist, we will try to get variables for the vendor
        vendor_product = '%s__%s' % (vendor, product.replace(" ", "_"))
        if vendor_product and vendor_product in info['devices']:
            data = info['devices'][vendor_product]
        elif vendor and vendor in info['devices']:
            data = info['devices'][vendor]
        elif product and product in info['devices']:
            data = info['devices'][product]
        else:
            data = shared

        # loop on global fields and override them with specific device values
        for k, v in shared.items():
            if k in data:
                v.update(data[k])
        data.update(shared)

        return data

def replace_file_variables(template_fname, replace_fname):
    """Replace variables in the json file with the data from the template file.

    For example, assuming we are in Virtualbox, the data from the template file looks:
        VirtualBox:
            __INTERFACE_1__:
            dev_id:       pci:0000:00:08.0
            name:         enp0s8
            __INTERFACE_2__:
            dev_id:       pci:0000:00:09.0
            name:         enp0s9
            __INTERFACE_3__:
            dev_id:       pci:0000:00:03.0
            name:         enp0s3

    The file to replace looks:
        [
            {
                "entity": "agent",
                "message": "start-router",
                "params": {
                    "interfaces": [
                        "__INTERFACE_1__",
                        {
                            "dev_id":"__INTERFACE_2__dev_id",
                            "addr":"__INTERFACE_2__addr",
                            "gateway": "192.168.56.1",
                            "type":"wan",
                            "routing":"ospf"
                        }
                    ]
                }
            }
        ]
    
    The function loops on the requests and replaces the variables.
    There are two types of variables. template and specific field.
    If we want to use all the data for a given interface (addr, gateway, dev_id etc.), we can use __INTERFACE_1__ only.
    If we want to get specifc value from a given interface, we can use __INTERFACE_1__{field_name} (__INTERFACE_1__addr)
    In the example above, we use template variable for interface 1, and specific interfaces values for interface 2.

    :param template_fname:    Path to template file
    :param replace_fname:     Path to json file to replace

    :returns: replaced json file
    """
    data = get_template_data_by_hw(template_fname)
    def replace(input):
        if type(input) == list:
            for idx, value in enumerate(input):
                input[idx] = replace(value)

        elif type(input) == dict:
            for key in input:
                value = input[key]
                input[key] = replace(value)

        elif type(input) == str:
            match = re.search('(__.*__)(.*)', str(input))
            if match:
                interface, field = match.groups()
                if field:
                    new_input = re.sub('__.*__.*', data[interface][field], input)
                    return new_input

                # replace with the template, but remove unused keys, They break the expected JSON files
                template = copy.deepcopy(data[interface])
                del template['addr_no_mask']
                if 'name' in template:
                    del template['name']
                return template
        return input

    # loop on the requests and replace the variables
    with open(replace_fname, 'r') as f:
        requests = json.loads(f.read())

        # cli requests
        if type(requests) == list:
            for req in requests:
                if not 'params' in req:
                    continue
                req['params'] = replace(req['params'])

        # json expected files
        elif type(requests) == dict:
            for req in requests:
                requests[req] = replace(requests[req])

    return requests

def is_need_to_reload_lte_drivers():
    # 2c7c:0125 is the vendor Id and product Id of quectel EC25 card.
    ec25_card_exists = os.popen('lsusb | grep 2c7c:0125').read()
    if not ec25_card_exists:
        return False

    # check if driver is associated with the modem. (see the problematic output "Driver=").
    # venko@PCENGINE2:~$ lsusb -t
    # /:  Bus 02.Port 1: Dev 1, Class=root_hub, Driver=ehci-pci/2p, 480M
    #     |__ Port 1: Dev 2, If 0, Class=Hub, Driver=hub/4p, 480M
    #         |__ Port 3: Dev 3, If 0, Class=Vendor Specific Class, Driver=option, 480M
    #         |__ Port 3: Dev 3, If 1, Class=Vendor Specific Class, Driver=option, 480M
    #         |__ Port 3: Dev 3, If 2, Class=Vendor Specific Class, Driver=option, 480M
    #         |__ Port 3: Dev 3, If 3, Class=Vendor Specific Class, Driver=option, 480M
    #         |__ Port 3: Dev 3, If 4, Class=Communications, Driver=, 480M
    #         |__ Port 3: Dev 3, If 5, Class=CDC Data, Driver=option, 480M
    cmd = 'lsusb -t | grep "Class=Communications" | awk -F "Driver=" {\'print $2\'} | awk -F "," {\'print $1\'}'
    driver = os.popen(cmd).read().strip()
    if not driver:
        return True
    return False

def send_udp_packet(src_ip, src_port, dst_ip, dst_port, dev_name, msg):
    """
    This function sends a UDP packet with provided source/destination parameters and payload.
    : param src_ip     : packet source IP
    : param src_port   : packet source port
    : param dst_ip     : packet destination IP
    : param dst_port   : packet destination port
    : param dev_name   : device name to bind() to
    : param msg        : packet payload

    """

    s = socket.socket(socket.AF_INET, socket.SOCK_DGRAM)
    s.settimeout(3)
    s.setsockopt(socket.SOL_SOCKET, socket.SO_REUSEADDR, 1)
    try:
        if dev_name != None:
            s.setsockopt(socket.SOL_SOCKET, 25, dev_name.encode())
        s.bind((src_ip, src_port))
    except Exception as e:
        fwglobals.log.error("send_udp_packet: bind: %s" % str(e))
        s.close()
        return

    data = binascii.a2b_hex(msg)
    #fwglobals.log.debug("Packet: sendto: (%s,%d) data %s" %(dst_ip, dst_port, data))
    try:
        s.sendto(data, (dst_ip, dst_port))
    except Exception as e:
        fwglobals.log.error("send_udp_packet: sendto(%s:%d) failed: %s" % (dst_ip, dst_port, str(e)))
        s.close()
        return

    s.close()

def map_keys_to_acl_ids(acl_ids, arg):
    # arg carries command cache
    keys = acl_ids['keys']
    i = 0
    while i < len(keys):
        keys[i] = arg[keys[i]]
        i += 1
    return keys


def build_timestamped_filename(filename, ext='', separator='_'):
    '''Incorporates date and time into the filename in format "%Y%M%d_%H%M%S".
    Example:
        build_timestamped_filename("fwdump_EdgeDevice01_", ext='.tar.gz')
        ->
        fwdump_EdgeDevice01_20210510_131900.tar.gz
    '''
    return filename + separator + datetime.datetime.now().strftime("%Y%m%d_%H%M%S") + ext

def is_ip(str_to_check):
    try:
        ipaddress.ip_address(str_to_check)
        return True
    except:
        return False

def build_tunnel_remote_loopback_ip(addr):
    network = IPNetwork(addr)     # 10.100.0.4 / 10.100.0.5
    network.value  ^= IPAddress('0.0.0.1').value        # 10.100.0.4 -> 10.100.0.5 / 10.100.0.5 -> 10.100.0.4
    return str(network.ip)

def build_tunnel_second_loopback_ip(addr):
    network = IPNetwork(addr)     # 10.100.0.4/31
    network.value  += IPAddress('0.1.0.0').value        # 10.100.0.4/31 -> 10.101.0.4/31
    return str(network)

def set_ip_on_bridge_bvi_interface(bridge_addr, dev_id, is_add):
    """Configure IP address on the BVI tap inerface if needed

    :param bridge_addr: bridge address
    :param is_add:      indiciate if need to add or remote the IP

    :returns: (True, None) tuple on success, (False, <error string>) on failure.
    """
    try:
        tap = bridge_addr_to_bvi_interface_tap(bridge_addr)
        if not tap:
            return (False, 'tap is not found for bvi interface')

        if is_add:
            # check if IP already configured for this tap
            ip_addr = get_interface_address(tap)
            if not ip_addr:
                subprocess.check_call(f'sudo ip addr add {bridge_addr} dev {tap}', shell=True)
                subprocess.check_call(f'sudo ip link set dev {tap} up', shell=True)
        else:
            # check if there are other interefaces in the bridge.
            # if so, don't remove the bridge ip
            bridged_interfaces = fwglobals.g.router_cfg.get_interfaces(ip=bridge_addr)

            # if bridged_interfaces containes only one interface at this remove process
            # it means that this interface is the last in the bridge and we need to remove the ip
            if len(bridged_interfaces) == 1:
                subprocess.check_call(f'sudo ip link set dev {tap} down', shell=True)
                subprocess.check_call(f'sudo ip addr del {bridge_addr} dev {tap}', shell=True)
        return (True, None)
    except Exception as e:
        return (False, str(e))

class SlidingWindow(list):
    def __init__(self, window_size=30):
        """ Initialize sliding window
        : param window_size : number of points to keep in the window
        : return : None
        """
        self.window_size = window_size
        list.__init__(self)

    def add_datapoint(self, datapoint):
        """ Add data point to the sliding window, remove old entries to maintain size
        :param datapoint: new data point
        """
        self.append(datapoint)
        if len(self) > self.window_size:
            del self[0]

    def get_average(self):
        """ If list items support number arithmetic, returns sum/num.
        : return : arithmetic average of list items.
        """
        if len(self) == 0:
            return 0
        return float(sum(self)) / float(len(self))

def restart_service(service, timeout=0):
    '''Restart service

    :param service:     Service name.
    :param timeout:     Number of retrials.

    :returns: (True, None) tuple on success, (False, <error string>) on failure.
    '''
    try:
        while timeout >= 0:
            cmd = 'systemctl restart %s.service > /dev/null 2>&1;' % service
            os.system(cmd)

            cmd = 'systemctl is-active --quiet %s' % service
            rc = os.system(cmd)
            if rc == 0:
                return (True, None)

            timeout-= 1
            time.sleep(1)

    except Exception as e:
        fwglobals.log.error(f'restart_service({service}): {str(e)}')
        return (False, str(e))

    fwglobals.log.error(f'restart_service({service}): failed on timeout ({timeout} seconds)')
    return (False, "Service is not running")

def load_linux_module(module):
    '''
    Sometimes, due to a problem in the machine boot process, some of the modules do not load properly for the first time.
    The 'modprobe' command falls with the error "Key was rejected by service".
    Surprisingly, when you run this command several times - in about 85% of the problems it is solved.
    So this function is a workaround to this problem but doesn't solve the root cause of the problem that is not up to us.
    '''
    tries = 5
    err = None
    for _ in range(tries):
        try:
            subprocess.check_call(f'modprobe {module}', shell=True)
            return (True, None)
        except Exception as e:
            err = str(e)
            time.sleep(0.5)
            pass
    return (False, err)

def load_linux_modules(modules):
    for module in modules:
        _, err = load_linux_module(module)
        if err:
            return (False, err)
    return (True, None)

def get_thread_tid():
    '''Returns OS thread id'''
    try:
        global libc
        if not libc:
            libc = ctypes.cdll.LoadLibrary('libc.so.6')
        tid = str(libc.syscall(186)) # gettid defined in /usr/include/x86_64-linux-gnu/asm/unistd_64.h
    except Exception as e:
        tid = f'<str({e})>'
    return tid<|MERGE_RESOLUTION|>--- conflicted
+++ resolved
@@ -3082,90 +3082,6 @@
 
     return (metric_min_dev_id, metric_min)
 
-<<<<<<< HEAD
-def vpp_nat_add_del_identity_mapping(vpp_if_name, protocol, port, is_add):
-
-    del_str = '' if is_add else 'del'
-    vppctl_cmd = 'nat44 add identity mapping external %s %s %d vrf 0 %s' %\
-        (vpp_if_name, protocol, port, del_str)
-    out = _vppctl_read(vppctl_cmd, wait=False)
-    if out is None:
-        fwglobals.log.error("Failed vppctl command: %s" % vppctl_cmd)
-    else:
-        fwglobals.log.debug("Executed nat44 mapping command: %s" % vppctl_cmd)
-
-=======
-def wifi_get_capabilities(dev_id):
-
-    result = {
-        'Band 1': {
-            # 'Frequencies': [],
-            # 'Bitrates': [],
-            'Exists': False
-        },
-        'Band 2': {
-            # 'Frequencies': [],
-            # 'Capabilities': [],
-            # 'Bitrates': [],
-            'Exists': False
-        }
-    }
-
-    def _get_band(output, band_number):
-        regex = r'(Band ' + str(band_number) + r':.*?\\n\\t(?!\\t))'
-        match = re.search(regex, output,  re.MULTILINE | re.IGNORECASE)
-        if match:
-            return match.group(1)
-
-        return ""
-
-    def _parse_key_data(text, output, negative_look_count = 1):
-        match = re.search(text, output,  re.MULTILINE | re.IGNORECASE)
-
-        res = list()
-
-        if match:
-            result = match.group()
-            splitted = result.replace('\\t', '\t').replace('\\n', '\n').splitlines()
-            for line in splitted[1:-1]:
-                res.append(line.lstrip('\t').strip(' *'))
-            return res
-
-        return res
-
-    try:
-        output = subprocess.check_output('iw dev', shell=True).decode().splitlines()
-        linux_if = dev_id_to_linux_if(dev_id)
-        if linux_if in output[1]:
-            phy_name = output[0].replace('#', '')
-            #output = subprocess.check_output('cat /tmp/jaga', shell=True).replace('\\\\t', '\\t').replace('\\\\n', '\\n').decode()
-            # banda1 = _get_band(output2, 1)
-            # banda2 = _get_band(output2, 2)
-
-            output = subprocess.check_output('iw %s info' % phy_name, shell=True).decode().replace('\t', '\\t').replace('\n', '\\n')
-            result['SupportedModes'] = _parse_key_data('Supported interface modes', output)
-
-
-            band1 = _get_band(output, 1)
-            band2 = _get_band(output, 2)
-
-            if band1:
-                result['Band 1']['Exists'] = True
-                # result['Band 1']['Frequencies'] = _parse_key_data('Frequencies', band1)
-                # result['Band 1']['Bitrates'] = _parse_key_data('Bitrates', band1, 2)
-                # result['Band 1']['Capabilities'] = _parse_key_data('Capabilities', band1, 2)
-
-            if band2:
-                result['Band 2']['Exists'] = True
-                # result['Band 2']['Frequencies'] = _parse_key_data('Frequencies', band2)
-                # result['Band 2']['Bitrates'] = _parse_key_data('Bitrates', band2, 2)
-                # result['Band 2']['Capabilities'] = _parse_key_data('Capabilities', band2, 2)
-
-        return result
-    except Exception:
-        return result
->>>>>>> 7f1cfbcd
-
 def dump(filename=None, path=None, clean_log=False):
     '''This function invokes 'fwdump' utility while ensuring no DoS on disk space.
 
