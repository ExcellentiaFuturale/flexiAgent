################################################################################
# flexiWAN SD-WAN software - flexiEdge, flexiManage.
# For more information go to https://flexiwan.com
#
# Copyright (C) 2019  flexiWAN Ltd.
#
# This program is free software: you can redistribute it and/or modify it under
# the terms of the GNU Affero General Public License as published by the Free
# Software Foundation, either version 3 of the License, or (at your option) any
# later version.
#
# This program is distributed in the hope that it will be useful,
# but WITHOUT ANY WARRANTY; without even the implied warranty of MERCHANTABILITY
# or FITNESS FOR A PARTICULAR PURPOSE.
# See the GNU Affero General Public License for more details.
#
# You should have received a copy of the GNU Affero General Public License
# along with this program. If not, see <https://www.gnu.org/licenses/>.
################################################################################

import copy
import glob
import hashlib
import inspect
import json
import os
import time
import platform
import subprocess
import psutil
import socket
import re
import fwglobals
import fwnetplan
import fwstats
import shutil
import sys
import traceback
import yaml
from netaddr import IPNetwork, IPAddress

common_tools = os.path.join(os.path.dirname(os.path.realpath(__file__)) , 'tools' , 'common')
sys.path.append(common_tools)
from fw_vpp_startupconf import FwStartupConf

from fwapplications import FwApps
from fwrouter_cfg   import FwRouterCfg
from fwmultilink    import FwMultilink
from fwpolicies     import FwPolicies


dpdk = __import__('dpdk-devbind')

def get_device_logs(file, num_of_lines):
    """Get device logs.

    :param file:            File name.
    :param num_of_lines:    Number of lines.

    :returns: Return list.
    """
    try:
        cmd = "tail -{} {}".format(num_of_lines, file)
        res = subprocess.check_output(cmd, shell=True).splitlines()

        # On zero matching, res is a list with a single empty
        # string which we do not want to return to the caller
        return res if res != [''] else []
    except (OSError, subprocess.CalledProcessError) as err:
        raise err

def get_device_packet_traces(num_of_packets, timeout):
    """Get device packet traces.

    :param num_of_packets:    Number of lines.
    :param timeout:           Timeout to wait for trace to complete.

    :returns: Array of traces.
    """
    try:
        cmd = 'sudo vppctl clear trace'
        subprocess.check_output(cmd, shell=True)
        cmd = 'sudo vppctl show vmxnet3'
        shif_vmxnet3 = subprocess.check_output(cmd, shell=True)
        if shif_vmxnet3 is '':
            cmd = 'sudo vppctl trace add dpdk-input {}'.format(num_of_packets)
        else:
            cmd = 'sudo vppctl trace add vmxnet3-input {}'.format(num_of_packets)
        subprocess.check_output(cmd, shell=True)
        time.sleep(timeout)
        cmd = 'sudo vppctl show trace max {}'.format(num_of_packets)
        res = subprocess.check_output(cmd, shell=True).splitlines()
        # skip first line (contains unnecessary information header)
        return res[1:] if res != [''] else []
    except (OSError, subprocess.CalledProcessError) as err:
        raise err

def get_device_versions(fname):
    """Get agent version.

    :param fname:           Versions file name.

    :returns: Version value.
    """
    try:
        with open(fname, 'r') as stream:
            versions = yaml.load(stream, Loader=yaml.BaseLoader)
            return versions
    except:
        err = "get_device_versions: failed to get versions: %s" % (format(sys.exc_info()[1]))
        fwglobals.log.error(err)
        return None

def get_machine_id():
    """Get machine id.

    :returns: UUID.
    """
    if fwglobals.g.cfg.UUID:    # If UUID is configured manually, use it
        return fwglobals.g.cfg.UUID

    try:                        # Fetch UUID from machine
        if platform.system()=="Windows":
            machine_id = subprocess.check_output('wmic csproduct get uuid').decode().split('\n')[1].strip()
        else:
            machine_id = subprocess.check_output(['cat','/sys/class/dmi/id/product_uuid']).decode().split('\n')[0].strip()
        return machine_id.upper()
    except:
        return None

def get_machine_serial():
    """Get machine serial number.

    :returns: S/N string.
    """
    try:
        serial = subprocess.check_output(['dmidecode', '-s', 'system-serial-number']).decode().split('\n')[0].strip()
        return str(serial)
    except:
        return '0'

def vpp_pid():
    """Get pid of VPP process.

    :returns:           process identifier.
    """
    try:
        pid = subprocess.check_output(['pidof', 'vpp'])
    except:
        pid = None
    return pid

def vpp_does_run():
    """Check if VPP is running.

    :returns:           Return 'True' if VPP is running.
    """
    runs = True if vpp_pid() else False
    return runs

def af_to_name(af_type):
    """Convert socket type.

    :param af_type:        Socket type.

    :returns: String.
    """
    af_map = {
    	socket.AF_INET: 'IPv4',
    	socket.AF_INET6: 'IPv6',
    	psutil.AF_LINK: 'MAC',
	}
    return af_map.get(af_type, af_type)

def get_os_routing_table():
    """Get routing table.

    :returns: List of routes.
    """
    try:
        routing_table = subprocess.check_output(['route', '-n']).split('\n')
        return routing_table
    except:
        return (None)

def get_default_route():
    """Get default route.

    :returns: tuple (<IP of GW>, <name of network interface>).
    """
    (via, dev, metric) = ("", "", 0xffffffff)
    try:
        output = os.popen('ip route list match default').read()
        if output:
            routes = output.splitlines()
            for r in routes:
                _dev = ''   if not 'dev '    in r else r.split('dev ')[1].split(' ')[0]
                _via = ''   if not 'via '    in r else r.split('via ')[1].split(' ')[0]
                _metric = 0 if not 'metric ' in r else int(r.split('metric ')[1].split(' ')[0])
                if _metric < metric:  # The default route among default routes is the one with the lowest metric :)
                    dev = _dev
                    via = _via
    except:
        return ("", "")
    return (via, dev)

def get_interface_gateway(if_name):
    """Get gateway.

    :returns: Gateway ip address.
    """
    try:
        cmd   = "ip route list match default | grep via | grep 'dev %s'" % if_name
        route = os.popen(cmd).read()
        if not route:
            return '', ''
    except:
        return '', ''

    rip    = route.split('via ')[1].split(' ')[0]
    metric = '' if not 'metric ' in route else route.split('metric ')[1].split(' ')[0]
    return rip, metric

def get_all_interfaces():
    """ Get all interfaces from linux. For PCI with address family of AF_INET,
        also store gateway, if exists.
        : return : Dictionary of PCI->IP,GW
    """
    pci_ip_gw = {}
    interfaces = psutil.net_if_addrs()
    for nicname, addrs in interfaces.items():
        pci, _ = get_interface_pci(nicname)
        if not pci:
            continue
        pci_ip_gw[pci] = {}
        pci_ip_gw[pci]['addr'] = ''
        pci_ip_gw[pci]['gw']   = ''
        for addr in addrs:
            if addr.family == socket.AF_INET:
                ip = addr.address.split('%')[0]
                pci_ip_gw[pci]['addr'] = ip
                gateway, _ = get_interface_gateway(nicname)
                pci_ip_gw[pci]['gw'] = gateway if gateway else ''
                break

    return pci_ip_gw

def get_interface_address(if_name):
    """Get interface IP address.

    :param iface:        Interface name.

    :returns: IP address.
    """
    interfaces = psutil.net_if_addrs()
    if if_name not in interfaces:
        fwglobals.log.debug("get_interface_address(%s): interfaces: %s" % (if_name, str(interfaces)))
        return None

    addresses = interfaces[if_name]
    for addr in addresses:
        if addr.family == socket.AF_INET:
            ip   = addr.address
            mask = IPAddress(addr.netmask).netmask_bits()
            fwglobals.log.debug("get_interface_address(%s): %s" % (if_name, str(addr)))
            return '%s/%s' % (ip, mask)

    fwglobals.log.debug("get_interface_address(%s): %s" % (if_name, str(addresses)))
    return None

def get_interface_name(ip_no_mask):
    """ Get interface name based on IP address

    : param ip_no_mask: ip address with no mask
    : returns : if_name - interface name
    """
    interfaces = psutil.net_if_addrs()
    for if_name in interfaces:
        addresses = interfaces[if_name]
        for address in addresses:
            if address.family == socket.AF_INET and address.address == ip_no_mask:
                return if_name
    return None

def is_ip_in_subnet(ip, subnet):
    """Check if IP address is in subnet.

    :param ip:            IP address.
    :param subnet:        Subnet address.

    :returns: 'True' if address is in subnet.
    """
    return True if IPAddress(ip) in IPNetwork(subnet) else False

def pci_to_full(pci_addr):
    """Convert short PCI into full representation.

    :param pci_addr:      Short PCI address.

    :returns: Full PCI address.
    """
    pc = pci_addr.split('.')
    if len(pc) == 2:
        return pc[0]+'.'+"%02x"%(int(pc[1],16))
    return pci_addr

# Convert 0000:00:08.01 provided by management to 0000:00:08.1 used by Linux
def pci_to_short(pci):
    """Convert full PCI into short representation.

    :param pci_addr:      Full PCI address.

    :returns: Short PCI address.
    """
    l = pci.split('.')
    if len(l[1]) == 2 and l[1][0] == '0':
        pci = l[0] + '.' + l[1][1]
    return pci

def get_linux_interfaces():
    """ Get the list of PCI-s of all network interfaces available in Linux.
    """
    interfaces = fwglobals.g.get_cache_data('PCIS')
    if not interfaces:
        for (if_name, _) in psutil.net_if_addrs().items():
            pci, _ = get_interface_pci(if_name)
            if not pci:
                continue
            interfaces[pci_to_full(pci)] = if_name
    return interfaces

def get_interface_pci(linuxif):
    """Convert Linux interface name into PCI address.

    :param linuxif:      Linux interface name.

    :returns: tuple (PCI address , driver name).
    """
    NETWORK_BASE_CLASS = "02"
    vpp_run = vpp_does_run()
    lines = subprocess.check_output(["lspci", "-Dvmmn"]).splitlines()
    for line in lines:
        vals = line.decode().split("\t", 1)
        if len(vals) == 2:
            # keep slot number
            if vals[0] == 'Slot:':
                slot = vals[1]
            if vals[0] == 'Class:':
                if vals[1][0:2] == NETWORK_BASE_CLASS:
                    interface = pci_to_linux_iface(slot)
                    if not interface and vpp_run:
                        interface = pci_to_tap(slot)
                    if not interface:
                        continue
                    if interface == linuxif:
                        driver = os.path.realpath('/sys/bus/pci/devices/%s/driver' % slot).split('/')[-1]
                        return (pci_to_full(slot), "" if driver=='driver' else driver)
    return ("","")

def pci_to_linux_iface(pci):
    """Convert PCI address into Linux interface name.

    :param pci:      PCI address.

    :returns: Linux interface name.
    """
    # igorn@ubuntu-server-1:~$ sudo ls -l /sys/class/net/
    # total 0
    # lrwxrwxrwx 1 root root 0 Jul  4 16:21 enp0s3 -> ../../devices/pci0000:00/0000:00:03.0/net/enp0s3
    # lrwxrwxrwx 1 root root 0 Jul  4 16:21 enp0s8 -> ../../devices/pci0000:00/0000:00:08.0/net/enp0s8
    # lrwxrwxrwx 1 root root 0 Jul  4 16:21 enp0s9 -> ../../devices/pci0000:00/0000:00:09.0/net/enp0s9
    # lrwxrwxrwx 1 root root 0 Jul  4 16:21 lo -> ../../devices/virtual/net/lo

    # We get 0000:00:08.01 from management and not 0000:00:08.1, so convert a little bit
    pci = pci_to_short(pci)

    try:
        output = subprocess.check_output("sudo ls -l /sys/class/net/ | grep " + pci, shell=True)
    except:
        return None
    if output is None:
        return None
    return output.rstrip().split('/')[-1]

def pci_is_vmxnet3(pci):
    """Check if PCI address is vmxnet3.

    :param pci:      PCI address.

    :returns: 'True' if it is vmxnet3, 'False' otherwise.
    """
    # igorn@ubuntu-server-1:~$ sudo ls -l /sys/bus/pci/devices/*/driver
    # lrwxrwxrwx 1 root root 0 Jul 17 22:08 /sys/bus/pci/devices/0000:03:00.0/driver -> ../../../../bus/pci/drivers/vmxnet3
    # lrwxrwxrwx 1 root root 0 Jul 17 23:01 /sys/bus/pci/devices/0000:0b:00.0/driver -> ../../../../bus/pci/drivers/vfio-pci
    # lrwxrwxrwx 1 root root 0 Jul 17 23:01 /sys/bus/pci/devices/0000:13:00.0/driver -> ../../../../bus/pci/drivers/vfio-pci

    # We get 0000:00:08.01 from management and not 0000:00:08.1, so convert a little bit
    pci = pci_to_short(pci)

    try:
        # The 'ls -l /sys/bus/pci/devices/*/driver' approach doesn't work well.
        # When vpp starts, it rebinds device to vfio-pci, so 'ls' doesn't detect it.
        # Therefore we go with dpdk-devbind.py. It should be installed on Linux
        # as a part of flexiwan-router installation.
        # When vpp does not run, we get:
        #   0000:03:00.0 'VMXNET3 Ethernet Controller' if=ens160 drv=vmxnet3 unused=vfio-pci,uio_pci_generic
        # When vpp does run, we get:
        #   0000:03:00.0 'VMXNET3 Ethernet Controller' if=ens160 drv=vfio-pci unused=vmxnet3,uio_pci_generic
        #
        #output = subprocess.check_output("sudo ls -l /sys/bus/pci/devices/%s/driver | grep vmxnet3" % pci, shell=True)
        output = subprocess.check_output("sudo dpdk-devbind -s | grep -E '%s .*vmxnet3'" % pci, shell=True)
    except:
        return False
    if output is None:
        return False
    return True

# 'pci_to_vpp_if_name' function maps interface referenced by pci, eg. '0000:00:08.00'
# into name of interface in VPP, eg. 'GigabitEthernet0/8/0'.
# We use the interface cache mapping, if doesn't exist we rebuild the cache
def pci_to_vpp_if_name(pci):
    """Convert PCI address into VPP interface name.

    :param pci:      PCI address.

    :returns: VPP interface name.
    """
    pci = pci_to_full(pci)
    vpp_if_name = fwglobals.g.get_cache_data('PCI_TO_VPP_IF_NAME_MAP').get(pci)
    if vpp_if_name: return vpp_if_name
    else: return _build_pci_to_vpp_if_name_maps(pci, None)

# 'vpp_if_name_to_pci' function maps interface name, eg. 'GigabitEthernet0/8/0'
# into the pci of that interface, eg. '0000:00:08.00'.
# We use the interface cache mapping, if doesn't exist we rebuild the cache
def vpp_if_name_to_pci(vpp_if_name):
    """Convert PCI address into VPP interface name.

    :param vpp_if_name:      VPP interface name.

    :returns: PCI address.
    """
    pci = fwglobals.g.get_cache_data('VPP_IF_NAME_TO_PCI_MAP').get(vpp_if_name)
    if pci: return pci
    else: return _build_pci_to_vpp_if_name_maps(None, vpp_if_name)

# '_build_pci_to_vpp_if_name_maps' function build the local caches of
# pci to vpp_if_name and vise vera
# if pci provided, return the name found for this pci,
# else, if name provided, return the pci for this name,
# else, return None
# To do that we dump all hardware interfaces, split the dump into list by empty line,
# and search list for interface that includes the pci name.
# The dumps brings following table:
#              Name                Idx    Link  Hardware
# GigabitEthernet0/8/0               1    down  GigabitEthernet0/8/0
#   Link speed: unknown
#   ...
#   pci: device 8086:100e subsystem 8086:001e address 0000:00:08.00 numa 0
#
def _build_pci_to_vpp_if_name_maps(pci, vpp_if_name):
    shif = _vppctl_read('show hardware-interfaces')
    if shif == None:
        fwglobals.log.debug("_build_pci_to_vpp_if_name_maps: Error reading interface info")
    data = shif.splitlines()
    for intf in _get_group_delimiter(data, r"^\w.*?\d"):
        # Contains data for a given interface
        ifdata = ''.join(intf)
        (k,v) = _parse_vppname_map(ifdata,
            valregex=r"^(\w[^\s]+)\s+\d+\s+(\w+)",
            keyregex=r"\s+pci:.*\saddress\s(.*?)\s")
        if k and v:
            fwglobals.g.get_cache_data('PCI_TO_VPP_IF_NAME_MAP')[pci_to_full(k)] = v
            fwglobals.g.get_cache_data('VPP_IF_NAME_TO_PCI_MAP')[v] = pci_to_full(k)

    vmxnet3hw = fwglobals.g.router_api.vpp_api.vpp.api.vmxnet3_dump()
    for hw_if in vmxnet3hw:
        vpp_if_name = hw_if.if_name.rstrip(' \t\r\n\0')
        pci_addr = pci_bytes_to_str(hw_if.pci_addr)
        fwglobals.g.get_cache_data('PCI_TO_VPP_IF_NAME_MAP')[pci_addr] = vpp_if_name
        fwglobals.g.get_cache_data('VPP_IF_NAME_TO_PCI_MAP')[vpp_if_name] = pci_addr

    if pci:
        vpp_if_name = fwglobals.g.get_cache_data('PCI_TO_VPP_IF_NAME_MAP').get(pci)
        if vpp_if_name: return vpp_if_name
    elif vpp_if_name:
        pci = fwglobals.g.get_cache_data('VPP_IF_NAME_TO_PCI_MAP').get(vpp_if_name)
        if pci: return pci

    fwglobals.log.debug("_build_pci_to_vpp_if_name_maps(%s, %s) not found: sh hard: %s" % (pci, vpp_if_name, shif))
    fwglobals.log.debug("_build_pci_to_vpp_if_name_maps(%s, %s): not found sh vmxnet3: %s" % (pci, vpp_if_name, vmxnet3hw))
    fwglobals.log.debug(str(traceback.extract_stack()))
    return None

# 'pci_str_to_bytes' converts "0000:0b:00.0" string to bytes to pack following struct:
#    struct
#    {
#      u16 domain;
#      u8 bus;
#      u8 slot: 5;
#      u8 function:3;
#    };
#
def pci_str_to_bytes(pci_str):
    """Convert PCI address into bytes.

    :param pci_str:      PCI address.

    :returns: Bytes array.
    """
    list = re.split(r':|\.', pci_str)
    domain   = int(list[0], 16)
    bus      = int(list[1], 16)
    slot     = int(list[2], 16)
    function = int(list[3], 16)
    bytes = ((domain & 0xffff) << 16) | ((bus & 0xff) << 8) | ((slot & 0x1f) <<3 ) | (function & 0x7)
    return socket.htonl(bytes)   # vl_api_vmxnet3_create_t_handler converts parameters by ntoh for some reason (vpp\src\plugins\vmxnet3\vmxnet3_api.c)

# 'pci_str_to_bytes' converts pci bytes into full string "0000:0b:00.0"
def pci_bytes_to_str(pci_bytes):
    """Converts PCI bytes to PCI full string.

    :param pci_str:      PCI bytes.

    :returns: PCI full string.
    """
    bytes = socket.ntohl(pci_bytes)
    domain   = (bytes >> 16)
    bus      = (bytes >> 8) & 0xff
    slot     = (bytes >> 3) & 0x1f
    function = (bytes) & 0x7
    return "%04x:%02x:%02x.%02x" % (domain, bus, slot, function)

# 'pci_to_vpp_sw_if_index' function maps interface referenced by pci, e.g '0000:00:08.00'
# into index of this interface in VPP, eg. 1.
# To do that we convert firstly the pci into name of interface in VPP,
# e.g. 'GigabitEthernet0/8/0', than we dump all VPP interfaces and search for interface
# with this name. If found - return interface index.

def pci_to_vpp_sw_if_index(pci):
    """Convert PCI address into VPP sw_if_index.

    :param pci:      PCI address.

    :returns: sw_if_index.
    """
    vpp_if_name = pci_to_vpp_if_name(pci)
    fwglobals.log.debug("pci_to_vpp_sw_if_index(%s): vpp_if_name: %s" % (pci, str(vpp_if_name)))
    if vpp_if_name is None:
        return None

    sw_ifs = fwglobals.g.router_api.vpp_api.vpp.api.sw_interface_dump()
    for sw_if in sw_ifs:
        if re.match(vpp_if_name, sw_if.interface_name):    # Use regex, as sw_if.interface_name might include trailing whitespaces
            return sw_if.sw_if_index
    fwglobals.log.debug("pci_to_vpp_sw_if_index(%s): vpp_if_name: %s" % (pci, yaml.dump(sw_ifs, canonical=True)))
    return None

# 'pci_to_tap' function maps interface referenced by pci, e.g '0000:00:08.00'
# into interface in Linux created by 'vppctl enable tap-inject' command, e.g. vpp1.
# To do that we convert firstly the pci into name of interface in VPP,
# e.g. 'GigabitEthernet0/8/0' and than we grep output of 'vppctl sh tap-inject'
# command by this name:
#   root@ubuntu-server-1:/# vppctl sh tap-inject
#       GigabitEthernet0/8/0 -> vpp0
#       GigabitEthernet0/9/0 -> vpp1
def pci_to_tap(pci):
    """Convert PCI address into TAP name.

    :param pci:      PCI address.

    :returns: Linux TAP interface name.
    """
    pci_full = pci_to_full(pci)
    cache    = fwglobals.g.get_cache_data('PCI_TO_VPP_TAP_NAME_MAP')
    tap = cache.get(pci_full)
    if tap:
        return tap

    vpp_if_name = pci_to_vpp_if_name(pci)
    if vpp_if_name is None:
        return None
    tap = vpp_if_name_to_tap(vpp_if_name)
    if tap:
        cache[pci_full] = tap
    return tap

# 'vpp_if_name_to_tap' function maps name of interface in VPP, e.g. loop0,
# into name of correspondent tap interface in Linux.
# To do that it greps output of 'vppctl sh tap-inject' by the interface name:
#   root@ubuntu-server-1:/# vppctl sh tap-inject
#       GigabitEthernet0/8/0 -> vpp0
#       GigabitEthernet0/9/0 -> vpp1
#       loop0 -> vpp2
def vpp_if_name_to_tap(vpp_if_name):
    """Convert VPP interface name into Linux TAP interface name.

     :param vpp_if_name:      PCI address.

     :returns: Linux TAP interface name.
     """
    # vpp_api.cli() throw exception in vpp 19.01 (and works in vpp 19.04)
    # taps = fwglobals.g.router_api.vpp_api.cli("show tap-inject")
    taps = _vppctl_read("show tap-inject")
    if taps is None:
        raise Exception("vpp_if_name_to_tap: failed to fetch tap info from VPP")

    pattern = '%s -> ([a-zA-Z0-9_]+)' % vpp_if_name
    match = re.search(pattern, taps)
    if match is None:
        return None
    tap = match.group(1)
    return tap

def vpp_sw_if_index_to_name(sw_if_index):
    """Convert VPP sw_if_index into VPP interface name.

     :param sw_if_index:      VPP sw_if_index.

     :returns: VPP interface name.
     """
    name = ''

    for sw_if in fwglobals.g.router_api.vpp_api.vpp.api.sw_interface_dump():
        if sw_if_index == sw_if.sw_if_index:
            name = sw_if.interface_name.rstrip(' \t\r\n\0')

    return name

# 'sw_if_index_to_tap' function maps sw_if_index assigned by VPP to some interface,
# e.g '4' into interface in Linux created by 'vppctl enable tap-inject' command, e.g. vpp2.
# To do that we dump all interfaces from VPP, find the one with the provided index,
# take its name, e.g. loop0, and grep output of 'vppctl sh tap-inject' by this name:
#   root@ubuntu-server-1:/# vppctl sh tap-inject
#       GigabitEthernet0/8/0 -> vpp0
#       GigabitEthernet0/9/0 -> vpp1
#       loop0 -> vpp2
def vpp_sw_if_index_to_tap(sw_if_index):
    """Convert VPP sw_if_index into Linux TAP interface name.

     :param sw_if_index:      VPP sw_if_index.

     :returns: Linux TAP interface name.
     """
    return vpp_if_name_to_tap(vpp_sw_if_index_to_name(sw_if_index))

def vpp_ip_to_sw_if_index(ip):
    """Convert ip address into VPP sw_if_index.

     :param ip: IP address.

     :returns: sw_if_index.
     """
    network = IPNetwork(ip)

    for sw_if in fwglobals.g.router_api.vpp_api.vpp.api.sw_interface_dump():
        tap = vpp_sw_if_index_to_tap(sw_if.sw_if_index)
        if tap:
            int_address = IPNetwork(get_interface_address(tap))
            if network == int_address:
                return sw_if.sw_if_index

def _vppctl_read(cmd, wait=True):
    """Read command from VPP.

    :param cmd:       Command to execute (not including vppctl).
    :param wait:      Whether to wait until command succeeds.

    :returns: Output returned bu vppctl.
    """
    retries = 200
    retries_sleep = 1
    if wait == False:
        retries = 1
        retries_sleep = 0
    # make sure socket exists
    for _ in range(retries):
        if os.path.exists("/run/vpp/cli.sock"):
            break
        time.sleep(retries_sleep)
    if not os.path.exists("/run/vpp/cli.sock"):
        return None
    # make sure command succeeded, try up to 200 iterations
    for _ in range(retries):
        try:
            _ = open(os.devnull, 'r+b', 0)
            fwglobals.log.debug("vppctl " + cmd)
            handle = os.popen('sudo vppctl ' + cmd + ' 2>/dev/null')
            data = handle.read()
            retcode = handle.close()
            if retcode == None or retcode == 0:  # Exit OK
                break
        except:
            return None
        time.sleep(retries_sleep)
    if retcode: # not succeeded after 200 retries
        return None
    return data

def _parse_vppname_map(s, valregex, keyregex):
    """Find key and value in a string using regex.

    :param s:               String.
    :param valregex:        Value.
    :param keyregex:        Key.

    :returns: Error message and status code.
    """
    # get value
    r = re.search(valregex,s)
    if r!=None: val_data = r.group(1)
    else: return (None, None)   # val not found, don't add and return
    # get key
    r = re.search(keyregex,s)
    if r!=None: key_data = r.group(1)
    else: return (None, None)   # key not found, don't add and return
    # Return values
    return (key_data, val_data)

def stop_vpp():
    """Stop VPP and rebind Linux interfaces.

     :returns: Error message and status code.
     """
    dpdk_ifs = []
    dpdk.devices = {}
    dpdk.dpdk_drivers = ["igb_uio", "vfio-pci", "uio_pci_generic"]
    dpdk.check_modules()
    dpdk.get_nic_details()
    os.system('sudo systemctl stop vpp')
    os.system('sudo systemctl stop frr')
    for d,v in dpdk.devices.items():
        if "Driver_str" in v:
            if v["Driver_str"] in dpdk.dpdk_drivers:
                dpdk.unbind_one(v["Slot"], False)
                dpdk_ifs.append(d)
        elif "Module_str" != "":
            dpdk_ifs.append(d)
    # refresh nic_details
    dpdk.get_nic_details()
    for d in dpdk_ifs:
        drivers_unused = dpdk.devices[d]["Module_str"].split(',')
        #print ("Drivers unused=" + str(drivers_unused))
        for drv in drivers_unused:
            #print ("Driver=" + str(drv))
            if drv not in dpdk.dpdk_drivers:
                dpdk.bind_one(dpdk.devices[d]["Slot"], drv, False)
                break
    fwstats.update_state(False)
    netplan_apply('stop_vpp')

def reset_router_config():
    """Reset router config by cleaning DB and removing config files.

     :returns: None.
     """
    with FwRouterCfg(fwglobals.g.ROUTER_CFG_FILE) as router_cfg:
        router_cfg.clean()
    if os.path.exists(fwglobals.g.ROUTER_STATE_FILE):
        os.remove(fwglobals.g.ROUTER_STATE_FILE)
    if os.path.exists(fwglobals.g.FRR_OSPFD_FILE):
        os.remove(fwglobals.g.FRR_OSPFD_FILE)
    if os.path.exists(fwglobals.g.VPP_CONFIG_FILE_BACKUP):
        shutil.copyfile(fwglobals.g.VPP_CONFIG_FILE_BACKUP, fwglobals.g.VPP_CONFIG_FILE)
    elif os.path.exists(fwglobals.g.VPP_CONFIG_FILE_RESTORE):
        shutil.copyfile(fwglobals.g.VPP_CONFIG_FILE_RESTORE, fwglobals.g.VPP_CONFIG_FILE)
    if os.path.exists(fwglobals.g.CONN_FAILURE_FILE):
        os.remove(fwglobals.g.CONN_FAILURE_FILE)
    with FwApps(fwglobals.g.APP_REC_DB_FILE) as db_app_rec:
        db_app_rec.clean()
    with FwMultilink(fwglobals.g.MULTILINK_DB_FILE) as db_multilink:
        db_multilink.clean()
    with FwPolicies(fwglobals.g.POLICY_REC_DB_FILE) as db_policies:
        db_policies.clean()
    fwnetplan.restore_linux_netplan_files()

    reset_dhcpd()

def print_router_config(basic=True, full=False, multilink=False, signature=False):
    """Print router configuration.

     :returns: None.
     """
    with FwRouterCfg(fwglobals.g.ROUTER_CFG_FILE) as router_cfg:
        if basic:
            cfg = router_cfg.dumps(full=full, escape=['add-application','add-multilink-policy'])
        elif multilink:
            cfg = router_cfg.dumps(full=full, types=['add-application','add-multilink-policy'])
        elif signature:
            cfg = router_cfg.get_signature()
        else:
            cfg = ''
        print(cfg)

def dump_router_config(full=False):
    """Dumps router configuration into list of requests that look exactly
    as they would look if were received from server.

    :param full: return requests together with translated commands.

    :returns: list of 'add-X' requests.
    """
    cfg = []
    with FwRouterCfg(fwglobals.g.ROUTER_CFG_FILE) as router_cfg:
        cfg = router_cfg.dump(full)
    return cfg

def get_router_state():
    """Check if VPP is running.

     :returns: VPP state.
     """
    reason = ''
    if os.path.exists(fwglobals.g.ROUTER_STATE_FILE):
        state = 'failed'
        with open(fwglobals.g.ROUTER_STATE_FILE, 'r') as f:
            reason = f.read()
    elif vpp_pid():
        state = 'running'
    else:
        state = 'stopped'
    return (state, reason)

def _get_group_delimiter(lines, delimiter):
    """Helper function to iterate through a group lines by delimiter.

    :param lines:       List of text lines.
    :param delimiter:   Regex to group lines by.

    :returns: None.
    """
    data = []
    for line in lines:
        if re.match(delimiter,line)!=None:
            if data:
                yield data
                data = []
        data.append(line)
    if data:
        yield data

def _parse_add_if(s, res):
    """Helper function that parse fields from a given interface data and add to res.

    :param s:       String with interface data.
    :param res:     Dict to store the result in.

    :returns: None.
    """
    # get interface name
    r = re.search(r"^(\w[^\s]+)\s+\d+\s+(\w+)",s)
    if r!=None and r.group(2)=="up": if_name = r.group(1)
    else: return    # Interface not found, don't add and return
    # rx packets
    r = re.search(r" rx packets\s+(\d+)?",s)
    if r!=None: rx_pkts = r.group(1)
    else: rx_pkts = 0
    # tx packets
    r = re.search(r" tx packets\s+(\d+)?",s)
    if r!=None: tx_pkts = r.group(1)
    else: tx_pkts = 0
    # rx bytes
    r = re.search(r" rx bytes\s+(\d+)?",s)
    if r!=None: rx_bytes = r.group(1)
    else: rx_bytes = 0
    # tx bytes
    r = re.search(r" tx bytes\s+(\d+)?",s)
    if r!=None: tx_bytes = r.group(1)
    else: tx_bytes = 0
    # Add data to res
    res[if_name] = {'rx_pkts':long(rx_pkts), 'tx_pkts':long(tx_pkts), 'rx_bytes':long(rx_bytes), 'tx_bytes':long(tx_bytes)}

def get_vpp_if_count():
    """Get number of VPP interfaces.

     :returns: Dictionary with results.
     """
    shif = _vppctl_read('sh int', wait=False)
    if shif == None:  # Exit with an error
        return {'message':'Error reading interface info', 'ok':0}
    data = shif.splitlines()
    res = {}
    for intf in _get_group_delimiter(data, r"^\w.*?\s"):
        # Contains data for a given interface
        ifdata = ''.join(intf)
        _parse_add_if(ifdata, res)
    return {'message':res, 'ok':1}

def ip_str_to_bytes(ip_str):
    """Convert IP address string into bytes.

     :param ip_str:         IP address string.

     :returns: IP address in bytes representation.
     """
    # take care of possible netmask, like in 192.168.56.107/24
    addr_ip = ip_str.split('/')[0]
    addr_len = int(ip_str.split('/')[1]) if len(ip_str.split('/')) > 1 else 32
    return socket.inet_pton(socket.AF_INET, addr_ip), addr_len

def mac_str_to_bytes(mac_str):      # "08:00:27:fd:12:01" -> bytes
    """Convert MAC address string into bytes.

     :param mac_str:        MAC address string.

     :returns: MAC address in bytes representation.
     """
    return mac_str.replace(':', '').decode('hex')

def is_python2():
    """Checks if it is Python 2 version.

     :returns: 'True' if Python2 and 'False' otherwise.
     """
    ret = True if sys.version_info < (3, 0) else False
    return ret

def hex_str_to_bytes(hex_str):
    """Convert HEX string into bytes.

     :param hex_str:        HEX string.

     :returns: Bytes array.
     """
    if is_python2():
        return hex_str.decode("hex")
    else:
        return bytes.fromhex(hex_str)

def is_str(p):
    """Check if it is a string.

     :param p:          String.

     :returns: 'True' if string and 'False' otherwise.
     """
    if is_python2():
        return type(p)==str or type(p)==unicode
    else:
        return type(p)==str

def yaml_dump(var):
    """Convert object into YAML string.

    :param var:        Object.

    :returns: YAML string.
    """
    str = yaml.dump(var, canonical=True)
    str = re.sub(r"\n[ ]+: ", ' : ', str)
    return str

#
def valid_message_string(str):
    """Ensure that string contains only allowed by management characters.
    To mitigate security risks management limits text that might be received
    within responses to the management-to-device requests.
    This function ensure the compliance of string to the management requirements.

    :param str:        String.

    :returns: 'True' if valid and 'False' otherwise.
    """
    if len(str) > 200:
        fwglobals.log.excep("valid_message_string: string is too long")
        return False
    # Enable following characters only: [0-9],[a-z],[A-Z],'-','_',' ','.',':',',', etc.
    tmp_str = re.sub(r'[-_.,:0-9a-zA-Z_" \']', '', str)
    if len(tmp_str) > 0:
        fwglobals.log.excep("valid_message_string: string has not allowed characters")
        return False
    return True

def obj_dump(obj, print_obj_dir=False):
    """Print object fields and values. Used for debugging.

     :param obj:                Object.
     :param print_obj_dir:      Print list of attributes and methods.

     :returns: None.
     """
    callers_local_vars = inspect.currentframe().f_back.f_locals.items()
    obj_name = [var_name for var_name, var_val in callers_local_vars if var_val is obj][0]
    print('========================== obj_dump start ==========================')
    print("obj=%s" % obj_name)
    print("str(%s): %s" % (obj_name, str(obj)))
    if print_obj_dir:
        print("dir(%s): %s" % (obj_name, str(dir(obj))))
    obj_dump_attributes(obj)
    print('========================== obj_dump end ==========================')

def obj_dump_attributes(obj, level=1):
    """Print object attributes.

    :param obj:          Object.
    :param level:        How many levels to print.

    :returns: None.
    """
    for a in dir(obj):
        if re.match('__.+__', a):   # Escape all special attributes, like __abstractmethods__, for which val = getattr(obj, a) might fail
            continue
        val = getattr(obj, a)
        if isinstance(val, (int, float, str, unicode, list, dict, set, tuple)):
            print(level*' ' + a + '(%s): ' % str(type(val)) + str(val))
        else:
            print(level*' ' + a + ':')
            obj_dump_attributes(val, level=level+1)

def vpp_startup_conf_add_devices(vpp_config_filename, devices):
    p = FwStartupConf()
    config = p.load(vpp_config_filename)

    if config['dpdk'] == None:
        tup = p.create_element('dpdk')
        config.append(tup)
    for dev in devices:
        dev_short = pci_to_short(dev)
        dev_full = pci_to_full(dev)
        old_config_param = 'dev %s' % dev_full
        new_config_param = 'dev %s' % dev_short
        if p.get_element(config['dpdk'],old_config_param) != None:
            p.remove_element(config['dpdk'], old_config_param)
        if p.get_element(config['dpdk'],new_config_param) == None:
            tup = p.create_element(new_config_param)
            config['dpdk'].append(tup)

    p.dump(config, vpp_config_filename)
    return (True, None)   # 'True' stands for success, 'None' - for the returned object or error string.

def vpp_startup_conf_remove_devices(vpp_config_filename, devices):
    p = FwStartupConf()
    config = p.load(vpp_config_filename)

    if config['dpdk'] == None:
        return
    for dev in devices:
        dev_short = pci_to_short(dev)
        config_param = 'dev %s' % dev_short
        key = p.get_element(config['dpdk'],config_param)
        if key:
            p.remove_element(config['dpdk'], key)

    p.dump(config, vpp_config_filename)
    return (True, None)   # 'True' stands for success, 'None' - for the returned object or error string.

def vpp_startup_conf_add_nat(vpp_config_filename):
    p = FwStartupConf()
    config = p.load(vpp_config_filename)
    if config['nat'] == None:
        tup = p.create_element('nat')
        config.append(tup)
        config['nat'].append(p.create_element('endpoint-dependent'))
        config['nat'].append(p.create_element('translation hash buckets 1048576'))
        config['nat'].append(p.create_element('translation hash memory 268435456'))
        config['nat'].append(p.create_element('user hash buckets 1024'))
        config['nat'].append(p.create_element('max translations per user 10000'))

    p.dump(config, vpp_config_filename)
    return (True, None)   # 'True' stands for success, 'None' - for the returned object or error string.

def vpp_startup_conf_remove_nat(vpp_config_filename):
    p = FwStartupConf()
    config = p.load(vpp_config_filename)
    key = p.get_element(config, 'nat')
    if key:
        p.remove_element(config,key)
    p.dump(config, vpp_config_filename)
    return (True, None)   # 'True' stands for success, 'None' - for the returned object or error string.

def reset_dhcpd():
    if os.path.exists(fwglobals.g.DHCPD_CONFIG_FILE_BACKUP):
        shutil.copyfile(fwglobals.g.DHCPD_CONFIG_FILE_BACKUP, fwglobals.g.DHCPD_CONFIG_FILE)

    cmd = 'sudo systemctl stop isc-dhcp-server'

    try:
        output = subprocess.check_output(cmd, shell=True)
    except:
        return False

    return True

def modify_dhcpd(is_add, params):
    """Modify /etc/dhcp/dhcpd configuration file.

    :param params:   Parameters from flexiManage.

    :returns: String with sed commands.
    """
    pci         = params['interface']
    range_start = params.get('range_start', '')
    range_end   = params.get('range_end', '')
    dns         = params.get('dns', {})
    mac_assign  = params.get('mac_assign', {})

    interfaces = fwglobals.g.router_cfg.get_interfaces(pci=pci)
    if not interfaces:
        return (False, "modify_dhcpd: %s was not found" % (pci))

    address = IPNetwork(interfaces[0]['addr'])
    router = str(address.ip)
    subnet = str(address.network)
    netmask = str(address.netmask)

    if not os.path.exists(fwglobals.g.DHCPD_CONFIG_FILE_BACKUP):
        shutil.copyfile(fwglobals.g.DHCPD_CONFIG_FILE, fwglobals.g.DHCPD_CONFIG_FILE_BACKUP)

    config_file = fwglobals.g.DHCPD_CONFIG_FILE

    remove_string = 'sudo sed -e "/subnet %s netmask %s {/,/}/d" ' \
                    '-i %s; ' % (subnet, netmask, config_file)

    range_string = ''
    if range_start:
        range_string = 'range %s %s;\n' % (range_start, range_end)

    if dns:
        dns_string = 'option domain-name-servers'
        for d in dns[:-1]:
            dns_string += ' %s,' % d
        dns_string += ' %s;\n' % dns[-1]
    else:
        dns_string = ''

    subnet_string = 'subnet %s netmask %s' % (subnet, netmask)
    routers_string = 'option routers %s;\n' % (router)
    dhcp_string = 'echo "' + subnet_string + ' {\n' + range_string + \
                 routers_string + dns_string + '}"' + ' | sudo tee -a %s;' % config_file

    if is_add == 1:
        exec_string = remove_string + dhcp_string
    else:
        exec_string = remove_string

    for mac in mac_assign:
        remove_string_2 = 'sudo sed -e "/host %s {/,/}/d" ' \
                          '-i %s; ' % (mac['host'], config_file)

        host_string = 'host %s {\n' % (mac['host'])
        ethernet_string = 'hardware ethernet %s;\n' % (mac['mac'])
        ip_address_string = 'fixed-address %s;\n' % (mac['ipv4'])
        mac_assign_string = 'echo "' + host_string + ethernet_string + ip_address_string + \
                            '}"' + ' | sudo tee -a %s;' % config_file

        if is_add == 1:
            exec_string += remove_string_2 + mac_assign_string
        else:
            exec_string += remove_string_2

    try:
        output = subprocess.check_output(exec_string, shell=True)
    except Exception as e:
        return (False, "Exception: %s\nOutput: %s" % (str(e), output))

    return True

def vpp_multilink_update_labels(labels, remove, next_hop=None, dev=None, sw_if_index=None):
    """Updates VPP with flexiwan multilink labels.
    These labels are used for Multi-Link feature: user can mark interfaces
    or tunnels with labels and than add policy to choose interface/tunnel by
    label where to forward packets to.

        REMARK: this function is temporary solution as it uses VPP CLI to
    configure lables. Remove it, when correspondent Python API will be added.
    In last case the API should be called directly from translation.

    :param params: labels      - python list of labels
                   is_dia      - type of labels (DIA - Direct Internet Access)
                   remove      - True to remove labels, False to add.
                   dev         - PCI if device to apply labels to.
                   next_hop_ip - IP address of next hop.

    :returns: (True, None) tuple on success, (False, <error string>) on failure.
    """

    ids_list = fwglobals.g.router_api.multilink.get_label_ids_by_names(labels, remove)
    ids = ','.join(map(str, ids_list))

    if dev:
        vpp_if_name = pci_to_vpp_if_name(dev)
    elif sw_if_index:
        vpp_if_name = vpp_sw_if_index_to_name(sw_if_index)
    else:
        return (False, "Neither 'dev' nor 'sw_if_index' was found in params")

    if not next_hop:
        tap = vpp_if_name_to_tap(vpp_if_name)
        next_hop, _ = get_interface_gateway(tap)
    if not next_hop:
        return (False, "'next_hop' was not provided and there is no default gateway")

    op = 'del' if remove else 'add'

    vppctl_cmd = 'fwabf link %s label %s via %s %s' % (op, ids, next_hop, vpp_if_name)

    out = _vppctl_read(vppctl_cmd, wait=False)
    if out is None:
        return (False, "failed vppctl_cmd=%s" % vppctl_cmd)

    return (True, None)


def vpp_multilink_update_policy_rule(add, links, policy_id, fallback, order, acl_id=None, priority=None):
    """Updates VPP with flexiwan policy rules.
    In general, policy rules instruct VPP to route packets to specific interface,
    which is marked with multilink label that noted in policy rule.

        REMARK: this function is temporary solution as it uses VPP CLI to
    configure policy rules. Remove it, when correspondent Python API will be added.
    In last case the API should be called directly from translation.

    :param params: params - rule parameters:
                        policy-id - the policy id (two byte integer)
                        labels    - labels of interfaces to be used for packet forwarding
                        remove    - True to remove rule, False to add.

    :returns: (True, None) tuple on success, (False, <error string>) on failure.
    """
    op = 'add' if add else 'del'

    lan_vpp_name_list      = get_interface_vpp_names(type='lan')
    loopback_vpp_name_list = get_tunnel_interface_vpp_names()
    interfaces = lan_vpp_name_list + loopback_vpp_name_list

    if not add:
        for if_vpp_name in interfaces:
            vpp_multilink_attach_policy_rule(if_vpp_name, int(policy_id), priority, 0, True)
        fwglobals.g.policies.remove_policy(policy_id)

    fallback = 'fallback drop' if re.match(fallback, 'drop') else ''
    order    = 'select_group random' if re.match(order, 'load-balancing') else ''

    if acl_id is None:
        vppctl_cmd = 'fwabf policy %s id %d action %s %s' % (op, policy_id, fallback, order)
    else:
        vppctl_cmd = 'fwabf policy %s id %d acl %d action %s %s' % (op, policy_id, acl_id, fallback, order)

    group_id = 1
    for link in links:
        order  = 'random' if re.match(link.get('order', 'None'), 'load-balancing') else ''
        labels = link['pathlabels']
        ids_list = fwglobals.g.router_api.multilink.get_label_ids_by_names(labels)
        ids = ','.join(map(str, ids_list))

        vppctl_cmd += ' group %u %s labels %s' % (group_id, order, ids)
        group_id = group_id + 1

    out = _vppctl_read(vppctl_cmd, wait=False)
    if out is None or re.search('unknown|failed|ret=-', out):
        return (False, "failed vppctl_cmd=%s: %s" % (vppctl_cmd, out))

    if add:
        fwglobals.g.policies.add_policy(policy_id, priority)
        for if_vpp_name in interfaces:
            vpp_multilink_attach_policy_rule(if_vpp_name, int(policy_id), priority, 0, False)

    return (True, None)

def vpp_multilink_attach_policy_rule(int_name, policy_id, priority, is_ipv6, remove):
    """Attach VPP with flexiwan policy rules.

    :param int_name:  The name of the interface in VPP
    :param policy_id: The policy id (two byte integer)
    :param priority:  The priority (integer)
    :param is_ipv6:   True if policy should be applied on IPv6 packets, False otherwise.
    :param remove:    True to remove rule, False to add.

    :returns: (True, None) tuple on success, (False, <error string>) on failure.
    """

    op = 'del' if remove else 'add'
    ip_version = 'ip6' if is_ipv6 else 'ip4'

    vppctl_cmd = 'fwabf attach %s %s policy %d priority %d %s' % (ip_version, op, policy_id, priority, int_name)

    out = _vppctl_read(vppctl_cmd, wait=False)
    if out is None or re.search('unknown|failed|ret=-', out):
        return (False, "failed vppctl_cmd=%s" % vppctl_cmd)

    return (True, None)

def get_interface_sw_if_index(ip):
    """Convert interface src IP address into gateway VPP sw_if_index.

    :param ip: IP address.

    :returns: sw_if_index.
    """
    pci, _ = fwglobals.g.router_cfg.get_wan_interface_gw(ip)
    if not pci:
        # If interface was configured with dhcp, router_cfg has no IP-s.
        # In this case try to fetch GW from Linux.
        if_name = get_interface_name(ip)
        if if_name:
            pci, _ = get_interface_pci(if_name)
    if not pci:
        return None
    return pci_to_vpp_sw_if_index(pci)

def get_interface_vpp_names(type=None):
    res = []
    interfaces = fwglobals.g.router_cfg.get_interfaces()
    for params in interfaces:
        if type == None or re.match(type, params['type'], re.IGNORECASE):
            sw_if_index = pci_to_vpp_sw_if_index(params['pci'])
            if_vpp_name = vpp_sw_if_index_to_name(sw_if_index)
            res.append(if_vpp_name)
    return res

def get_tunnel_interface_vpp_names():
    res = []
    tunnels = fwglobals.g.router_cfg.get_tunnels()
    for params in tunnels:
        sw_if_index = vpp_ip_to_sw_if_index(params['loopback-iface']['addr'])
        if_vpp_name = vpp_sw_if_index_to_name(sw_if_index)
        res.append(if_vpp_name)
    return res

def get_interface_gateway_from_router_db(ip):
    """Convert interface src IP address into gateway IP address.

    :param ip: IP address.

    :returns: IP address.
    """
    _, gw_ip = fwglobals.g.router_cfg.get_wan_interface_gw(ip)
    if not gw_ip:
        # If interface was configured with dhcp, router_cfg has no IP-s.
        # In this case try to fetch GW from Linux.
        if_name = get_interface_name(ip)
        if if_name:
            gw_ip, _ = get_interface_gateway(if_name)
    if not gw_ip:
        return None
    return ip_str_to_bytes(gw_ip)[0]

def add_static_route(addr, via, metric, remove, pci=None):
    """Add static route.

    :param params: params:
                        addr    - Destination network.
                        via     - Gateway address.
                        metric  - Metric.
                        remove  - True to remove route.
                        pci     - Device to be used for outgoing packets.

    :returns: (True, None) tuple on success, (False, <error string>) on failure.
    """
    if addr == 'default':
        return (True, None)

    metric = ' metric %s' % metric if metric else ''
    op     = 'replace'

    cmd_show = "sudo ip route show exact %s %s" % (addr, metric)
    try:
        output = subprocess.check_output(cmd_show, shell=True)
    except:
        return False

    lines = output.splitlines()
    next_hop = ''
    if lines:
        removed = False
        for line in lines:
            words = line.split('via ')
            if len(words) > 1:
                if remove and not removed and re.search(via, words[1]):
                    removed = True
                    continue

                next_hop += ' nexthop via ' + words[1]

    if remove:
        if not next_hop:
            op = 'del'
        cmd = "sudo ip route %s %s%s %s" % (op, addr, metric, next_hop)
    else:
        if not pci:
            cmd = "sudo ip route %s %s%s nexthop via %s %s" % (op, addr, metric, via, next_hop)
        else:
            tap = pci_to_tap(pci)
            cmd = "sudo ip route %s %s%s nexthop via %s dev %s %s" % (op, addr, metric, via, tap, next_hop)

    try:
        fwglobals.log.debug(cmd)
        output = subprocess.check_output(cmd, shell=True)
    except Exception as e:
        return (False, "Exception: %s\nOutput: %s" % (str(e), output))

    return True

def vpp_set_dhcp_detect(pci, remove):
    """Enable/disable DHCP detect feature.

    :param params: params:
                        pci     -  Interface PCI.
                        remove  - True to remove rule, False to add.

    :returns: (True, None) tuple on success, (False, <error string>) on failure.
    """
    op = 'del' if remove else ''

    sw_if_index = pci_to_vpp_sw_if_index(pci)
    int_name = vpp_sw_if_index_to_name(sw_if_index)


    vppctl_cmd = 'set dhcp detect intfc %s %s' % (int_name, op)

    out = _vppctl_read(vppctl_cmd, wait=False)
    if out is None:
        return (False, "failed vppctl_cmd=%s" % vppctl_cmd)

    return True


def tunnel_change_postprocess(add, addr):
    """Tunnel add/remove postprocessing

    :param params: params - rule parameters:
                        add -  True if tunnel is added, False otherwise.
                        addr - loopback address

    :returns: (True, None) tuple on success, (False, <error string>) on failure.
    """
    sw_if_index = vpp_ip_to_sw_if_index(addr)
    if_vpp_name = vpp_sw_if_index_to_name(sw_if_index)
    policies = fwglobals.g.policies.policies_get()
    remove = not add

    for policy_id, priority in policies.items():
        vpp_multilink_attach_policy_rule(if_vpp_name, int(policy_id), priority, 0, remove)

# Today (May-2019) message aggregation is not well defined in protocol between
# device and server. It uses several types of aggregations:
#   1. 'start-router' aggregation: requests are embedded into 'params' field on some request
#   2. 'add-interface' aggregation: 'params' field is list of 'interface params'
#   3. 'list' aggregation: the high level message is a list of requests
# As protocol is not well defined on this matter, for now we assume
# that 'list' is used for FWROUTER_API requests only (add-/remove-/modify-),
# so it should be handled as atomic operation and should be reverted in case of
# failure of one of the requests in opposite order - from the last succeeded
# request to the first, when the whole operation is considered to be failed.
# Convert both type of aggregations into same format:
# {
#   'message': 'aggregated',
#   'params' : {
#                'requests':     <list of aggregated requests>,
#                'original_msg': <original message>
#              }
# }
# The 'original_msg' is needed for configuration hash feature - every received
# message is used for signing router configuration to enable database sync
# between device and server. Once the protocol is fixed, there will be no more
# need in this proprietary format.
#
def fix_aggregated_message_format(msg):

    requests = []

    # 'list' aggregation
    if type(msg) == list:
        return  \
            {
                'message': 'aggregated',
                'params' : { 'requests': copy.deepcopy(msg) }
            }

    # 'start-router' aggregation
    # 'start-router' might include interfaces and routes. Move them into list.
    if msg['message'] == 'start-router' and 'params' in msg:

        start_router_params = copy.deepcopy(msg['params'])  # We are going to modify params, so preserve original message
        if 'interfaces' in start_router_params:
            for iface_params in start_router_params['interfaces']:
                requests.append(
                    {
                        'message': 'add-interface',
                        'params' : iface_params
                    })
            del start_router_params['interfaces']
        if 'routes' in start_router_params:
            for route_params in start_router_params['routes']:
                requests.append(
                    {
                        'message': 'add-route',
                        'params' : route_params
                    })
            del start_router_params['routes']

        if len(requests) > 0:
            if bool(start_router_params):  # If there are params after deletions above - use them
                requests.append(
                    {
                        'message': 'start-router',
                        'params' : start_router_params
                    })
            else:
                requests.append(
                    {
                        'message': 'start-router'
                    })
            return \
                {
                    'message': 'aggregated',
                    'params' : { 'requests': requests }
                }

    # 'add-X' aggregation
    # 'add-interface'/'remove-interface' can have actually a list of interfaces.
    # This is done by setting 'params' as a list of interface params, where
    # every element represents parameters of some interface.
    if re.match('add-|remove-', msg['message']) and type(msg['params']) is list:

        for params in msg['params']:
            requests.append(
                {
                    'message': msg['message'],
                    'params' : copy.deepcopy(params)
                })

        return \
            {
                'message': 'aggregated',
                'params' : { 'requests': requests }
            }

    # Remove NULL elements from aggregated requests, if sent by bogus flexiManage
    #
    if msg['message'] == 'aggregated':
        requests = [copy.deepcopy(r) for r in msg['params']['requests'] if r]
        return \
            {
                'message': 'aggregated',
                'params' : { 'requests': requests }
            }

    # No conversion is needed here.
    # We return copy of object in order to be consistent with previous 'return'-s
    # which return new object. The caller function might rely on this,
    # e.g. see the fwglobals.g.handle_request() assumes
    #
    return copy.deepcopy(msg)

def frr_create_ospfd(frr_cfg_file, ospfd_cfg_file, router_id):
    '''Creates the /etc/frr/ospfd.conf file, initializes it with router id and
    ensures that ospf is switched on in the frr configuration'''

    if os.path.exists(ospfd_cfg_file):
        return

    # Initialize ospfd.conf
    with open(ospfd_cfg_file,"w") as f:
        file_write_and_flush(f,
            'hostname ospfd\n' + \
            'password zebra\n' + \
            'log file /var/log/frr/ospfd.log informational\n' + \
            'log stdout\n' + \
            '!\n' + \
            'router ospf\n' + \
            '    ospf router-id ' + router_id + '\n' + \
            '!\n')

    # Ensure that ospfd is switched on in /etc/frr/daemons.
    subprocess.check_call('sudo sed -i -E "s/ospfd=no/ospfd=yes/" %s' % frr_cfg_file, shell=True)

def file_write_and_flush(f, data):
    '''Wrapper over the f.write() method that flushes wrote content
    into the disk immediately

    :param f:       the python file object
    :param data:    the data to write into file
    '''
    f.write(data)
    f.flush()
    os.fsync(f.fileno())

def netplan_apply(caller_name=None):
    '''Wrapper over the f.write() method that flushes wrote content
    into the disk immediately

    :param f:       the python file object
    :param data:    the data to write into file
    '''
    cmd = 'netplan apply'
    log_str = caller_name + ': ' + cmd if caller_name else cmd
    fwglobals.log.debug(log_str)
    os.system(cmd)
    time.sleep(1)  # Give a second to Linux to configure interfaces

def compare_request_params(params1, params2):
    """ Compares two dictionaries while normalizing them for comparison
    and ignoring orphan keys that have None or empty string value.
        The orphans keys are keys that present in one dict and don't
    present in the other dict, thanks to Scooter Software Co. for the term :)
        We need this function to pay for bugs in flexiManage code, where
    is provides add-/modify-/remove-X requests for same configuration
    item with inconsistent letter case, None/empty string,
    missing parameters, etc.
        Note! The normalization is done for top level keys only!
    """
    if not params1 or not params2:
        return False
    if type(params1) != type(params2):
        return False
    if type(params1) != dict:
        return (params1 == params2)

    set_keys1   = set(params1.keys())
    set_keys2   = set(params2.keys())
    keys1_only  = list(set_keys1 - set_keys2)
    keys2_only  = list(set_keys2 - set_keys1)
    keys_common = set_keys1.intersection(set_keys2)

    for key in keys1_only:
        if type(params1[key]) == bool or params1[key]:
            # params1 has non-empty string/value that does not present in params2
            return False

    for key in keys2_only:
        if type(params2[key]) == bool or params2[key]:
            # params2 has non-empty string/value that does not present in params1
            return False

    for key in keys_common:
        val1 = params1[key]
        val2 = params2[key]
        if val1 and val2:   # Both values are neither None-s nor empty strings.
            if type(val1) != type(val2):
                return False        # Not comparable types
            if type(val1) == str:
                if val1.lower() != val2.lower():
                    return False    # Strings are not equal
            elif val1 != val2:
                return False        # Values are not equal
    return True

def check_if_virtual_environment():
    virt_exist = os.popen('dmesg |grep -i hypervisor| grep -i detected').read()
    if virt_exist =='':
        return False
    else:
        return True

def check_root_access():
    if os.geteuid() == 0: return True
    print("Error: requires root privileges, try to run 'sudo'")
    return False

def set_linux_reverse_path_filter(dev_name, on):
    """ set rp_filter value of Linux property

    : param dev_name : device name to set the property for
    : param on       : if on is False, disable rp_filter. Else, enable it
    """
    if dev_name == None:
        return

    _, metric = get_interface_gateway(dev_name)
    # for default interface, skip the setting as it is redundant
    if metric == '' or int(metric) == 0:
        return

    val = 1 if on else 0

    os.system('sysctl -w net.ipv4.conf.%s.rp_filter=%d' %(dev_name, val))
    os.system('sysctl -w net.ipv4.conf.all.rp_filter=%d' %(val))
    os.system('sysctl -w net.ipv4.conf.default.rp_filter=%d' %(val))

<<<<<<< HEAD
def vmxnet3_unassigned_interfaces_up():
    """This function finds vmxnet3 interfaces that should NOT be controlled by
    VPP and brings them up. We call these interfaces 'unassigned'.
    This hack is needed to prevent disappearing of unassigned interfaces from
    Linux, as VPP captures all down interfaces on start.

    Note for non vmxnet3 interfaces we solve this problem in elegant way - we
    just add assigned interfaces to the white list in the VPP startup.conf,
    so VPP captures only them, while ignoring the unassigned interfaces, either
    down or up. In case of vmxnet3 we can't use the startup.conf white list,
    as placing them there causes VPP to bind them to vfio-pci driver on start,
    so trial to bind them later to the vmxnet3 driver by call to the VPP
    vmxnet3_create() API fails. Hence we go with the dirty workaround of UP state.
    """
    try:
        linux_interfaces = get_linux_interfaces()
        assigned_list    = fwglobals.g.router_cfg.get_interfaces()
        assigned_pcis    = [params['pci'] for params in assigned_list]

        for pci in linux_interfaces.keys():
            if not pci in assigned_pcis:
                if pci_is_vmxnet3(pci):
                    os.system("ip link set dev %s up" % linux_interfaces[pci])

    except Exception as e:
        fwglobals.log.debug('vmxnet3_unassigned_interfaces_up: %s (%s)' % (str(e),traceback.format_exc()))
        pass
=======
def get_reconfig_hash():
    """ This function creates a string that holds all the information added to the reconfig
    data, and then create a hash string from it.

    : return : md5 hash result of all the data collected or empty string.
    """
    res = ''

    linux_pci_list = get_linux_pcis()
    vpp_run = vpp_does_run()

    for pci in linux_pci_list:
        name = pci_to_linux_iface(pci)
        if name is None and vpp_run:
            name = pci_to_tap(pci)
        if name is None:
            continue

        addr = get_interface_address(name)
        addr = addr.split('/')[0] if addr else ''
        gw, metric = get_interface_gateway(name)

        res += 'addr:'    + addr + ','
        res += 'gateway:' + gw + ','
        res += 'metric:'  + metric + ','
        if gw and addr:
            _, public_ip, public_port, nat_type =fwglobals.g.stun_wrapper.find_addr(pci)
            res += 'public_ip:'   + public_ip + ','
            res += 'public_port:' + str(public_port) + ','

    hash = hashlib.md5(res).hexdigest()
    return hash

def vpp_nat_add_remove_interface(remove, dev, metric):
    default_gw = ''
    vpp_if_name_add = ''
    vpp_if_name_remove = ''
    metric_min = -1

    dev_metric = int(metric)
    wan_list = fwglobals.g.router_cfg.get_interfaces(type='wan')

    for wan in wan_list:
        metric_cur_str = wan.get('metric', None)
        if not metric_cur_str:
            continue
        metric_cur = int(metric_cur_str)
        pci = wan['pci']

        if pci == dev:
            continue

        if metric_min == -1 or metric_min > metric_cur:
            metric_min = metric_cur
            default_gw = pci

    if remove:
        if dev_metric < metric_min or not default_gw:
            vpp_if_name_remove = pci_to_vpp_if_name(dev)
        if dev_metric < metric_min and default_gw:
            vpp_if_name_add = pci_to_vpp_if_name(default_gw)

    if not remove:
        if dev_metric < metric_min and default_gw:
            vpp_if_name_remove = pci_to_vpp_if_name(default_gw)
        if dev_metric < metric_min or not default_gw:
            vpp_if_name_add = pci_to_vpp_if_name(dev)

    if vpp_if_name_remove:
        vppctl_cmd = 'nat44 add interface address %s del' % vpp_if_name_remove
        out = _vppctl_read(vppctl_cmd, wait=False)
        if out is None:
            return (False, "failed vppctl_cmd=%s" % vppctl_cmd)

    if vpp_if_name_add:
        vppctl_cmd = 'nat44 add interface address %s' % vpp_if_name_add
        out = _vppctl_read(vppctl_cmd, wait=False)
        if out is None:
            # revert 'nat44 add interface address del'
            if vpp_if_name_remove:
                vppctl_cmd = 'nat44 add interface address %s' % vpp_if_name_remove
                _vppctl_read(vppctl_cmd, wait=False)
            return (False, "failed vppctl_cmd=%s" % vppctl_cmd)

    return (True, None)
>>>>>>> 27d7ed7d
<|MERGE_RESOLUTION|>--- conflicted
+++ resolved
@@ -1668,7 +1668,6 @@
     os.system('sysctl -w net.ipv4.conf.all.rp_filter=%d' %(val))
     os.system('sysctl -w net.ipv4.conf.default.rp_filter=%d' %(val))
 
-<<<<<<< HEAD
 def vmxnet3_unassigned_interfaces_up():
     """This function finds vmxnet3 interfaces that should NOT be controlled by
     VPP and brings them up. We call these interfaces 'unassigned'.
@@ -1696,7 +1695,7 @@
     except Exception as e:
         fwglobals.log.debug('vmxnet3_unassigned_interfaces_up: %s (%s)' % (str(e),traceback.format_exc()))
         pass
-=======
+
 def get_reconfig_hash():
     """ This function creates a string that holds all the information added to the reconfig
     data, and then create a hash string from it.
@@ -1781,5 +1780,4 @@
                 _vppctl_read(vppctl_cmd, wait=False)
             return (False, "failed vppctl_cmd=%s" % vppctl_cmd)
 
-    return (True, None)
->>>>>>> 27d7ed7d
+    return (True, None)