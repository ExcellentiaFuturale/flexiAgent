--- conflicted
+++ resolved
@@ -767,7 +767,7 @@
         if k and v: tres["ipsec-gre-"+k] = "ipsec-gre" + v
     return _sub_file(fname, tres)
 
-def stop_router():
+def stop_vpp():
     """Stop VPP and rebind Linux interfaces.
 
      :returns: Error message and status code.
@@ -796,9 +796,7 @@
             if drv not in dpdk.dpdk_drivers:
                 dpdk.bind_one(dpdk.devices[d]["Slot"], drv, False)
                 break
-
     fwstats.update_state(False)
-    return {'message':'Router stopped successfully', 'ok':1}
 
 def connect_to_router():
     """Connect to VPP Python API.
@@ -833,11 +831,7 @@
         db_app_rec.clean()
     with FwMultilink(fwglobals.g.MULTILINK_DB_FILE) as db_multilink:
         db_multilink.clean()
-<<<<<<< HEAD
     fwnetplan.restore_linux_netplan_files()
-=======
-    fwnetplan.delete_netplan_files()
->>>>>>> 84e2fb2b
 
     reset_dhcpd()
 
