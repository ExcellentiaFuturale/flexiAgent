#! /usr/bin/python

################################################################################
# flexiWAN SD-WAN software - flexiEdge, flexiManage.
# For more information go to https://flexiwan.com
#
# Copyright (C) 2019  flexiWAN Ltd.
#
# This program is free software: you can redistribute it and/or modify it under
# the terms of the GNU Affero General Public License as published by the Free
# Software Foundation, either version 3 of the License, or (at your option) any
# later version.
#
# This program is distributed in the hope that it will be useful,
# but WITHOUT ANY WARRANTY; without even the implied warranty of MERCHANTABILITY
# or FITNESS FOR A PARTICULAR PURPOSE.
# See the GNU Affero General Public License for more details.
#
# You should have received a copy of the GNU Affero General Public License
# along with this program. If not, see <https://www.gnu.org/licenses/>.
################################################################################

import copy
import glob
import hashlib
import inspect
import json
import os
import time
import platform
import subprocess
import psutil
import socket
import re
import fwglobals
import fwnetplan
import fwstats
import shutil
import sys
import traceback
import yaml
from netaddr import IPNetwork, IPAddress

common_tools = os.path.join(os.path.dirname(os.path.realpath(__file__)) , 'tools' , 'common')
sys.path.append(common_tools)
import fwtool_vpp_startupconf_dict
stun_path = s.path.join(os.path.dirname(os.path.realpath(__file__)) , 'tools' , 'stun')
sys.path.append(stun_path)
import stun

from fwapplications import FwApps
from fwrouter_cfg   import FwRouterCfg
from fwmultilink    import FwMultilink


dpdk = __import__('dpdk-devbind')

def get_device_logs(file, num_of_lines):
    """Get device logs.

    :param file:            File name.
    :param num_of_lines:    Number of lines.

    :returns: Return list.
    """
    try:
        cmd = "tail -{} {}".format(num_of_lines, file)
        res = subprocess.check_output(cmd, shell=True).splitlines()

        # On zero matching, res is a list with a single empty
        # string which we do not want to return to the caller
        return res if res != [''] else []
    except (OSError, subprocess.CalledProcessError) as err:
        raise err

def get_device_packet_traces(num_of_packets, timeout):
    """Get device packet traces.

    :param num_of_packets:    Number of lines.
    :param timeout:           Timeout to wait for trace to complete.

    :returns: Array of traces.
    """
    try:
        cmd = 'sudo vppctl clear trace'
        subprocess.check_output(cmd, shell=True)
        cmd = 'sudo vppctl show vmxnet3'
        shif_vmxnet3 = subprocess.check_output(cmd, shell=True)
        if shif_vmxnet3 is '':
            cmd = 'sudo vppctl trace add dpdk-input {}'.format(num_of_packets)
        else:
            cmd = 'sudo vppctl trace add vmxnet3-input {}'.format(num_of_packets)
        subprocess.check_output(cmd, shell=True)
        time.sleep(timeout)
        cmd = 'sudo vppctl show trace max {}'.format(num_of_packets)
        res = subprocess.check_output(cmd, shell=True).splitlines()
        # skip first line (contains unnecessary information header)
        return res[1:] if res != [''] else []
    except (OSError, subprocess.CalledProcessError) as err:
        raise err

def get_device_versions(fname):
    """Get agent version.

    :param fname:           Versions file name.

    :returns: Version value.
    """
    try:
        with open(fname, 'r') as stream:
            versions = yaml.load(stream, Loader=yaml.BaseLoader)
            return versions
    except:
        err = "get_device_versions: failed to get versions: %s" % (format(sys.exc_info()[1]))
        fwglobals.log.error(err)
        return None

def get_machine_id():
    """Get machine id.

    :returns: UUID.
    """
    if fwglobals.g.cfg.UUID:    # If UUID is configured manually, use it
        return fwglobals.g.cfg.UUID

    try:                        # Fetch UUID from machine
        if platform.system()=="Windows":
            machine_id = subprocess.check_output('wmic csproduct get uuid').decode().split('\n')[1].strip()
        else:
            machine_id = subprocess.check_output(['cat','/sys/class/dmi/id/product_uuid']).decode().split('\n')[0].strip()
        return machine_id.upper()
    except:
        return None

def get_machine_serial():
    """Get machine serial number.

    :returns: S/N string.
    """
    try:
        serial = subprocess.check_output(['dmidecode', '-s', 'system-serial-number']).decode().split('\n')[0].strip()
        return str(serial)
    except:
        return '0'

def vpp_pid():
    """Get pid of VPP process.

    :returns:           process identifier.
    """
    try:
        pid = subprocess.check_output(['pidof', 'vpp'])
    except:
        pid = None
    return pid

def vpp_does_run():
    """Check if VPP is running.

    :returns:           Return 'True' if VPP is running.
    """
    runs = True if vpp_pid() else False
    return runs

def af_to_name(af_type):
    """Convert socket type.

    :param af_type:        Socket type.

    :returns: String.
    """
    af_map = {
    	socket.AF_INET: 'IPv4',
    	socket.AF_INET6: 'IPv6',
    	psutil.AF_LINK: 'MAC',
	}
    return af_map.get(af_type, af_type)

def get_os_routing_table():
    """Get routing table.

    :returns: List of routes.
    """
    try:
        routing_table = subprocess.check_output(['route', '-n']).split('\n')
        return routing_table
    except:
        return (None)

def get_default_route():
    """Get default route.

    :returns: Default route.
    """
    try:
        output = os.popen('ip route list match default').read()
        if output:
            routes = output.splitlines()
            if routes:
                route = routes[0]
                dev_split = route.split('dev ')
                rdev = dev_split[1].split(' ')[0] if len(dev_split) > 1 else ''
                rip_split = route.split('via ')
                rip = rip_split[1].split(' ')[0] if len(rip_split) > 1 else ''
                return (rip, rdev)
    except:
        return ("", "")
    return ("", "")

def get_linux_interface_gateway(if_name):
    """Get gateway.

    :returns: Gateway ip address.
    """
    try:
        dgw = os.popen('ip route list match default | grep via').read()
    except:
        return '', ''

    metric = ''

    routes = dgw.splitlines()
    for route in routes:
        rip = route.split('via ')[1].split(' ')[0]
        rdev = route.split('dev ')[1].split(' ')[0]
        metric_str = route.split('metric ')
        if len(metric_str) > 1:
            metric = route.split('metric ')[1].split(' ')[0]
        if re.match(if_name, rdev):
            return rip, metric

    return '', ''

def get_interface_address(if_name):
    """Get interface IP address.

    :param iface:        Interface name.

    :returns: IP address.
    """
    interfaces = psutil.net_if_addrs()
    if if_name not in interfaces:
        fwglobals.log.debug("get_interface_address(%s): interfaces: %s" % (if_name, str(interfaces)))
        return ''

    addresses = interfaces[if_name]
    for addr in addresses:
        if addr.family == socket.AF_INET:
            ip   = addr.address
            mask = IPAddress(addr.netmask).netmask_bits()
            return '%s/%s' % (ip, mask)

    fwglobals.log.debug("get_interface_address(%s): %s" % (if_name, str(addresses)))
    return None

def is_ip_in_subnet(ip, subnet):
    """Check if IP address is in subnet.

    :param ip:            IP address.
    :param subnet:        Subnet address.

    :returns: 'True' if address is in subnet.
    """
    return True if IPAddress(ip) in IPNetwork(subnet) else False

def pci_addr_full(pci_addr):
    """Convert short PCI into full representation.

    :param pci_addr:      Short PCI address.

    :returns: Full PCI address.
    """
    pc = pci_addr.split('.')
    if len(pc) == 2:
        return pc[0]+'.'+"%02x"%(int(pc[1],16))
    return pci_addr

# Convert 0000:00:08.01 provided by management to 0000:00:08.1 used by Linux
def pci_full_to_short(pci):
    """Convert full PCI into short representation.

    :param pci_addr:      Full PCI address.

    :returns: Short PCI address.
    """
    l = pci.split('.')
    if len(l[1]) == 2 and l[1][0] == '0':
        pci = l[0] + '.' + l[1][1]
    return pci

def linux_to_pci_addr(linuxif):
    """Convert Linux interface name into PCI address.

    :param linuxif:      Linux interface name.

    :returns: PCI address.
    """
    NETWORK_BASE_CLASS = "02"
    vpp_run = vpp_does_run()
    lines = subprocess.check_output(["lspci", "-Dvmmn"]).splitlines()
    for line in lines:
        vals = line.decode().split("\t", 1)
        if len(vals) == 2:
            # keep slot number
            if vals[0] == 'Slot:':
                slot = vals[1]
            if vals[0] == 'Class:':
                if vals[1][0:2] == NETWORK_BASE_CLASS:
                    interface = pci_to_linux_iface(slot)
                    if not interface and vpp_run:
                        interface = pci_to_tap(slot)
                    if not interface:
                        continue
                    if interface == linuxif:
                        driver = os.path.realpath('/sys/bus/pci/devices/%s/driver' % slot).split('/')[-1]
                        return (pci_addr_full(slot), "" if driver=='driver' else driver)
    return ("","")

def pci_to_linux_iface(pci):
    """Convert PCI address into Linux interface name.

    :param pci:      PCI address.

    :returns: Linux interface name.
    """
    # igorn@ubuntu-server-1:~$ sudo ls -l /sys/class/net/
    # total 0
    # lrwxrwxrwx 1 root root 0 Jul  4 16:21 enp0s3 -> ../../devices/pci0000:00/0000:00:03.0/net/enp0s3
    # lrwxrwxrwx 1 root root 0 Jul  4 16:21 enp0s8 -> ../../devices/pci0000:00/0000:00:08.0/net/enp0s8
    # lrwxrwxrwx 1 root root 0 Jul  4 16:21 enp0s9 -> ../../devices/pci0000:00/0000:00:09.0/net/enp0s9
    # lrwxrwxrwx 1 root root 0 Jul  4 16:21 lo -> ../../devices/virtual/net/lo

    # We get 0000:00:08.01 from management and not 0000:00:08.1, so convert a little bit
    pci = pci_full_to_short(pci)

    try:
        output = subprocess.check_output("sudo ls -l /sys/class/net/ | grep " + pci, shell=True)
    except:
        return None
    if output is None:
        return None
    return output.rstrip().split('/')[-1]

def pci_is_vmxnet3(pci):
    """Check if PCI address is vmxnet3.

    :param pci:      PCI address.

    :returns: 'True' if it is vmxnet3, 'False' otherwise.
    """
    # igorn@ubuntu-server-1:~$ sudo ls -l /sys/bus/pci/devices/*/driver
    # lrwxrwxrwx 1 root root 0 Jul 17 22:08 /sys/bus/pci/devices/0000:03:00.0/driver -> ../../../../bus/pci/drivers/vmxnet3
    # lrwxrwxrwx 1 root root 0 Jul 17 23:01 /sys/bus/pci/devices/0000:0b:00.0/driver -> ../../../../bus/pci/drivers/vfio-pci
    # lrwxrwxrwx 1 root root 0 Jul 17 23:01 /sys/bus/pci/devices/0000:13:00.0/driver -> ../../../../bus/pci/drivers/vfio-pci

    # We get 0000:00:08.01 from management and not 0000:00:08.1, so convert a little bit
    pci = pci_full_to_short(pci)

    try:
        # The 'ls -l /sys/bus/pci/devices/*/driver' approach doesn't work well.
        # When vpp starts, it rebinds device to vfio-pci, so 'ls' doesn't detect it.
        # Therefore we go with dpdk-devbind.py. It should be installed on Linux
        # as a part of flexiwan-router installation.
        # When vpp does not run, we get:
        #   0000:03:00.0 'VMXNET3 Ethernet Controller' if=ens160 drv=vmxnet3 unused=vfio-pci,uio_pci_generic
        # When vpp does run, we get:
        #   0000:03:00.0 'VMXNET3 Ethernet Controller' if=ens160 drv=vfio-pci unused=vmxnet3,uio_pci_generic
        #
        #output = subprocess.check_output("sudo ls -l /sys/bus/pci/devices/%s/driver | grep vmxnet3" % pci, shell=True)
        output = subprocess.check_output("sudo dpdk-devbind -s | grep -E '%s .*vmxnet3'" % pci, shell=True)
    except:
        return False
    if output is None:
        return False
    return True

# 'pci_to_vpp_if_name' function maps interface referenced by pci, eg. '0000:00:08.00'
# into name of interface in VPP, eg. 'GigabitEthernet0/8/0'.
# We use the interface cache mapping, if doesn't exist we rebuild the cache
def pci_to_vpp_if_name(pci):
    """Convert PCI address into VPP interface name.

    :param pci:      PCI address.

    :returns: VPP interface name.
    """
    pci = pci_addr_full(pci)
    vpp_if_name = fwglobals.g.get_cache_data('PCI_TO_VPP_IF_NAME_MAP').get(pci)
    if vpp_if_name: return vpp_if_name
    else: return _build_pci_to_vpp_if_name_maps(pci, None)

# 'vpp_if_name_to_pci' function maps interface name, eg. 'GigabitEthernet0/8/0'
# into the pci of that interface, eg. '0000:00:08.00'.
# We use the interface cache mapping, if doesn't exist we rebuild the cache
def vpp_if_name_to_pci(vpp_if_name):
    """Convert PCI address into VPP interface name.

    :param vpp_if_name:      VPP interface name.

    :returns: PCI address.
    """
    pci = fwglobals.g.get_cache_data('VPP_IF_NAME_TO_PCI_MAP').get(vpp_if_name)
    if pci: return pci
    else: return _build_pci_to_vpp_if_name_maps(None, vpp_if_name)

# '_build_pci_to_vpp_if_name_maps' function build the local caches of
# pci to vpp_if_name and vise vera
# if pci provided, return the name found for this pci,
# else, if name provided, return the pci for this name,
# else, return None
# To do that we dump all hardware interfaces, split the dump into list by empty line,
# and search list for interface that includes the pci name.
# The dumps brings following table:
#              Name                Idx    Link  Hardware
# GigabitEthernet0/8/0               1    down  GigabitEthernet0/8/0
#   Link speed: unknown
#   ...
#   pci: device 8086:100e subsystem 8086:001e address 0000:00:08.00 numa 0
#
def _build_pci_to_vpp_if_name_maps(pci, vpp_if_name):
    shif = _vppctl_read('show hardware-interfaces')
    if shif == None:
        fwglobals.log.debug("_build_pci_to_vpp_if_name_maps: Error reading interface info")
    data = shif.splitlines()
    for intf in _get_group_delimiter(data, r"^\w.*?\d"):
        # Contains data for a given interface
        ifdata = ''.join(intf)
        (k,v) = _parse_vppname_map(ifdata,
            valregex=r"^(\w[^\s]+)\s+\d+\s+(\w+)",
            keyregex=r"\s+pci:.*\saddress\s(.*?)\s")
        if k and v:
            fwglobals.g.get_cache_data('PCI_TO_VPP_IF_NAME_MAP')[pci_addr_full(k)] = v
            fwglobals.g.get_cache_data('VPP_IF_NAME_TO_PCI_MAP')[v] = pci_addr_full(k)

    vmxnet3hw = fwglobals.g.router_api.vpp_api.vpp.api.vmxnet3_dump()
    for hw_if in vmxnet3hw:
        vpp_if_name = hw_if.if_name.rstrip(' \t\r\n\0')
        pci_addr = pci_bytes_to_str(hw_if.pci_addr)
        fwglobals.g.get_cache_data('PCI_TO_VPP_IF_NAME_MAP')[pci_addr] = vpp_if_name
        fwglobals.g.get_cache_data('VPP_IF_NAME_TO_PCI_MAP')[vpp_if_name] = pci_addr

    if pci:
        vpp_if_name = fwglobals.g.get_cache_data('PCI_TO_VPP_IF_NAME_MAP').get(pci)
        if vpp_if_name: return vpp_if_name
    elif vpp_if_name:
        pci = fwglobals.g.get_cache_data('VPP_IF_NAME_TO_PCI_MAP').get(vpp_if_name)
        if pci: return pci

    fwglobals.log.debug("_build_pci_to_vpp_if_name_maps(%s, %s) not found: sh hard: %s" % (pci, vpp_if_name, shif))
    fwglobals.log.debug("_build_pci_to_vpp_if_name_maps(%s, %s): not found sh vmxnet3: %s" % (pci, vpp_if_name, vmxnet3hw))
    fwglobals.log.debug(str(traceback.extract_stack()))
    return None

# 'pci_str_to_bytes' converts "0000:0b:00.0" string to bytes to pack following struct:
#    struct
#    {
#      u16 domain;
#      u8 bus;
#      u8 slot: 5;
#      u8 function:3;
#    };
#
def pci_str_to_bytes(pci_str):
    """Convert PCI address into bytes.

    :param pci_str:      PCI address.

    :returns: Bytes array.
    """
    list = re.split(r':|\.', pci_str)
    domain   = int(list[0], 16)
    bus      = int(list[1], 16)
    slot     = int(list[2], 16)
    function = int(list[3], 16)
    bytes = ((domain & 0xffff) << 16) | ((bus & 0xff) << 8) | ((slot & 0x1f) <<3 ) | (function & 0x7)
    return socket.htonl(bytes)   # vl_api_vmxnet3_create_t_handler converts parameters by ntoh for some reason (vpp\src\plugins\vmxnet3\vmxnet3_api.c)

# 'pci_str_to_bytes' converts pci bytes into full string "0000:0b:00.0"
def pci_bytes_to_str(pci_bytes):
    """Converts PCI bytes to PCI full string.

    :param pci_str:      PCI bytes.

    :returns: PCI full string.
    """
    bytes = socket.ntohl(pci_bytes)
    domain   = (bytes >> 16)
    bus      = (bytes >> 8) & 0xff
    slot     = (bytes >> 3) & 0x1f
    function = (bytes) & 0x7
    return "%04x:%02x:%02x.%02x" % (domain, bus, slot, function)

# 'pci_to_vpp_sw_if_index' function maps interface referenced by pci, e.g '0000:00:08.00'
# into index of this interface in VPP, eg. 1.
# To do that we convert firstly the pci into name of interface in VPP,
# e.g. 'GigabitEthernet0/8/0', than we dump all VPP interfaces and search for interface
# with this name. If found - return interface index.

def pci_to_vpp_sw_if_index(pci):
    """Convert PCI address into VPP sw_if_index.

    :param pci:      PCI address.

    :returns: sw_if_index.
    """
    vpp_if_name = pci_to_vpp_if_name(pci)
    fwglobals.log.debug("pci_to_vpp_sw_if_index(%s): vpp_if_name: %s" % (pci, str(vpp_if_name)))
    if vpp_if_name is None:
        return None

    sw_ifs = fwglobals.g.router_api.vpp_api.vpp.api.sw_interface_dump()
    for sw_if in sw_ifs:
        if re.match(vpp_if_name, sw_if.interface_name):    # Use regex, as sw_if.interface_name might include trailing whitespaces
            return sw_if.sw_if_index
    fwglobals.log.debug("pci_to_vpp_sw_if_index(%s): vpp_if_name: %s" % (pci, yaml.dump(sw_ifs, canonical=True)))
    return None

# 'pci_to_tap' function maps interface referenced by pci, e.g '0000:00:08.00'
# into interface in Linux created by 'vppctl enable tap-inject' command, e.g. vpp1.
# To do that we convert firstly the pci into name of interface in VPP,
# e.g. 'GigabitEthernet0/8/0' and than we grep output of 'vppctl sh tap-inject'
# command by this name:
#   root@ubuntu-server-1:/# vppctl sh tap-inject
#       GigabitEthernet0/8/0 -> vpp0
#       GigabitEthernet0/9/0 -> vpp1
def pci_to_tap(pci):
    """Convert PCI address into TAP name.

     :param pci:      PCI address.

     :returns: Linux TAP interface name.
     """
    vpp_if_name = pci_to_vpp_if_name(pci)
    if vpp_if_name is None:
        return None
    tap = vpp_if_name_to_tap(vpp_if_name)
    return tap

# 'vpp_if_name_to_tap' function maps name of interface in VPP, e.g. loop0,
# into name of correspondent tap interface in Linux.
# To do that it greps output of 'vppctl sh tap-inject' by the interface name:
#   root@ubuntu-server-1:/# vppctl sh tap-inject
#       GigabitEthernet0/8/0 -> vpp0
#       GigabitEthernet0/9/0 -> vpp1
#       loop0 -> vpp2
def vpp_if_name_to_tap(vpp_if_name):
    """Convert VPP interface name into Linux TAP interface name.

     :param vpp_if_name:      PCI address.

     :returns: Linux TAP interface name.
     """
    # vpp_api.cli() throw exception in vpp 19.01 (and works in vpp 19.04)
    # taps = fwglobals.g.router_api.vpp_api.cli("show tap-inject")
    taps = _vppctl_read("show tap-inject")
    if taps is None:
        raise Exception("vpp_if_name_to_tap: failed to fetch tap info from VPP")

    pattern = '%s -> ([a-zA-Z0-9_]+)' % vpp_if_name
    match = re.search(pattern, taps)
    if match is None:
        return None
    tap = match.group(1)
    return tap

def vpp_sw_if_index_to_name(sw_if_index):
    """Convert VPP sw_if_index into VPP interface name.

     :param sw_if_index:      VPP sw_if_index.

     :returns: VPP interface name.
     """
    name = ''

    for sw_if in fwglobals.g.router_api.vpp_api.vpp.api.sw_interface_dump():
        if sw_if_index == sw_if.sw_if_index:
            name = sw_if.interface_name.rstrip(' \t\r\n\0')

    return name

# 'sw_if_index_to_tap' function maps sw_if_index assigned by VPP to some interface,
# e.g '4' into interface in Linux created by 'vppctl enable tap-inject' command, e.g. vpp2.
# To do that we dump all interfaces from VPP, find the one with the provided index,
# take its name, e.g. loop0, and grep output of 'vppctl sh tap-inject' by this name:
#   root@ubuntu-server-1:/# vppctl sh tap-inject
#       GigabitEthernet0/8/0 -> vpp0
#       GigabitEthernet0/9/0 -> vpp1
#       loop0 -> vpp2
def vpp_sw_if_index_to_tap(sw_if_index):
    """Convert VPP sw_if_index into Linux TAP interface name.

     :param sw_if_index:      VPP sw_if_index.

     :returns: Linux TAP interface name.
     """
    return vpp_if_name_to_tap(vpp_sw_if_index_to_name(sw_if_index))

def vpp_ip_to_sw_if_index(ip):
    """Convert ip address into VPP sw_if_index.

     :param ip: IP address.

     :returns: sw_if_index.
     """
    network = IPNetwork(ip)

    for sw_if in fwglobals.g.router_api.vpp_api.vpp.api.sw_interface_dump():
        tap = vpp_sw_if_index_to_tap(sw_if.sw_if_index)
        if tap:
            int_address = IPNetwork(get_interface_address(tap))
            if network == int_address:
                return sw_if.sw_if_index

def save_file(txt, fname, dir='/tmp'):
    """Save txt to file under a dir (default = /tmp)

     :param txt:      Text.
     :param fname:    File name.
     :param dir:      Folder path.

     :returns: Error message and status code.
     """
    # Make sure fname doesn't include /
    #print ("fname="+fname+", txt="+txt+", dir="+dir)
    if not (isinstance(fname, str) or isinstance(fname, unicode)) or fname.find('/') != -1:
        return {'message':'File name error', 'ok':0}
    datapath = os.path.join(dir, fname)
    if os.path.exists(dir):
        with open(datapath, 'w') as fout:
            fout.write(txt)
        return {'message':'File written', 'ok':1}
    else:
        return {'message':'Directory not exist', 'ok':0}

def _sub_file(fname, smap):
    """Replace words in file.

    :param fname:     File name.
    :param smap:      Dictionary with original and new words.

    :returns: Error message and status code.
    """
    if os.path.exists(fname):
        with open(fname, "r") as sfile:
            data = sfile.readlines()
        txt = ''.join(data)
        for k,v in smap.items():
            txt = txt.replace(k,v)
        with open(fname, "w") as sfile:
            sfile.write(txt)
        return {'message':'File substituted', 'ok':1}
    else:
        return {'message':'File does not exist', 'ok':0}

def _vppctl_read(cmd, wait=True):
    """Read command from VPP.

    :param cmd:       Command to execute (not including vppctl).
    :param wait:      Whether to wait until command succeeds.

    :returns: Output returned bu vppctl.
    """
    retries = 200
    retries_sleep = 1
    if wait == False:
        retries = 1
        retries_sleep = 0
    # make sure socket exists
    for _ in range(retries):
        if os.path.exists("/run/vpp/cli.sock"):
            break
        time.sleep(retries_sleep)
    if not os.path.exists("/run/vpp/cli.sock"):
        return None
    # make sure command succeeded, try up to 200 iterations
    for _ in range(retries):
        try:
            _ = open(os.devnull, 'r+b', 0)
            handle = os.popen('sudo vppctl ' + cmd + ' 2>/dev/null')
            data = handle.read()
            retcode = handle.close()
            if retcode == None or retcode == 0:  # Exit OK
                break
        except:
            return None
        time.sleep(retries_sleep)
    if retcode: # not succeeded after 200 retries
        return None
    return data

def tap_sub_file(fname):
    """Substitute a file with tap VPP names.

    :param fname:      File name.

    :returns: Error message and status code.
    """
    taps = _vppctl_read('sh tap-inject')
    if taps == None:
        return {'message':'Tap read error', 'ok':0}
    if_map = {}
    tap_split = taps.split('\r\n')[:-1]
    if len(tap_split) == 0:
        return {'message':'No taps found', 'ok':0}
    for m in tap_split:
        ifs = m.split(' -> ')
        if len(ifs) != 2:
            return {'message':'Tap mapping error', 'ok':0}
        if_map[ifs[0]] = ifs[1]
    return _sub_file(fname, if_map)

def _parse_vppname_map(s, valregex, keyregex):
    """Find key and value in a string using regex.

    :param s:               String.
    :param valregex:        Value.
    :param keyregex:        Key.

    :returns: Error message and status code.
    """
    # get value
    r = re.search(valregex,s)
    if r!=None: val_data = r.group(1)
    else: return (None, None)   # val not found, don't add and return
    # get key
    r = re.search(keyregex,s)
    if r!=None: key_data = r.group(1)
    else: return (None, None)   # key not found, don't add and return
    # Return values
    return (key_data, val_data)

def pci_sub_file(fname):
    """Substitute a file with pci address to VPP names.

    :param fname:      File name.

    :returns: Error message and status code.
    """
    shif = _vppctl_read('show hardware-interfaces')
    shif_vmxnet3 = _vppctl_read('show vmxnet3')
    if shif == None or shif_vmxnet3 == None:
        return {'message':'Error reading interface info', 'ok':0}
    data = shif.splitlines()
    datav = shif_vmxnet3.splitlines()
    pci_map = {}
    for intf in _get_group_delimiter(data, r"^\w.*?\d"):
        # Contains data for a given interface
        ifdata = ''.join(intf)
        (k,v) = _parse_vppname_map(ifdata,
            valregex=r"^(\w[^\s]+)\s+\d+\s+(\w+)",
            keyregex=r"\s+pci:.*\saddress\s(.*?)\s")
        if k and v: pci_map[pci_addr_full(k)] = v
    for intf in _get_group_delimiter(datav, r"^Interface:\s\w.*?\d"):
        # Contains data for a given interface
        ifdata = '\n'.join(intf)
        (k,v) = _parse_vppname_map(ifdata,
            valregex=r"^Interface:\s(\w[^\s]+)\s+",
            keyregex=r"\s+PCI\sAddress:\s(.*)")
        if k and v: pci_map[pci_addr_full(k)] = v

    return _sub_file(fname, pci_map)

def gre_sub_file(fname):
    """Substitute a file with tunnels to VPP names.

    :param fname:      File name.

    :returns: Error message and status code.
    """
    shtun = _vppctl_read('show ipsec gre tunnel')
    if shtun == None:
        return {'message':'Error reading tunnel info', 'ok':0}
    data = shtun.splitlines()
    tres = {}
    for tunnel in _get_group_delimiter(data, r"^\[\d+\].*"):
        # Contains data for a given tunnel
        tunneldata = '\n'.join(tunnel)
        (k,v) = _parse_vppname_map(tunneldata,
                       valregex=r"^\[(\d+)\].*local-sa",
                       keyregex=r"^\[\d+\].*local-sa\s(\d+)\s")
        if k and v: tres["ipsec-gre-"+k] = "ipsec-gre" + v
    return _sub_file(fname, tres)

def stop_vpp():
    """Stop VPP and rebind Linux interfaces.

     :returns: Error message and status code.
     """
    dpdk_ifs = []
    dpdk.devices = {}
    dpdk.dpdk_drivers = ["igb_uio", "vfio-pci", "uio_pci_generic"]
    dpdk.check_modules()
    dpdk.get_nic_details()
    os.system('sudo systemctl stop vpp')
    os.system('sudo systemctl stop frr')
    for d,v in dpdk.devices.items():
        if "Driver_str" in v:
            if v["Driver_str"] in dpdk.dpdk_drivers:
                dpdk.unbind_one(v["Slot"], False)
                dpdk_ifs.append(d)
        elif "Module_str" != "":
            dpdk_ifs.append(d)
    # refresh nic_details
    dpdk.get_nic_details()
    for d in dpdk_ifs:
        drivers_unused = dpdk.devices[d]["Module_str"].split(',')
        #print ("Drivers unused=" + str(drivers_unused))
        for drv in drivers_unused:
            #print ("Driver=" + str(drv))
            if drv not in dpdk.dpdk_drivers:
                dpdk.bind_one(dpdk.devices[d]["Slot"], drv, False)
                break
    fwstats.update_state(False)

def connect_to_router():
    """Connect to VPP Python API.

     :returns: None.
     """
    fwglobals.g.router_api.vpp_api.connect()

def disconnect_from_router():
    """Disconnect from VPP Python API.

     :returns: None.
     """
    fwglobals.g.router_api.vpp_api.disconnect()

def reset_router_config():
    """Reset router config by cleaning DB and removing config files.

     :returns: None.
     """
    with FwRouterCfg(fwglobals.g.ROUTER_CFG_FILE) as router_cfg:
        router_cfg.clean()
    if os.path.exists(fwglobals.g.ROUTER_STATE_FILE):
        os.remove(fwglobals.g.ROUTER_STATE_FILE)
    if os.path.exists(fwglobals.g.FRR_OSPFD_FILE):
        os.remove(fwglobals.g.FRR_OSPFD_FILE)
    if os.path.exists(fwglobals.g.VPP_CONFIG_FILE_BACKUP):
        shutil.copyfile(fwglobals.g.VPP_CONFIG_FILE_BACKUP, fwglobals.g.VPP_CONFIG_FILE)
    if os.path.exists(fwglobals.g.CONN_FAILURE_FILE):
        os.remove(fwglobals.g.CONN_FAILURE_FILE)
    with FwApps(fwglobals.g.APP_REC_DB_FILE) as db_app_rec:
        db_app_rec.clean()
    with FwMultilink(fwglobals.g.MULTILINK_DB_FILE) as db_multilink:
        db_multilink.clean()
    fwnetplan.restore_linux_netplan_files()

    reset_dhcpd()

def print_router_config(basic=True, full=False, multilink=False, signature=False):
    """Print router configuration.

     :returns: None.
     """
    with FwRouterCfg(fwglobals.g.ROUTER_CFG_FILE) as router_cfg:
        if basic:
            cfg = router_cfg.dumps(full=full, escape=['add-application','add-multilink-policy'])
        elif multilink:
            cfg = router_cfg.dumps(full=full, types=['add-application','add-multilink-policy'])
        elif signature:
            cfg = router_cfg.get_signature()
        else:
            cfg = ''
        print(cfg)

def dump_router_config(full=False):
    """Dumps router configuration into list of requests that look exactly
    as they would look if were received from server.

    :param full: return requests together with translated commands.

    :returns: list of 'add-X' requests.
    """
    cfg = []
    with FwRouterCfg(fwglobals.g.ROUTER_CFG_FILE) as router_cfg:
        cfg = router_cfg.dump(full)
    return cfg

def get_router_state():
    """Check if VPP is running.

     :returns: VPP state.
     """
    reason = ''
    if os.path.exists(fwglobals.g.ROUTER_STATE_FILE):
        state = 'failed'
        with open(fwglobals.g.ROUTER_STATE_FILE, 'r') as f:
            reason = f.read()
    elif vpp_pid():
        state = 'running'
    else:
        state = 'stopped'
    return (state, reason)

def _get_group_delimiter(lines, delimiter):
    """Helper function to iterate through a group lines by delimiter.

    :param lines:       List of text lines.
    :param delimiter:   Regex to group lines by.

    :returns: None.
    """
    data = []
    for line in lines:
        if re.match(delimiter,line)!=None:
            if data:
                yield data
                data = []
        data.append(line)
    if data:
        yield data

def _parse_add_if(s, res):
    """Helper function that parse fields from a given interface data and add to res.

    :param s:       String with interface data.
    :param res:     Dict to store the result in.

    :returns: None.
    """
    # get interface name
    r = re.search(r"^(\w[^\s]+)\s+\d+\s+(\w+)",s)
    if r!=None and r.group(2)=="up": if_name = r.group(1)
    else: return    # Interface not found, don't add and return
    # rx packets
    r = re.search(r" rx packets\s+(\d+)?",s)
    if r!=None: rx_pkts = r.group(1)
    else: rx_pkts = 0
    # tx packets
    r = re.search(r" tx packets\s+(\d+)?",s)
    if r!=None: tx_pkts = r.group(1)
    else: tx_pkts = 0
    # rx bytes
    r = re.search(r" rx bytes\s+(\d+)?",s)
    if r!=None: rx_bytes = r.group(1)
    else: rx_bytes = 0
    # tx bytes
    r = re.search(r" tx bytes\s+(\d+)?",s)
    if r!=None: tx_bytes = r.group(1)
    else: tx_bytes = 0
    # Add data to res
    res[if_name] = {'rx_pkts':long(rx_pkts), 'tx_pkts':long(tx_pkts), 'rx_bytes':long(rx_bytes), 'tx_bytes':long(tx_bytes)}

def get_vpp_if_count():
    """Get number of VPP interfaces.

     :returns: Dictionary with results.
     """
    shif = _vppctl_read('sh int', wait=False)
    if shif == None:  # Exit with an error
        return {'message':'Error reading interface info', 'ok':0}
    data = shif.splitlines()
    res = {}
    for intf in _get_group_delimiter(data, r"^\w.*?\s"):
        # Contains data for a given interface
        ifdata = ''.join(intf)
        _parse_add_if(ifdata, res)
    return {'message':res, 'ok':1}

def ip_str_to_bytes(ip_str):
    """Convert IP address string into bytes.

     :param ip_str:         IP address string.

     :returns: IP address in bytes representation.
     """
    # take care of possible netmask, like in 192.168.56.107/24
    addr_ip = ip_str.split('/')[0]
    addr_len = int(ip_str.split('/')[1]) if len(ip_str.split('/')) > 1 else 32
    return socket.inet_pton(socket.AF_INET, addr_ip), addr_len

def mac_str_to_bytes(mac_str):      # "08:00:27:fd:12:01" -> bytes
    """Convert MAC address string into bytes.

     :param mac_str:        MAC address string.

     :returns: MAC address in bytes representation.
     """
    return mac_str.replace(':', '').decode('hex')

def is_python2():
    """Checks if it is Python 2 version.

     :returns: 'True' if Python2 and 'False' otherwise.
     """
    ret = True if sys.version_info < (3, 0) else False
    return ret

def hex_str_to_bytes(hex_str):
    """Convert HEX string into bytes.

     :param hex_str:        HEX string.

     :returns: Bytes array.
     """
    if is_python2():
        return hex_str.decode("hex")
    else:
        return bytes.fromhex(hex_str)

def is_str(p):
    """Check if it is a string.

     :param p:          String.

     :returns: 'True' if string and 'False' otherwise.
     """
    if is_python2():
        return type(p)==str or type(p)==unicode
    else:
        return type(p)==str

def yaml_dump(var):
    """Convert object into YAML string.

    :param var:        Object.

    :returns: YAML string.
    """
    str = yaml.dump(var, canonical=True)
    str = re.sub(r"\n[ ]+: ", ' : ', str)
    return str

#
def valid_message_string(str):
    """Ensure that string contains only allowed by management characters.
    To mitigate security risks management limits text that might be received
    within responses to the management-to-device requests.
    This function ensure the compliance of string to the management requirements.

    :param str:        String.

    :returns: 'True' if valid and 'False' otherwise.
    """
    if len(str) > 200:
        fwglobals.log.excep("valid_message_string: string is too long")
        return False
    # Enable following characters only: [0-9],[a-z],[A-Z],'-','_',' ','.',':',',', etc.
    tmp_str = re.sub(r'[-_.,:0-9a-zA-Z_" \']', '', str)
    if len(tmp_str) > 0:
        fwglobals.log.excep("valid_message_string: string has not allowed characters")
        return False
    return True

def obj_dump(obj, print_obj_dir=False):
    """Print object fields and values. Used for debugging.

     :param obj:                Object.
     :param print_obj_dir:      Print list of attributes and methods.

     :returns: None.
     """
    callers_local_vars = inspect.currentframe().f_back.f_locals.items()
    obj_name = [var_name for var_name, var_val in callers_local_vars if var_val is obj][0]
    print('========================== obj_dump start ==========================')
    print("obj=%s" % obj_name)
    print("str(%s): %s" % (obj_name, str(obj)))
    if print_obj_dir:
        print("dir(%s): %s" % (obj_name, str(dir(obj))))
    obj_dump_attributes(obj)
    print('========================== obj_dump end ==========================')

def obj_dump_attributes(obj, level=1):
    """Print object attributes.

    :param obj:          Object.
    :param level:        How many levels to print.

    :returns: None.
    """
    for a in dir(obj):
        if re.match('__.+__', a):   # Escape all special attributes, like __abstractmethods__, for which val = getattr(obj, a) might fail
            continue
        val = getattr(obj, a)
        if isinstance(val, (int, float, str, unicode, list, dict, set, tuple)):
            print(level*' ' + a + '(%s): ' % str(type(val)) + str(val))
        else:
            print(level*' ' + a + ':')
            obj_dump_attributes(val, level=level+1)

def vpp_startup_conf_update(filename, path, param, val, add, filename_backup=None):
    """Updates the /etc/vpp/startup.conf

    :param filename:    /etc/vpp/startup.conf
    :param path:        path to parameter in the startup.conf, e.g. 'dpdk/dev 0000:02:00.1'
    :param param:       name of the parameter, e.g. 'name'
    :param val:         value of the paremeter, e.g. 'eth0'
    :param add:         if True the parameter will be added or modified,
                        if False the parameter will be commented out

     :returns: None.
     """

    # Load file into dictionary
    conf = fwtool_vpp_startupconf_dict.load(filename)

    # Goto the leaf sub-section according the path.
    # If some of sections don't exist, create them.
    # Section is a list that might contains parameters (list) or sub-sections (dictionaries),
    # so steps in path stands for dictionaries, when the last step is list.
    section = conf
    steps = path.split('/')
    prev_section = section
    prev_step    = steps[0]
    for (idx, step) in enumerate(steps):
        if step not in section:
            if idx < len(steps)-1:
                section[step] = {}
            else:
                section[step] = []  # Last step which is list
        prev_section = section
        prev_step    = step
        section      = section[step]

    # If leaf section is empty (it is possible if path exists, but section is empty)
    # initialize it with empty list of parameters.
    if section is None:
        prev_section[prev_step] = []
        section = prev_section[prev_step]

    # Update parameter.
    # Firstly find it in section list of parameter
    found_elements = [ el for el in section if param in el ]
    if add:
        # If element was found, update it. Otherwise - add new parameter
        if len(found_elements) > 0:
            if not val is None:     # If there is a value to update ...
                found_elements[0][param] = val
        else:
            if val is None:
                section.append(param)
            else:
                section.append({param: val})
    else:
        if len(found_elements) > 0:
            section.remove(found_elements[0])
            section.append('ELEMENT_TO_BE_REMOVED')
        if len(section) == 0:
            prev_section[prev_step] = None

    # Dump dictionary back into file
    fwtool_vpp_startupconf_dict.dump(conf, filename)

def vpp_startup_conf_add_devices(vpp_config_filename, devices):
    config = fwtool_vpp_startupconf_dict.load(vpp_config_filename)
    if not config.get('dpdk'):
        config['dpdk'] = []
    for dev in devices:
        config_param = 'dev %s' % dev
        if not config_param in config['dpdk']:
            config['dpdk'].append(config_param)

    fwtool_vpp_startupconf_dict.dump(config, vpp_config_filename)

def vpp_startup_conf_remove_devices(vpp_config_filename, devices):
    config = fwtool_vpp_startupconf_dict.load(vpp_config_filename)
    if not config.get('dpdk'):
        return
    for dev in devices:
        config_param = 'dev %s' % dev
        if config_param in config['dpdk']:
            config['dpdk'].remove(config_param)
    if len(config['dpdk']) == 0:
        config['dpdk'].append('ELEMENT_TO_BE_REMOVED')  # Need this to avoid empty list section before dump(), as yaml goes crazy with empty list sections

    fwtool_vpp_startupconf_dict.dump(config, vpp_config_filename)

def vpp_startup_conf_add_nat(vpp_config_filename):
    config   = fwtool_vpp_startupconf_dict.load(vpp_config_filename)
    config['nat'] = []
    config['nat'].append('endpoint-dependent')
    config['nat'].append('translation hash buckets 1048576')
    config['nat'].append('translation hash memory 268435456')
    config['nat'].append('user hash buckets 1024')
    config['nat'].append('max translations per user 10000')
    fwtool_vpp_startupconf_dict.dump(config, vpp_config_filename)

def vpp_startup_conf_remove_nat(vpp_config_filename):
    config   = fwtool_vpp_startupconf_dict.load(vpp_config_filename)
    if config.get('nat'):
        del config['nat']
    fwtool_vpp_startupconf_dict.dump(config, vpp_config_filename)

def reset_dhcpd():
    if os.path.exists(fwglobals.g.DHCPD_CONFIG_FILE_BACKUP):
        shutil.copyfile(fwglobals.g.DHCPD_CONFIG_FILE_BACKUP, fwglobals.g.DHCPD_CONFIG_FILE)

    cmd = 'sudo systemctl stop isc-dhcp-server'

    try:
        output = subprocess.check_output(cmd, shell=True)
    except:
        return False

    return True

def modify_dhcpd(is_add, params):
    """Modify /etc/dhcp/dhcpd configuration file.

    :param params:   Parameters from flexiManage.

    :returns: String with sed commands.
    """
    pci         = params['interface']
    range_start = params.get('range_start', '')
    range_end   = params.get('range_end', '')
    dns         = params.get('dns', {})
    mac_assign  = params.get('mac_assign', {})

    interfaces = fwglobals.g.router_cfg.get_interfaces(pci=pci)
    if not interfaces:
        return (False, "modify_dhcpd: %s was not found" % (pci))

    address = IPNetwork(interfaces[0]['addr'])
    router = str(address.ip)
    subnet = str(address.network)
    netmask = str(address.netmask)

    if not os.path.exists(fwglobals.g.DHCPD_CONFIG_FILE_BACKUP):
        shutil.copyfile(fwglobals.g.DHCPD_CONFIG_FILE, fwglobals.g.DHCPD_CONFIG_FILE_BACKUP)

    config_file = fwglobals.g.DHCPD_CONFIG_FILE

    remove_string = 'sudo sed -e "/subnet %s netmask %s {/,/}/d" ' \
                    '-i %s; ' % (subnet, netmask, config_file)

    range_string = ''
    if range_start:
        range_string = 'range %s %s;\n' % (range_start, range_end)

    if dns:
        dns_string = 'option domain-name-servers'
        for d in dns[:-1]:
            dns_string += ' %s,' % d
        dns_string += ' %s;\n' % dns[-1]
    else:
        dns_string = ''

    subnet_string = 'subnet %s netmask %s' % (subnet, netmask)
    routers_string = 'option routers %s;\n' % (router)
    dhcp_string = 'echo "' + subnet_string + ' {\n' + range_string + \
                 routers_string + dns_string + '}"' + ' | sudo tee -a %s;' % config_file

    if is_add == 1:
        exec_string = remove_string + dhcp_string
    else:
        exec_string = remove_string

    for mac in mac_assign:
        remove_string_2 = 'sudo sed -e "/host %s {/,/}/d" ' \
                          '-i %s; ' % (mac['host'], config_file)

        host_string = 'host %s {\n' % (mac['host'])
        ethernet_string = 'hardware ethernet %s;\n' % (mac['mac'])
        ip_address_string = 'fixed-address %s;\n' % (mac['ipv4'])
        mac_assign_string = 'echo "' + host_string + ethernet_string + ip_address_string + \
                            '}"' + ' | sudo tee -a %s;' % config_file

        if is_add == 1:
            exec_string += remove_string_2 + mac_assign_string
        else:
            exec_string += remove_string_2

    try:
        output = subprocess.check_output(exec_string, shell=True)
    except Exception as e:
        return (False, "Exception: %s\nOutput: %s" % (str(e), output))

    return True

def vpp_multilink_update_labels(labels, remove, next_hop=None, dev=None, sw_if_index=None):
    """Updates VPP with flexiwan multilink labels.
    These labels are used for Multi-Link feature: user can mark interfaces
    or tunnels with labels and than add policy to choose interface/tunnel by
    label where to forward packets to.

        REMARK: this function is temporary solution as it uses VPP CLI to
    configure lables. Remove it, when correspondent Python API will be added.
    In last case the API should be called directly from translation.

    :param params: labels      - python list of labels
                   is_dia      - type of labels (DIA - Direct Internet Access)
                   remove      - True to remove labels, False to add.
                   dev         - PCI if device to apply labels to.
                   next_hop_ip - IP address of next hop.

    :returns: (True, None) tuple on success, (False, <error string>) on failure.
    """

    ids_list = fwglobals.g.router_api.multilink.get_label_ids_by_names(labels, remove)
    ids = ','.join(map(str, ids_list))

    if dev:
        vpp_if_name = pci_to_vpp_if_name(dev)
    elif sw_if_index:
        vpp_if_name = vpp_sw_if_index_to_name(sw_if_index)
    else:
        return (False, "Neither 'dev' nor 'sw_if_index' was found in params")

    if not next_hop:
        tap = vpp_if_name_to_tap(vpp_if_name)
        next_hop, _ = get_linux_interface_gateway(tap)
    if not next_hop:
        return (False, "'next_hop' was not provided and there is no default gateway")

    op = 'del' if remove else 'add'

    vppctl_cmd = 'fwabf link %s label %s via %s %s' % (op, ids, next_hop, vpp_if_name)

    fwglobals.log.debug("vppctl " + vppctl_cmd)

    out = _vppctl_read(vppctl_cmd, wait=False)
    if out is None:
        return (False, "failed vppctl_cmd=%s" % vppctl_cmd)

    return (True, None)


def vpp_multilink_update_policy_rule(add, links, policy_id, fallback, order, acl_id=None, priority=None):
    """Updates VPP with flexiwan policy rules.
    In general, policy rules instruct VPP to route packets to specific interface,
    which is marked with multilink label that noted in policy rule.

        REMARK: this function is temporary solution as it uses VPP CLI to
    configure policy rules. Remove it, when correspondent Python API will be added.
    In last case the API should be called directly from translation.

    :param params: params - rule parameters:
                        policy-id - the policy id (two byte integer)
                        labels    - labels of interfaces to be used for packet forwarding
                        remove    - True to remove rule, False to add.

    :returns: (True, None) tuple on success, (False, <error string>) on failure.
    """
    op = 'add' if add else 'del'

    if add:
        fwglobals.g.policies.add_policy(policy_id, priority)
    else:
        fwglobals.g.policies.remove_policy(policy_id)

    if re.match(fallback, 'drop'):
        fallback = 'fallback drop'

    if re.match(order, 'load-balancing'):
        order = 'select_group random'

    if acl_id is None:
        vppctl_cmd = 'fwabf policy %s id %d action %s %s' % (op, policy_id, fallback, order)
    else:
        vppctl_cmd = 'fwabf policy %s id %d acl %d action %s %s' % (op, policy_id, acl_id, fallback, order)

    group_id = 1
    for link in links:
        order = ''
        if re.match(link.get('order', 'priority'), 'load-balancing'):
            order = 'random'

        labels = link['pathlabels']
        ids_list = fwglobals.g.router_api.multilink.get_label_ids_by_names(labels)
        ids = ','.join(map(str, ids_list))

        vppctl_cmd += ' group %u %s labels %s' % (group_id, order, ids)
        group_id = group_id + 1

    fwglobals.log.debug("vppctl " + vppctl_cmd)

    out = _vppctl_read(vppctl_cmd, wait=False)
    if out is None:
        return (False, "failed vppctl_cmd=%s" % vppctl_cmd)

    return (True, None)

def vpp_multilink_attach_policy_rule(int_name, policy_id, priority, is_ipv6, remove):
    """Attach VPP with flexiwan policy rules.

    :param int_name:  The name of the interface in VPP
    :param policy_id: The policy id (two byte integer)
    :param priority:  The priority (integer)
    :param is_ipv6:   True if policy should be applied on IPv6 packets, False otherwise.
    :param remove:    True to remove rule, False to add.

    :returns: (True, None) tuple on success, (False, <error string>) on failure.
    """
    op = 'del' if remove else 'add'
    ip_version = 'ip6' if is_ipv6 else 'ip4'

    vppctl_cmd = 'fwabf attach %s %s policy %d priority %d %s' % (ip_version, op, policy_id, priority, int_name)

    fwglobals.log.debug("vppctl " + vppctl_cmd)

    out = _vppctl_read(vppctl_cmd, wait=False)
    if out is None:
        return (False, "failed vppctl_cmd=%s" % vppctl_cmd)

    return (True, None)

def get_interface_sw_if_index(ip):
    """Convert interface src IP address into gateway VPP sw_if_index.

    :param ip: IP address.

    :returns: sw_if_index.
    """

    pci, _ = fwglobals.g.router_cfg.get_wan_interface_gw(ip)
    return pci_to_vpp_sw_if_index(pci)

def get_interface_vpp_names(type=None):
    res = []
    interfaces = fwglobals.g.router_cfg.get_interfaces()
    for params in interfaces:
        if type == None or re.match(type, params['type'], re.IGNORECASE):
            sw_if_index = pci_to_vpp_sw_if_index(params['pci'])
            if_vpp_name = vpp_sw_if_index_to_name(sw_if_index)
            res.append(if_vpp_name)
    return res

def get_tunnel_interface_vpp_names():
    res = []
    tunnels = fwglobals.g.router_cfg.get_tunnels()
    for params in tunnels:
        sw_if_index = vpp_ip_to_sw_if_index(params['loopback-iface']['addr'])
        if_vpp_name = vpp_sw_if_index_to_name(sw_if_index)
        res.append(if_vpp_name)
    return res

def get_interface_gateway(ip):
    """Convert interface src IP address into gateway IP address.

    :param ip: IP address.

    :returns: IP address.
    """

    pci, gw_ip = fwglobals.g.router_cfg.get_wan_interface_gw(ip)
    return ip_str_to_bytes(gw_ip)[0]

def get_reconfig_hash():
    res = ''
    wan_list = fwglobals.g.router_cfg.get_interfaces(type='wan')
    vpp_run = vpp_does_run()

    for wan in wan_list:
        name = pci_to_linux_iface(wan['pci'])

        if name is None and vpp_run:
            name = pci_to_tap(wan['pci'])

        if name is None:
            return ''

        addr = get_interface_address(name)
        if not re.search(addr, wan['addr']):
            res += 'addr:' + addr + ','

        gw, metric = get_linux_interface_gateway(name)
        if not re.match(gw, wan['gateway']):
            res += 'gw:' + gw + ','

    if res:
        fwglobals.log.info('reconfig_hash_get: %s' % res)
        hash = hashlib.md5(res).hexdigest()
        return hash

    return ''

def add_static_route(addr, via, metric, remove, pci=None):
    """Add static route.

    :param params: params:
                        addr    - Destination network.
                        via     - Gateway address.
                        metric  - Metric.
                        remove  - True to remove route.
                        pci     - Device to be used for outgoing packets.

    :returns: (True, None) tuple on success, (False, <error string>) on failure.
    """
    if addr == 'default':
        return (True, None)

    metric = ' metric %s' % metric if metric else ''
    op     = 'replace'

    cmd_show = "sudo ip route show exact %s %s" % (addr, metric)
    try:
        output = subprocess.check_output(cmd_show, shell=True)
    except:
        return False

    lines = output.splitlines()
    next_hop = ''
    if lines:
        removed = False
        for line in lines:
            words = line.split('via ')
            if len(words) > 1:
                if remove and not removed and re.search(via, words[1]):
                    removed = True
                    continue

                next_hop += ' nexthop via ' + words[1]

    if remove:
        if not next_hop:
            op = 'del'
        cmd = "sudo ip route %s %s%s %s" % (op, addr, metric, next_hop)
    else:
        if not pci:
            cmd = "sudo ip route %s %s%s nexthop via %s %s" % (op, addr, metric, via, next_hop)
        else:
            tap = pci_to_tap(pci)
            cmd = "sudo ip route %s %s%s nexthop via %s dev %s %s" % (op, addr, metric, via, tap, next_hop)

    try:
        fwglobals.log.debug(cmd)
        output = subprocess.check_output(cmd, shell=True)
    except Exception as e:
        return (False, "Exception: %s\nOutput: %s" % (str(e), output))

    return True

def vpp_set_dhcp_detect(pci, remove):
    """Enable/disable DHCP detect feature.

    :param params: params:
                        pci     -  Interface PCI.
                        remove  - True to remove rule, False to add.

    :returns: (True, None) tuple on success, (False, <error string>) on failure.
    """
    op = 'del' if remove else ''

    sw_if_index = pci_to_vpp_sw_if_index(pci)
    int_name = vpp_sw_if_index_to_name(sw_if_index)

<<<<<<< HEAD
    return (True, None)

def find_srcip_public_addr(lcl_src_ip, lcl_src_port = 4789):
	timeout = 0.5
	interval = 0.1
	nat_type = None 
	nat_ext_ip = None 
	nat_ext_port = None
	trails = 0
	num_of_trails = 15
    fwglobals.log.debug("trying to find external %s:%s" %(lcl_ip_src,lcl_src_port)
	while (timeout <= 3 and trails < num_of_trails):
		start = time.time()
		nat_type,nat_ext_ip, nat_ext_port = stun.get_ip_info(lcl_src_ip, lcl_src_port)
		while nat_ext_port == None and time.time() - start < timeout:
			time.sleep(interval)
		if nat_ext_port == None:
			if timeout < 3:
				timeout += 0.5
			trails+=1

    if nat_ext_ip != None:
        fwglobals.log.debug("found external %s:%s for %s:%s" %(nat_ext_ip, nat_ext_port, lcl_ip_src,lcl_src_port)
	else:
        fwglobals.log.debug("failed to find external ip:port for  %s:%s" %(lcl_ip_src,lcl_src_port)
    return nat_ext_ip, nat_ext_port
=======
    vppctl_cmd = 'set dhcp detect intfc %s %s' % (int_name, op)

    fwglobals.log.debug("vppctl " + vppctl_cmd)

    out = _vppctl_read(vppctl_cmd, wait=False)
    if out is None:
        return (False, "failed vppctl_cmd=%s" % vppctl_cmd)

    return True


def tunnel_change_postprocess(add, addr):
    """Tunnel add/remove postprocessing

    :param params: params - rule parameters:
                        add -  True if tunnel is added, False otherwise.
                        addr - loopback address

    :returns: (True, None) tuple on success, (False, <error string>) on failure.
    """
    sw_if_index = vpp_ip_to_sw_if_index(addr)
    if_vpp_name = vpp_sw_if_index_to_name(sw_if_index)
    policies = fwglobals.g.policies.policies_get()
    remove = not add

    for policy_id, priority in policies.items():
        vpp_multilink_attach_policy_rule(if_vpp_name, int(policy_id), priority, 0, remove)

# Today (May-2019) message aggregation is not well defined in protocol between
# device and server. It uses several types of aggregations:
#   1. 'start-router' aggregation: requests are embedded into 'params' field on some request
#   2. 'add-interface' aggregation: 'params' field is list of 'interface params'
#   3. 'list' aggregation: the high level message is a list of requests
# As protocol is not well defined on this matter, for now we assume
# that 'list' is used for FWROUTER_API requests only (add-/remove-/modify-),
# so it should be handled as atomic operation and should be reverted in case of
# failure of one of the requests in opposite order - from the last succeeded
# request to the first, when the whole operation is considered to be failed.
# Convert both type of aggregations into same format:
# {
#   'message': 'aggregated',
#   'params' : {
#                'requests':     <list of aggregated requests>,
#                'original_msg': <original message>
#              }
# }
# The 'original_msg' is needed for configuration hash feature - every received
# message is used for signing router configuration to enable database sync
# between device and server. Once the protocol is fixed, there will be no more
# need in this proprietary format.
#
def fix_aggregated_message_format(msg):

    requests = []

    # 'list' aggregation
    if type(msg) == list:
        return  \
            {
                'message': 'aggregated',
                'params' : { 'requests': msg }
            }

    # 'start-router' aggregation
    # 'start-router' might include interfaces and routes. Move them into list.
    if msg['message'] == 'start-router' and 'params' in msg:

        start_router_params = copy.deepcopy(msg['params'])  # We are going to modify params, so preserve original message
        if 'interfaces' in start_router_params:
            for iface_params in start_router_params['interfaces']:
                requests.append(
                    {
                        'message': 'add-interface',
                        'params' : iface_params
                    })
            del start_router_params['interfaces']
        if 'routes' in start_router_params:
            for route_params in start_router_params['routes']:
                requests.append(
                    {
                        'message': 'add-route',
                        'params' : route_params
                    })
            del start_router_params['routes']

        if len(requests) > 0:
            if bool(start_router_params):  # If there are params after deletions above - use them
                requests.append(
                    {
                        'message': 'start-router',
                        'params' : start_router_params
                    })
            else:
                requests.append(
                    {
                        'message': 'start-router'
                    })
            return \
                {
                    'message': 'aggregated',
                    'params' : { 'requests': requests }
                }

    # 'add-X' aggregation
    # 'add-interface'/'remove-interface' can have actually a list of interfaces.
    # This is done by setting 'params' as a list of interface params, where
    # every element represents parameters of some interface.
    if re.match('add-|remove-', msg['message']) and type(msg['params']) is list:

        for params in msg['params']:
            requests.append(
                {
                    'message': msg['message'],
                    'params' : params
                })

        return \
            {
                'message': 'aggregated',
                'params' : { 'requests': requests }
            }

    return msg  # No conversion is needed
>>>>>>> 8a9efaed
<|MERGE_RESOLUTION|>--- conflicted
+++ resolved
@@ -44,9 +44,6 @@
 common_tools = os.path.join(os.path.dirname(os.path.realpath(__file__)) , 'tools' , 'common')
 sys.path.append(common_tools)
 import fwtool_vpp_startupconf_dict
-stun_path = s.path.join(os.path.dirname(os.path.realpath(__file__)) , 'tools' , 'stun')
-sys.path.append(stun_path)
-import stun
 
 from fwapplications import FwApps
 from fwrouter_cfg   import FwRouterCfg
@@ -1537,34 +1534,7 @@
     sw_if_index = pci_to_vpp_sw_if_index(pci)
     int_name = vpp_sw_if_index_to_name(sw_if_index)
 
-<<<<<<< HEAD
-    return (True, None)
-
-def find_srcip_public_addr(lcl_src_ip, lcl_src_port = 4789):
-	timeout = 0.5
-	interval = 0.1
-	nat_type = None 
-	nat_ext_ip = None 
-	nat_ext_port = None
-	trails = 0
-	num_of_trails = 15
-    fwglobals.log.debug("trying to find external %s:%s" %(lcl_ip_src,lcl_src_port)
-	while (timeout <= 3 and trails < num_of_trails):
-		start = time.time()
-		nat_type,nat_ext_ip, nat_ext_port = stun.get_ip_info(lcl_src_ip, lcl_src_port)
-		while nat_ext_port == None and time.time() - start < timeout:
-			time.sleep(interval)
-		if nat_ext_port == None:
-			if timeout < 3:
-				timeout += 0.5
-			trails+=1
-
-    if nat_ext_ip != None:
-        fwglobals.log.debug("found external %s:%s for %s:%s" %(nat_ext_ip, nat_ext_port, lcl_ip_src,lcl_src_port)
-	else:
-        fwglobals.log.debug("failed to find external ip:port for  %s:%s" %(lcl_ip_src,lcl_src_port)
-    return nat_ext_ip, nat_ext_port
-=======
+
     vppctl_cmd = 'set dhcp detect intfc %s %s' % (int_name, op)
 
     fwglobals.log.debug("vppctl " + vppctl_cmd)
@@ -1688,4 +1658,30 @@
             }
 
     return msg  # No conversion is needed
->>>>>>> 8a9efaed
+
+
+def find_srcip_public_addr(lcl_src_ip, lcl_src_port = 4789):
+	timeout = 0.5
+	interval = 0.1
+	nat_type = None 
+	nat_ext_ip = None 
+	nat_ext_port = None
+	trails = 0
+	num_of_trails = 15
+    fwglobals.log.debug("trying to find external %s:%s" %(lcl_ip_src,lcl_src_port)
+	while (timeout <= 3 and trails < num_of_trails):
+		start = time.time()
+		nat_type,nat_ext_ip, nat_ext_port = stun.get_ip_info(lcl_src_ip, lcl_src_port)
+		while nat_ext_port == None and time.time() - start < timeout:
+			time.sleep(interval)
+		if nat_ext_port == None:
+			if timeout < 3:
+				timeout += 0.5
+			trails+=1
+
+    if nat_ext_ip != None:
+        fwglobals.log.debug("found external %s:%s for %s:%s" %(nat_ext_ip, nat_ext_port, lcl_ip_src,lcl_src_port)
+	else:
+        fwglobals.log.debug("failed to find external ip:port for  %s:%s" %(lcl_ip_src,lcl_src_port)
+    return nat_ext_ip, nat_ext_port
+	