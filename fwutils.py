--- conflicted
+++ resolved
@@ -363,17 +363,10 @@
     return dev_id_ip_gw
 
 def get_interface_address_by_dev_id(dev_id):
-<<<<<<< HEAD
     # linux_if_name = dev_id_to_linux_if_name(dev_id)
     return get_interface_address(None, dev_id)
 
 def get_interface_address(if_name, if_dev_id=None, log=True, log_on_failure=None):
-=======
-    linux_if_name = dev_id_to_linux_if_name(dev_id)
-    return get_interface_address(linux_if_name)
-
-def get_interface_address(if_name, log=True, log_on_failure=None):
->>>>>>> a37c8547
     """Gets IP address of interface by name found in OS.
 
     :param if_name:     Interface name.
