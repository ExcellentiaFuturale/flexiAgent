--- conflicted
+++ resolved
@@ -543,13 +543,10 @@
     if dhclient_running_for_if_name:
         return 'yes'
 
-<<<<<<< HEAD
-=======
     if fwglobals.g.is_gcp_vm:
         # all GCP interfaces are configured by their agent as dhcp
         return 'yes'
 
->>>>>>> 3b7c65a4
     return 'no'
 
 def get_linux_interfaces(cached=True, if_dev_id=None):
@@ -2860,22 +2857,12 @@
 
     return False
 
-<<<<<<< HEAD
-def add_remove_interface_routes_to_frr_if_needed(is_add, routing, dev_id):
-    """Check if we need to advertise in FRR some build-in routes automatically.
-
-    For example, if an interface has an address with /32 netmask,
-        the DHCP server pushes routes to the client to reach the whole network via the gateway.
-        Once we call "netplan apply" for this interface,
-        new routes are installed with the "DHCP" protocol.
-=======
 def frr_add_remove_interface_routes_if_needed(is_add, routing, dev_id):
     """Check if need to advertise in FRR some built-in routes automatically along with the given interface.
 
     For example, if an interface has an address with /32 netmask,
         the DHCP server pushes routes to the client to reach the whole network via the gateway.
         Once we call "netplan apply" for this interface, new routes are installed with the "DHCP" protocol.
->>>>>>> 3b7c65a4
             root@VB1:/etc/frr# ip a
             vpp1: <BROADCAST,MULTICAST,UP,LOWER_UP> mtu 1500 qdisc fq_codel state UNKNOWN group default qlen 1000
                 link/ether 08:00:27:96:18:0e brd ff:ff:ff:ff:ff:ff
@@ -2886,13 +2873,8 @@
             155.155.155.0/24 via 155.155.155.1 dev vpp1 proto dhcp src 155.155.155.10
             155.155.155.1 dev vpp1 proto dhcp scope link src 155.155.155.10
 
-<<<<<<< HEAD
-        In order to advertised the whole netowrk to OSPF/BGP nieghboors,
-        We need to specify them in our build-it frr access lists.
-=======
         In order to advertised the whole netowrk to OSPF/BGP nieghboors, and not only the interface ip and mask,
         We need to specify them in our frr access lists.
->>>>>>> 3b7c65a4
 
     :param is_add: Indiciate if to add the routes or removed them (add-X or remove-X process).
     :param routing: Routing protocol to add routes for ("ospf" or "bgp").
@@ -2912,20 +2894,12 @@
     try:
         if_addr = get_interface_address(None, dev_id)
         if not if_addr:
-<<<<<<< HEAD
-            fwglobals.log.warning(f"add_remove_interface_routes_to_frr_if_needed: no ip found for dev_id {dev_id}")
-=======
             fwglobals.log.warning(f"frr_add_remove_interface_routes_if_needed: no ip found for dev_id {dev_id}")
->>>>>>> 3b7c65a4
             return (True, None) # We do not fail add-interface if there is no IP
 
         if_addr = _get_ip_network_from_str(if_addr)
 
-<<<<<<< HEAD
-        overlapped_routes = []
-=======
         routes_to_advertise = []
->>>>>>> 3b7c65a4
 
         # get linux ip routes
         routes = os.popen('ip route').read().splitlines()
@@ -2933,18 +2907,11 @@
             if 'default' in route:
                 continue
 
-<<<<<<< HEAD
-            # only dhcp routes in order to prevent conflicts with user routes
-            if not 'dhcp' in route:
-                continue
-
-=======
             # only dhcp routes in order to prevent conflicts with add-route requests
             if not 'dhcp' in route:
                 continue
 
             # make sure first word is a network
->>>>>>> 3b7c65a4
             dest_network = route.split(' ')[0] # filter nexthop routes
             dest_network = _get_ip_network_from_str(dest_network)
             if not dest_network:
@@ -2956,28 +2923,13 @@
 
             # get linux ip routes
             if dest_network.overlaps(if_addr):
-<<<<<<< HEAD
-                overlapped_routes.append(str(dest_network))
-=======
                 routes_to_advertise.append(str(dest_network))
->>>>>>> 3b7c65a4
 
         if routing == 'ospf':
             frr_acl_name = fwglobals.g.FRR_OSPF_ACL
         elif routing == 'bgp':
             frr_acl_name = fwglobals.g.FRR_BGP_ACL
         else:
-<<<<<<< HEAD
-            return (False, f'add_remove_interface_routes_to_frr_if_needed(): unsupported routing protocol ({routing}) provided')
-
-        revert_succeeded_vtysh_commands = []
-        for overlapped_route in overlapped_routes:
-            if is_add:
-                cmd = f"access-list {frr_acl_name} permit {overlapped_route}"
-                revert_cmd = f"no {cmd}"
-            else:
-                cmd = f"no access-list {frr_acl_name} permit {overlapped_route}"
-=======
             return (False, f'frr_add_remove_interface_routes_if_needed(): unsupported routing protocol ({routing}) provided')
 
         revert_succeeded_vtysh_commands = []
@@ -2987,29 +2939,20 @@
                 revert_cmd = f"no {cmd}"
             else:
                 cmd = f"no access-list {frr_acl_name} permit {route}"
->>>>>>> 3b7c65a4
                 revert_cmd = cmd.split(maxsplit=1)[1] # take out the "no" by spliting by first space and take the rest.
 
             succss, err = frr_vtysh_run([cmd])
             if succss:
                 revert_succeeded_vtysh_commands.append(revert_cmd)
             else:
-<<<<<<< HEAD
-                # revert succeded commands and throw exception.
-=======
                 # first revert the succeeded commands, then throw exception.
->>>>>>> 3b7c65a4
                 # don't catch expection of revert because it has no end. In any case execption will be thorwn
                 frr_vtysh_run(revert_succeeded_vtysh_commands)
                 raise Exception(err)
 
         return (True, None)
     except Exception as e:
-<<<<<<< HEAD
-        return (False, f'add_remove_interface_routes_to_frr_if_needed({is_add}, {routing}, {dev_id}): failed. error={str(e)}')
-=======
         return (False, f'frr_add_remove_interface_routes_if_needed({is_add}, {routing}, {dev_id}): failed. error={str(e)}')
->>>>>>> 3b7c65a4
 
 def frr_vtysh_run(commands, restart_frr=False, wait_after=None, revert_commands=[]):
     '''Run vtysh command to configure router
@@ -3021,13 +2964,9 @@
     '''
     def _revert():
         if revert_commands:
-<<<<<<< HEAD
-            frr_vtysh_run(revert_commands, restart_frr, revert_commands=[]) # revert_commands= empty list to prevent infinite loop
-=======
             fwglobals.log.debug(f"frr_vtysh_run: revert starting. revert_command={str(revert_commands)}")
             frr_vtysh_run(revert_commands, restart_frr, revert_commands=[]) # revert_commands= empty list to prevent infinite loop
             fwglobals.log.debug(f"frr_vtysh_run: revert finished")
->>>>>>> 3b7c65a4
     try:
         shell_commands = ' -c '.join(map(lambda x: '"%s"' % x, commands))
         vtysh_cmd = f'sudo /usr/bin/vtysh -c "configure" -c {shell_commands}'
@@ -3045,11 +2984,7 @@
         (out, err) = p.communicate()
         # Note, vtysh cli prints errors to STDOUT. If no errors, "out" is empty string.
         if out:
-<<<<<<< HEAD
-            fwglobals.log.error(f"frr_vtysh_run: failed to run FRR commands. vtysh_cmd={vtysh_cmd} out={out}. err={err}. reverting..")
-=======
             fwglobals.log.error(f"frr_vtysh_run: failed to run FRR commands. vtysh_cmd={vtysh_cmd} out={out}. err={err}. reverting...")
->>>>>>> 3b7c65a4
             _revert()
             return (False, out)
 
