--- conflicted
+++ resolved
@@ -2538,13 +2538,9 @@
     try:
         ip = None
         gateway = None
-<<<<<<< HEAD
         primary_dns = None
         secondary_dns = None
-        cmd = 'wds-get-current-settings | grep "IPv4 address\|IPv4 subnet mask\|IPv4 gateway address\|IPv4 primary DNS\|IPv4 secondary DNS"'
-=======
-        cmd = 'wds-get-current-settings | grep "IPv4 address\\|IPv4 subnet mask\\|IPv4 gateway address"'
->>>>>>> 9b3150ed
+        cmd = 'wds-get-current-settings | grep "IPv4 address\\|IPv4 subnet mask\\|IPv4 gateway address\\|IPv4 primary DNS\\|IPv4 secondary DNS"'
         lines, _ = _run_qmicli_command(dev_id, cmd)
         for idx, line in enumerate(lines):
             if 'IPv4 address:' in line:
@@ -2561,15 +2557,9 @@
             if 'IPv4 secondary DNS:' in line:
                 secondary_dns = line.split(':')[-1].strip().replace("'", '')
                 break
-<<<<<<< HEAD
         return (ip, gateway, primary_dns, secondary_dns)
-    except Exception as e:
+    except Exception:
         return (None, None, None, None)
-=======
-        return (ip, gateway)
-    except Exception:
-        return (None, None)
->>>>>>> 9b3150ed
 
 def qmi_get_operator_name(dev_id):
     return _run_qmicli_command(dev_id, 'nas-get-operator-name')
@@ -3072,19 +3062,11 @@
 
 def lte_get_ip_configuration(dev_id, key=None, cache=True):
     response = {
-        'ip'      : '',
-        'gateway' : '',
+        'ip'           : '',
+        'gateway'      : '',
+        'dns_servers'  : ''
     }
     try:
-<<<<<<< HEAD
-        response = {
-            'ip'           : '',
-            'gateway'      : '',
-            'dns_servers'  : ''
-        }
-
-=======
->>>>>>> 9b3150ed
         # try to get it from cache
         ip = get_lte_cache(dev_id, 'ip')
         gateway =  get_lte_cache(dev_id, 'gateway')
