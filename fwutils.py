#! /usr/bin/python

################################################################################
# flexiWAN SD-WAN software - flexiEdge, flexiManage.
# For more information go to https://flexiwan.com
#
# Copyright (C) 2019  flexiWAN Ltd.
#
# This program is free software: you can redistribute it and/or modify it under
# the terms of the GNU Affero General Public License as published by the Free
# Software Foundation, either version 3 of the License, or (at your option) any
# later version.
#
# This program is distributed in the hope that it will be useful,
# but WITHOUT ANY WARRANTY; without even the implied warranty of MERCHANTABILITY
# or FITNESS FOR A PARTICULAR PURPOSE.
# See the GNU Affero General Public License for more details.
#
# You should have received a copy of the GNU Affero General Public License
# along with this program. If not, see <https://www.gnu.org/licenses/>.
################################################################################

import copy
import glob
import hashlib
import inspect
import json
import os
import time
import platform
import subprocess
import psutil
import socket
import re
import fwglobals
import fwnetplan
import fwstats
import shutil
import sys
import traceback
import yaml
from netaddr import IPNetwork, IPAddress

common_tools = os.path.join(os.path.dirname(os.path.realpath(__file__)) , 'tools' , 'common')
sys.path.append(common_tools)
import fwtool_vpp_startupconf_dict

from fwapplications import FwApps
from fwrouter_cfg   import FwRouterCfg
from fwmultilink    import FwMultilink


dpdk = __import__('dpdk-devbind')

def get_device_logs(file, num_of_lines):
    """Get device logs.

    :param file:            File name.
    :param num_of_lines:    Number of lines.

    :returns: Return list.
    """
    try:
        cmd = "tail -{} {}".format(num_of_lines, file)
        res = subprocess.check_output(cmd, shell=True).splitlines()

        # On zero matching, res is a list with a single empty
        # string which we do not want to return to the caller
        return res if res != [''] else []
    except (OSError, subprocess.CalledProcessError) as err:
        raise err

def get_device_packet_traces(num_of_packets, timeout):
    """Get device packet traces.

    :param num_of_packets:    Number of lines.
    :param timeout:           Timeout to wait for trace to complete.

    :returns: Array of traces.
    """
    try:
        cmd = 'sudo vppctl clear trace'
        subprocess.check_output(cmd, shell=True)
        cmd = 'sudo vppctl show vmxnet3'
        shif_vmxnet3 = subprocess.check_output(cmd, shell=True)
        if shif_vmxnet3 is '':
            cmd = 'sudo vppctl trace add dpdk-input {}'.format(num_of_packets)
        else:
            cmd = 'sudo vppctl trace add vmxnet3-input {}'.format(num_of_packets)
        subprocess.check_output(cmd, shell=True)
        time.sleep(timeout)
        cmd = 'sudo vppctl show trace max {}'.format(num_of_packets)
        res = subprocess.check_output(cmd, shell=True).splitlines()
        # skip first line (contains unnecessary information header)
        return res[1:] if res != [''] else []
    except (OSError, subprocess.CalledProcessError) as err:
        raise err

def get_device_versions(fname):
    """Get agent version.

    :param fname:           Versions file name.

    :returns: Version value.
    """
    try:
        with open(fname, 'r') as stream:
            versions = yaml.load(stream, Loader=yaml.BaseLoader)
            return versions
    except:
        err = "get_device_versions: failed to get versions: %s" % (format(sys.exc_info()[1]))
        fwglobals.log.error(err)
        return None

def get_machine_id():
    """Get machine id.

    :returns: UUID.
    """
    if fwglobals.g.cfg.UUID:    # If UUID is configured manually, use it
        return fwglobals.g.cfg.UUID

    try:                        # Fetch UUID from machine
        if platform.system()=="Windows":
            machine_id = subprocess.check_output('wmic csproduct get uuid').decode().split('\n')[1].strip()
        else:
            machine_id = subprocess.check_output(['cat','/sys/class/dmi/id/product_uuid']).decode().split('\n')[0].strip()
        return machine_id.upper()
    except:
        return None

def get_machine_serial():
    """Get machine serial number.

    :returns: S/N string.
    """
    try:
        serial = subprocess.check_output(['dmidecode', '-s', 'system-serial-number']).decode().split('\n')[0].strip()
        return str(serial)
    except:
        return '0'

def vpp_pid():
    """Get pid of VPP process.

    :returns:           process identifier.
    """
    try:
        pid = subprocess.check_output(['pidof', 'vpp'])
    except:
        pid = None
    return pid

def vpp_does_run():
    """Check if VPP is running.

    :returns:           Return 'True' if VPP is running.
    """
    runs = True if vpp_pid() else False
    return runs

def af_to_name(af_type):
    """Convert socket type.

    :param af_type:        Socket type.

    :returns: String.
    """
    af_map = {
    	socket.AF_INET: 'IPv4',
    	socket.AF_INET6: 'IPv6',
    	psutil.AF_LINK: 'MAC',
	}
    return af_map.get(af_type, af_type)

def get_os_routing_table():
    """Get routing table.

    :returns: List of routes.
    """
    try:
        routing_table = subprocess.check_output(['route', '-n']).split('\n')
        return routing_table
    except:
        return (None)

def get_default_route():
    """Get default route.

    :returns: Default route.
    """
    try:
        output = os.popen('ip route list match default').read()
        if output:
            routes = output.splitlines()
            if routes:
                route = routes[0]
                dev_split = route.split('dev ')
                rdev = dev_split[1].split(' ')[0] if len(dev_split) > 1 else ''
                rip_split = route.split('via ')
                rip = rip_split[1].split(' ')[0] if len(rip_split) > 1 else ''
                return (rip, rdev)
    except:
        return ("", "")
    return ("", "")

def get_linux_interface_gateway(if_name):
    """Get gateway.

    :returns: Gateway ip address.
    """
    try:
        dgw = os.popen('ip route list match default | grep via').read()
    except:
        return '', ''

    metric = ''

    routes = dgw.splitlines()
    for route in routes:
        rip = route.split('via ')[1].split(' ')[0]
        rdev = route.split('dev ')[1].split(' ')[0]
        metric_str = route.split('metric ')
        if len(metric_str) > 1:
            metric = route.split('metric ')[1].split(' ')[0]
        if re.match(if_name, rdev):
            return rip, metric

    return '', ''

def get_interface_address(if_name):
    """Get interface IP address.

    :param iface:        Interface name.

    :returns: IP address.
    """
    interfaces = psutil.net_if_addrs()
    if if_name not in interfaces:
        fwglobals.log.debug("get_interface_address(%s): interfaces: %s" % (if_name, str(interfaces)))
        return ''

    addresses = interfaces[if_name]
    for addr in addresses:
        if addr.family == socket.AF_INET:
            ip   = addr.address
            mask = IPAddress(addr.netmask).netmask_bits()
            return '%s/%s' % (ip, mask)

    fwglobals.log.debug("get_interface_address(%s): %s" % (if_name, str(addresses)))
    return None

def is_ip_in_subnet(ip, subnet):
    """Check if IP address is in subnet.

    :param ip:            IP address.
    :param subnet:        Subnet address.

    :returns: 'True' if address is in subnet.
    """
    return True if IPAddress(ip) in IPNetwork(subnet) else False

def pci_addr_full(pci_addr):
    """Convert short PCI into full representation.

    :param pci_addr:      Short PCI address.

    :returns: Full PCI address.
    """
    pc = pci_addr.split('.')
    if len(pc) == 2:
        return pc[0]+'.'+"%02x"%(int(pc[1],16))
    return pci_addr

# Convert 0000:00:08.01 provided by management to 0000:00:08.1 used by Linux
def pci_full_to_short(pci):
    """Convert full PCI into short representation.

    :param pci_addr:      Full PCI address.

    :returns: Short PCI address.
    """
    l = pci.split('.')
    if len(l[1]) == 2 and l[1][0] == '0':
        pci = l[0] + '.' + l[1][1]
    return pci

def linux_to_pci_addr(linuxif):
    """Convert Linux interface name into PCI address.

    :param linuxif:      Linux interface name.

    :returns: PCI address.
    """
    NETWORK_BASE_CLASS = "02"
    vpp_run = vpp_does_run()
    lines = subprocess.check_output(["lspci", "-Dvmmn"]).splitlines()
    for line in lines:
        vals = line.decode().split("\t", 1)
        if len(vals) == 2:
            # keep slot number
            if vals[0] == 'Slot:':
                slot = vals[1]
            if vals[0] == 'Class:':
                if vals[1][0:2] == NETWORK_BASE_CLASS:
                    interface = pci_to_linux_iface(slot)
                    if not interface and vpp_run:
                        interface = pci_to_tap(slot)
                    if not interface:
                        continue
                    if interface == linuxif:
                        driver = os.path.realpath('/sys/bus/pci/devices/%s/driver' % slot).split('/')[-1]
                        return (pci_addr_full(slot), "" if driver=='driver' else driver)
    return ("","")

def pci_to_linux_iface(pci):
    """Convert PCI address into Linux interface name.

    :param pci:      PCI address.

    :returns: Linux interface name.
    """
    # igorn@ubuntu-server-1:~$ sudo ls -l /sys/class/net/
    # total 0
    # lrwxrwxrwx 1 root root 0 Jul  4 16:21 enp0s3 -> ../../devices/pci0000:00/0000:00:03.0/net/enp0s3
    # lrwxrwxrwx 1 root root 0 Jul  4 16:21 enp0s8 -> ../../devices/pci0000:00/0000:00:08.0/net/enp0s8
    # lrwxrwxrwx 1 root root 0 Jul  4 16:21 enp0s9 -> ../../devices/pci0000:00/0000:00:09.0/net/enp0s9
    # lrwxrwxrwx 1 root root 0 Jul  4 16:21 lo -> ../../devices/virtual/net/lo

    # We get 0000:00:08.01 from management and not 0000:00:08.1, so convert a little bit
    pci = pci_full_to_short(pci)

    try:
        output = subprocess.check_output("sudo ls -l /sys/class/net/ | grep " + pci, shell=True)
    except:
        return None
    if output is None:
        return None
    return output.rstrip().split('/')[-1]

def pci_is_vmxnet3(pci):
    """Check if PCI address is vmxnet3.

    :param pci:      PCI address.

    :returns: 'True' if it is vmxnet3, 'False' otherwise.
    """
    # igorn@ubuntu-server-1:~$ sudo ls -l /sys/bus/pci/devices/*/driver
    # lrwxrwxrwx 1 root root 0 Jul 17 22:08 /sys/bus/pci/devices/0000:03:00.0/driver -> ../../../../bus/pci/drivers/vmxnet3
    # lrwxrwxrwx 1 root root 0 Jul 17 23:01 /sys/bus/pci/devices/0000:0b:00.0/driver -> ../../../../bus/pci/drivers/vfio-pci
    # lrwxrwxrwx 1 root root 0 Jul 17 23:01 /sys/bus/pci/devices/0000:13:00.0/driver -> ../../../../bus/pci/drivers/vfio-pci

    # We get 0000:00:08.01 from management and not 0000:00:08.1, so convert a little bit
    pci = pci_full_to_short(pci)

    try:
        # The 'ls -l /sys/bus/pci/devices/*/driver' approach doesn't work well.
        # When vpp starts, it rebinds device to vfio-pci, so 'ls' doesn't detect it.
        # Therefore we go with dpdk-devbind.py. It should be installed on Linux
        # as a part of flexiwan-router installation.
        # When vpp does not run, we get:
        #   0000:03:00.0 'VMXNET3 Ethernet Controller' if=ens160 drv=vmxnet3 unused=vfio-pci,uio_pci_generic
        # When vpp does run, we get:
        #   0000:03:00.0 'VMXNET3 Ethernet Controller' if=ens160 drv=vfio-pci unused=vmxnet3,uio_pci_generic
        #
        #output = subprocess.check_output("sudo ls -l /sys/bus/pci/devices/%s/driver | grep vmxnet3" % pci, shell=True)
        output = subprocess.check_output("sudo dpdk-devbind -s | grep -E '%s .*vmxnet3'" % pci, shell=True)
    except:
        return False
    if output is None:
        return False
    return True

# 'pci_to_vpp_if_name' function maps interface referenced by pci, eg. '0000:00:08.00'
# into name of interface in VPP, eg. 'GigabitEthernet0/8/0'.
# We use the interface cache mapping, if doesn't exist we rebuild the cache
def pci_to_vpp_if_name(pci):
    """Convert PCI address into VPP interface name.

    :param pci:      PCI address.

    :returns: VPP interface name.
    """
    pci = pci_addr_full(pci)
    vpp_if_name = fwglobals.g.get_cache_data('PCI_TO_VPP_IF_NAME_MAP').get(pci)
    if vpp_if_name: return vpp_if_name
    else: return _build_pci_to_vpp_if_name_maps(pci, None)

# 'vpp_if_name_to_pci' function maps interface name, eg. 'GigabitEthernet0/8/0'
# into the pci of that interface, eg. '0000:00:08.00'.
# We use the interface cache mapping, if doesn't exist we rebuild the cache
def vpp_if_name_to_pci(vpp_if_name):
    """Convert PCI address into VPP interface name.

    :param vpp_if_name:      VPP interface name.

    :returns: PCI address.
    """
    pci = fwglobals.g.get_cache_data('VPP_IF_NAME_TO_PCI_MAP').get(vpp_if_name)
    if pci: return pci
    else: return _build_pci_to_vpp_if_name_maps(None, vpp_if_name)

# '_build_pci_to_vpp_if_name_maps' function build the local caches of
# pci to vpp_if_name and vise vera
# if pci provided, return the name found for this pci,
# else, if name provided, return the pci for this name,
# else, return None
# To do that we dump all hardware interfaces, split the dump into list by empty line,
# and search list for interface that includes the pci name.
# The dumps brings following table:
#              Name                Idx    Link  Hardware
# GigabitEthernet0/8/0               1    down  GigabitEthernet0/8/0
#   Link speed: unknown
#   ...
#   pci: device 8086:100e subsystem 8086:001e address 0000:00:08.00 numa 0
#
def _build_pci_to_vpp_if_name_maps(pci, vpp_if_name):
    shif = _vppctl_read('show hardware-interfaces')
    if shif == None:
        fwglobals.log.debug("_build_pci_to_vpp_if_name_maps: Error reading interface info")
    data = shif.splitlines()
    for intf in _get_group_delimiter(data, r"^\w.*?\d"):
        # Contains data for a given interface
        ifdata = ''.join(intf)
        (k,v) = _parse_vppname_map(ifdata,
            valregex=r"^(\w[^\s]+)\s+\d+\s+(\w+)",
            keyregex=r"\s+pci:.*\saddress\s(.*?)\s")
        if k and v:
            fwglobals.g.get_cache_data('PCI_TO_VPP_IF_NAME_MAP')[pci_addr_full(k)] = v
            fwglobals.g.get_cache_data('VPP_IF_NAME_TO_PCI_MAP')[v] = pci_addr_full(k)

    vmxnet3hw = fwglobals.g.router_api.vpp_api.vpp.api.vmxnet3_dump()
    for hw_if in vmxnet3hw:
        vpp_if_name = hw_if.if_name.rstrip(' \t\r\n\0')
        pci_addr = pci_bytes_to_str(hw_if.pci_addr)
        fwglobals.g.get_cache_data('PCI_TO_VPP_IF_NAME_MAP')[pci_addr] = vpp_if_name
        fwglobals.g.get_cache_data('VPP_IF_NAME_TO_PCI_MAP')[vpp_if_name] = pci_addr

    if pci:
        vpp_if_name = fwglobals.g.get_cache_data('PCI_TO_VPP_IF_NAME_MAP').get(pci)
        if vpp_if_name: return vpp_if_name
    elif vpp_if_name:
        pci = fwglobals.g.get_cache_data('VPP_IF_NAME_TO_PCI_MAP').get(vpp_if_name)
        if pci: return pci

    fwglobals.log.debug("_build_pci_to_vpp_if_name_maps(%s, %s) not found: sh hard: %s" % (pci, vpp_if_name, shif))
    fwglobals.log.debug("_build_pci_to_vpp_if_name_maps(%s, %s): not found sh vmxnet3: %s" % (pci, vpp_if_name, vmxnet3hw))
    fwglobals.log.debug(str(traceback.extract_stack()))
    return None

# 'pci_str_to_bytes' converts "0000:0b:00.0" string to bytes to pack following struct:
#    struct
#    {
#      u16 domain;
#      u8 bus;
#      u8 slot: 5;
#      u8 function:3;
#    };
#
def pci_str_to_bytes(pci_str):
    """Convert PCI address into bytes.

    :param pci_str:      PCI address.

    :returns: Bytes array.
    """
    list = re.split(r':|\.', pci_str)
    domain   = int(list[0], 16)
    bus      = int(list[1], 16)
    slot     = int(list[2], 16)
    function = int(list[3], 16)
    bytes = ((domain & 0xffff) << 16) | ((bus & 0xff) << 8) | ((slot & 0x1f) <<3 ) | (function & 0x7)
    return socket.htonl(bytes)   # vl_api_vmxnet3_create_t_handler converts parameters by ntoh for some reason (vpp\src\plugins\vmxnet3\vmxnet3_api.c)

# 'pci_str_to_bytes' converts pci bytes into full string "0000:0b:00.0"
def pci_bytes_to_str(pci_bytes):
    """Converts PCI bytes to PCI full string.

    :param pci_str:      PCI bytes.

    :returns: PCI full string.
    """
    bytes = socket.ntohl(pci_bytes)
    domain   = (bytes >> 16)
    bus      = (bytes >> 8) & 0xff
    slot     = (bytes >> 3) & 0x1f
    function = (bytes) & 0x7
    return "%04x:%02x:%02x.%02x" % (domain, bus, slot, function)

# 'pci_to_vpp_sw_if_index' function maps interface referenced by pci, e.g '0000:00:08.00'
# into index of this interface in VPP, eg. 1.
# To do that we convert firstly the pci into name of interface in VPP,
# e.g. 'GigabitEthernet0/8/0', than we dump all VPP interfaces and search for interface
# with this name. If found - return interface index.

def pci_to_vpp_sw_if_index(pci):
    """Convert PCI address into VPP sw_if_index.

    :param pci:      PCI address.

    :returns: sw_if_index.
    """
    vpp_if_name = pci_to_vpp_if_name(pci)
    fwglobals.log.debug("pci_to_vpp_sw_if_index(%s): vpp_if_name: %s" % (pci, str(vpp_if_name)))
    if vpp_if_name is None:
        return None

    sw_ifs = fwglobals.g.router_api.vpp_api.vpp.api.sw_interface_dump()
    for sw_if in sw_ifs:
        if re.match(vpp_if_name, sw_if.interface_name):    # Use regex, as sw_if.interface_name might include trailing whitespaces
            return sw_if.sw_if_index
    fwglobals.log.debug("pci_to_vpp_sw_if_index(%s): vpp_if_name: %s" % (pci, yaml.dump(sw_ifs, canonical=True)))
    return None

# 'pci_to_tap' function maps interface referenced by pci, e.g '0000:00:08.00'
# into interface in Linux created by 'vppctl enable tap-inject' command, e.g. vpp1.
# To do that we convert firstly the pci into name of interface in VPP,
# e.g. 'GigabitEthernet0/8/0' and than we grep output of 'vppctl sh tap-inject'
# command by this name:
#   root@ubuntu-server-1:/# vppctl sh tap-inject
#       GigabitEthernet0/8/0 -> vpp0
#       GigabitEthernet0/9/0 -> vpp1
def pci_to_tap(pci):
    """Convert PCI address into TAP name.

     :param pci:      PCI address.

     :returns: Linux TAP interface name.
     """
    vpp_if_name = pci_to_vpp_if_name(pci)
    if vpp_if_name is None:
        return None
    tap = vpp_if_name_to_tap(vpp_if_name)
    return tap

# 'vpp_if_name_to_tap' function maps name of interface in VPP, e.g. loop0,
# into name of correspondent tap interface in Linux.
# To do that it greps output of 'vppctl sh tap-inject' by the interface name:
#   root@ubuntu-server-1:/# vppctl sh tap-inject
#       GigabitEthernet0/8/0 -> vpp0
#       GigabitEthernet0/9/0 -> vpp1
#       loop0 -> vpp2
def vpp_if_name_to_tap(vpp_if_name):
    """Convert VPP interface name into Linux TAP interface name.

     :param vpp_if_name:      PCI address.

     :returns: Linux TAP interface name.
     """
    # vpp_api.cli() throw exception in vpp 19.01 (and works in vpp 19.04)
    # taps = fwglobals.g.router_api.vpp_api.cli("show tap-inject")
    taps = _vppctl_read("show tap-inject")
    if taps is None:
        raise Exception("vpp_if_name_to_tap: failed to fetch tap info from VPP")

    pattern = '%s -> ([a-zA-Z0-9_]+)' % vpp_if_name
    match = re.search(pattern, taps)
    if match is None:
        return None
    tap = match.group(1)
    return tap

def vpp_sw_if_index_to_name(sw_if_index):
    """Convert VPP sw_if_index into VPP interface name.

     :param sw_if_index:      VPP sw_if_index.

     :returns: VPP interface name.
     """
    name = ''

    for sw_if in fwglobals.g.router_api.vpp_api.vpp.api.sw_interface_dump():
        if sw_if_index == sw_if.sw_if_index:
            name = sw_if.interface_name.rstrip(' \t\r\n\0')

    return name

# 'sw_if_index_to_tap' function maps sw_if_index assigned by VPP to some interface,
# e.g '4' into interface in Linux created by 'vppctl enable tap-inject' command, e.g. vpp2.
# To do that we dump all interfaces from VPP, find the one with the provided index,
# take its name, e.g. loop0, and grep output of 'vppctl sh tap-inject' by this name:
#   root@ubuntu-server-1:/# vppctl sh tap-inject
#       GigabitEthernet0/8/0 -> vpp0
#       GigabitEthernet0/9/0 -> vpp1
#       loop0 -> vpp2
def vpp_sw_if_index_to_tap(sw_if_index):
    """Convert VPP sw_if_index into Linux TAP interface name.

     :param sw_if_index:      VPP sw_if_index.

     :returns: Linux TAP interface name.
     """
    return vpp_if_name_to_tap(vpp_sw_if_index_to_name(sw_if_index))

def vpp_ip_to_sw_if_index(ip):
    """Convert ip address into VPP sw_if_index.

     :param ip: IP address.

     :returns: sw_if_index.
     """
    network = IPNetwork(ip)

    for sw_if in fwglobals.g.router_api.vpp_api.vpp.api.sw_interface_dump():
        tap = vpp_sw_if_index_to_tap(sw_if.sw_if_index)
        if tap:
            int_address = IPNetwork(get_interface_address(tap))
            if network == int_address:
                return sw_if.sw_if_index

def save_file(txt, fname, dir='/tmp'):
    """Save txt to file under a dir (default = /tmp)

     :param txt:      Text.
     :param fname:    File name.
     :param dir:      Folder path.

     :returns: Error message and status code.
     """
    # Make sure fname doesn't include /
    #print ("fname="+fname+", txt="+txt+", dir="+dir)
    if not (isinstance(fname, str) or isinstance(fname, unicode)) or fname.find('/') != -1:
        return {'message':'File name error', 'ok':0}
    datapath = os.path.join(dir, fname)
    if os.path.exists(dir):
        with open(datapath, 'w') as fout:
            fout.write(txt)
        return {'message':'File written', 'ok':1}
    else:
        return {'message':'Directory not exist', 'ok':0}

def _sub_file(fname, smap):
    """Replace words in file.

    :param fname:     File name.
    :param smap:      Dictionary with original and new words.

    :returns: Error message and status code.
    """
    if os.path.exists(fname):
        with open(fname, "r") as sfile:
            data = sfile.readlines()
        txt = ''.join(data)
        for k,v in smap.items():
            txt = txt.replace(k,v)
        with open(fname, "w") as sfile:
            sfile.write(txt)
        return {'message':'File substituted', 'ok':1}
    else:
        return {'message':'File does not exist', 'ok':0}

def _vppctl_read(cmd, wait=True):
    """Read command from VPP.

    :param cmd:       Command to execute (not including vppctl).
    :param wait:      Whether to wait until command succeeds.

    :returns: Output returned bu vppctl.
    """
    retries = 200
    retries_sleep = 1
    if wait == False:
        retries = 1
        retries_sleep = 0
    # make sure socket exists
    for _ in range(retries):
        if os.path.exists("/run/vpp/cli.sock"):
            break
        time.sleep(retries_sleep)
    if not os.path.exists("/run/vpp/cli.sock"):
        return None
    # make sure command succeeded, try up to 200 iterations
    for _ in range(retries):
        try:
            _ = open(os.devnull, 'r+b', 0)
            handle = os.popen('sudo vppctl ' + cmd + ' 2>/dev/null')
            data = handle.read()
            retcode = handle.close()
            if retcode == None or retcode == 0:  # Exit OK
                break
        except:
            return None
        time.sleep(retries_sleep)
    if retcode: # not succeeded after 200 retries
        return None
    return data

def tap_sub_file(fname):
    """Substitute a file with tap VPP names.

    :param fname:      File name.

    :returns: Error message and status code.
    """
    taps = _vppctl_read('sh tap-inject')
    if taps == None:
        return {'message':'Tap read error', 'ok':0}
    if_map = {}
    tap_split = taps.split('\r\n')[:-1]
    if len(tap_split) == 0:
        return {'message':'No taps found', 'ok':0}
    for m in tap_split:
        ifs = m.split(' -> ')
        if len(ifs) != 2:
            return {'message':'Tap mapping error', 'ok':0}
        if_map[ifs[0]] = ifs[1]
    return _sub_file(fname, if_map)

def _parse_vppname_map(s, valregex, keyregex):
    """Find key and value in a string using regex.

    :param s:               String.
    :param valregex:        Value.
    :param keyregex:        Key.

    :returns: Error message and status code.
    """
    # get value
    r = re.search(valregex,s)
    if r!=None: val_data = r.group(1)
    else: return (None, None)   # val not found, don't add and return
    # get key
    r = re.search(keyregex,s)
    if r!=None: key_data = r.group(1)
    else: return (None, None)   # key not found, don't add and return
    # Return values
    return (key_data, val_data)

def pci_sub_file(fname):
    """Substitute a file with pci address to VPP names.

    :param fname:      File name.

    :returns: Error message and status code.
    """
    shif = _vppctl_read('show hardware-interfaces')
    shif_vmxnet3 = _vppctl_read('show vmxnet3')
    if shif == None or shif_vmxnet3 == None:
        return {'message':'Error reading interface info', 'ok':0}
    data = shif.splitlines()
    datav = shif_vmxnet3.splitlines()
    pci_map = {}
    for intf in _get_group_delimiter(data, r"^\w.*?\d"):
        # Contains data for a given interface
        ifdata = ''.join(intf)
        (k,v) = _parse_vppname_map(ifdata,
            valregex=r"^(\w[^\s]+)\s+\d+\s+(\w+)",
            keyregex=r"\s+pci:.*\saddress\s(.*?)\s")
        if k and v: pci_map[pci_addr_full(k)] = v
    for intf in _get_group_delimiter(datav, r"^Interface:\s\w.*?\d"):
        # Contains data for a given interface
        ifdata = '\n'.join(intf)
        (k,v) = _parse_vppname_map(ifdata,
            valregex=r"^Interface:\s(\w[^\s]+)\s+",
            keyregex=r"\s+PCI\sAddress:\s(.*)")
        if k and v: pci_map[pci_addr_full(k)] = v

    return _sub_file(fname, pci_map)

def gre_sub_file(fname):
    """Substitute a file with tunnels to VPP names.

    :param fname:      File name.

    :returns: Error message and status code.
    """
    shtun = _vppctl_read('show ipsec gre tunnel')
    if shtun == None:
        return {'message':'Error reading tunnel info', 'ok':0}
    data = shtun.splitlines()
    tres = {}
    for tunnel in _get_group_delimiter(data, r"^\[\d+\].*"):
        # Contains data for a given tunnel
        tunneldata = '\n'.join(tunnel)
        (k,v) = _parse_vppname_map(tunneldata,
                       valregex=r"^\[(\d+)\].*local-sa",
                       keyregex=r"^\[\d+\].*local-sa\s(\d+)\s")
        if k and v: tres["ipsec-gre-"+k] = "ipsec-gre" + v
    return _sub_file(fname, tres)

def stop_vpp():
    """Stop VPP and rebind Linux interfaces.

     :returns: Error message and status code.
     """
    dpdk_ifs = []
    dpdk.devices = {}
    dpdk.dpdk_drivers = ["igb_uio", "vfio-pci", "uio_pci_generic"]
    dpdk.check_modules()
    dpdk.get_nic_details()
    os.system('sudo systemctl stop vpp')
    os.system('sudo systemctl stop frr')
    for d,v in dpdk.devices.items():
        if "Driver_str" in v:
            if v["Driver_str"] in dpdk.dpdk_drivers:
                dpdk.unbind_one(v["Slot"], False)
                dpdk_ifs.append(d)
        elif "Module_str" != "":
            dpdk_ifs.append(d)
    # refresh nic_details
    dpdk.get_nic_details()
    for d in dpdk_ifs:
        drivers_unused = dpdk.devices[d]["Module_str"].split(',')
        #print ("Drivers unused=" + str(drivers_unused))
        for drv in drivers_unused:
            #print ("Driver=" + str(drv))
            if drv not in dpdk.dpdk_drivers:
                dpdk.bind_one(dpdk.devices[d]["Slot"], drv, False)
                break
    fwstats.update_state(False)

def connect_to_router():
    """Connect to VPP Python API.

     :returns: None.
     """
    fwglobals.g.router_api.vpp_api.connect()

def disconnect_from_router():
    """Disconnect from VPP Python API.

     :returns: None.
     """
    fwglobals.g.router_api.vpp_api.disconnect()

def reset_router_config():
    """Reset router config by cleaning DB and removing config files.

     :returns: None.
     """
    with FwRouterCfg(fwglobals.g.ROUTER_CFG_FILE) as router_cfg:
        router_cfg.clean()
    if os.path.exists(fwglobals.g.ROUTER_STATE_FILE):
        os.remove(fwglobals.g.ROUTER_STATE_FILE)
    if os.path.exists(fwglobals.g.FRR_OSPFD_FILE):
        os.remove(fwglobals.g.FRR_OSPFD_FILE)
    if os.path.exists(fwglobals.g.VPP_CONFIG_FILE_BACKUP):
        shutil.copyfile(fwglobals.g.VPP_CONFIG_FILE_BACKUP, fwglobals.g.VPP_CONFIG_FILE)
    if os.path.exists(fwglobals.g.CONN_FAILURE_FILE):
        os.remove(fwglobals.g.CONN_FAILURE_FILE)
    with FwApps(fwglobals.g.APP_REC_DB_FILE) as db_app_rec:
        db_app_rec.clean()
    with FwMultilink(fwglobals.g.MULTILINK_DB_FILE) as db_multilink:
        db_multilink.clean()
    fwnetplan.restore_linux_netplan_files()

    reset_dhcpd()

def print_router_config(basic=True, full=False, multilink=False, signature=False):
    """Print router configuration.

     :returns: None.
     """
    with FwRouterCfg(fwglobals.g.ROUTER_CFG_FILE) as router_cfg:
        if basic:
            cfg = router_cfg.dumps(full=full, escape=['add-application','add-multilink-policy'])
        elif multilink:
            cfg = router_cfg.dumps(full=full, types=['add-application','add-multilink-policy'])
        elif signature:
            cfg = router_cfg.get_signature()
        else:
            cfg = ''
        print(cfg)

def dump_router_config(full=False):
    """Dumps router configuration into list of requests that look exactly
    as they would look if were received from server.

    :param full: return requests together with translated commands.

    :returns: list of 'add-X' requests.
    """
    cfg = []
    with FwRouterCfg(fwglobals.g.ROUTER_CFG_FILE) as router_cfg:
        cfg = router_cfg.dump(full)
    return cfg

def get_router_state():
    """Check if VPP is running.

     :returns: VPP state.
     """
    reason = ''
    if os.path.exists(fwglobals.g.ROUTER_STATE_FILE):
        state = 'failed'
        with open(fwglobals.g.ROUTER_STATE_FILE, 'r') as f:
            reason = f.read()
    elif vpp_pid():
        state = 'running'
    else:
        state = 'stopped'
    return (state, reason)

def _get_group_delimiter(lines, delimiter):
    """Helper function to iterate through a group lines by delimiter.

    :param lines:       List of text lines.
    :param delimiter:   Regex to group lines by.

    :returns: None.
    """
    data = []
    for line in lines:
        if re.match(delimiter,line)!=None:
            if data:
                yield data
                data = []
        data.append(line)
    if data:
        yield data

def _parse_add_if(s, res):
    """Helper function that parse fields from a given interface data and add to res.

    :param s:       String with interface data.
    :param res:     Dict to store the result in.

    :returns: None.
    """
    # get interface name
    r = re.search(r"^(\w[^\s]+)\s+\d+\s+(\w+)",s)
    if r!=None and r.group(2)=="up": if_name = r.group(1)
    else: return    # Interface not found, don't add and return
    # rx packets
    r = re.search(r" rx packets\s+(\d+)?",s)
    if r!=None: rx_pkts = r.group(1)
    else: rx_pkts = 0
    # tx packets
    r = re.search(r" tx packets\s+(\d+)?",s)
    if r!=None: tx_pkts = r.group(1)
    else: tx_pkts = 0
    # rx bytes
    r = re.search(r" rx bytes\s+(\d+)?",s)
    if r!=None: rx_bytes = r.group(1)
    else: rx_bytes = 0
    # tx bytes
    r = re.search(r" tx bytes\s+(\d+)?",s)
    if r!=None: tx_bytes = r.group(1)
    else: tx_bytes = 0
    # Add data to res
    res[if_name] = {'rx_pkts':long(rx_pkts), 'tx_pkts':long(tx_pkts), 'rx_bytes':long(rx_bytes), 'tx_bytes':long(tx_bytes)}

def get_vpp_if_count():
    """Get number of VPP interfaces.

     :returns: Dictionary with results.
     """
    shif = _vppctl_read('sh int', wait=False)
    if shif == None:  # Exit with an error
        return {'message':'Error reading interface info', 'ok':0}
    data = shif.splitlines()
    res = {}
    for intf in _get_group_delimiter(data, r"^\w.*?\s"):
        # Contains data for a given interface
        ifdata = ''.join(intf)
        _parse_add_if(ifdata, res)
    return {'message':res, 'ok':1}

def ip_str_to_bytes(ip_str):
    """Convert IP address string into bytes.

     :param ip_str:         IP address string.

     :returns: IP address in bytes representation.
     """
    # take care of possible netmask, like in 192.168.56.107/24
    addr_ip = ip_str.split('/')[0]
    addr_len = int(ip_str.split('/')[1]) if len(ip_str.split('/')) > 1 else 32
    return socket.inet_pton(socket.AF_INET, addr_ip), addr_len

def mac_str_to_bytes(mac_str):      # "08:00:27:fd:12:01" -> bytes
    """Convert MAC address string into bytes.

     :param mac_str:        MAC address string.

     :returns: MAC address in bytes representation.
     """
    return mac_str.replace(':', '').decode('hex')

def is_python2():
    """Checks if it is Python 2 version.

     :returns: 'True' if Python2 and 'False' otherwise.
     """
    ret = True if sys.version_info < (3, 0) else False
    return ret

def hex_str_to_bytes(hex_str):
    """Convert HEX string into bytes.

     :param hex_str:        HEX string.

     :returns: Bytes array.
     """
    if is_python2():
        return hex_str.decode("hex")
    else:
        return bytes.fromhex(hex_str)

def is_str(p):
    """Check if it is a string.

     :param p:          String.

     :returns: 'True' if string and 'False' otherwise.
     """
    if is_python2():
        return type(p)==str or type(p)==unicode
    else:
        return type(p)==str

def yaml_dump(var):
    """Convert object into YAML string.

    :param var:        Object.

    :returns: YAML string.
    """
    str = yaml.dump(var, canonical=True)
    str = re.sub(r"\n[ ]+: ", ' : ', str)
    return str

#
def valid_message_string(str):
    """Ensure that string contains only allowed by management characters.
    To mitigate security risks management limits text that might be received
    within responses to the management-to-device requests.
    This function ensure the compliance of string to the management requirements.

    :param str:        String.

    :returns: 'True' if valid and 'False' otherwise.
    """
    if len(str) > 200:
        fwglobals.log.excep("valid_message_string: string is too long")
        return False
    # Enable following characters only: [0-9],[a-z],[A-Z],'-','_',' ','.',':',',', etc.
    tmp_str = re.sub(r'[-_.,:0-9a-zA-Z_" \']', '', str)
    if len(tmp_str) > 0:
        fwglobals.log.excep("valid_message_string: string has not allowed characters")
        return False
    return True

def obj_dump(obj, print_obj_dir=False):
    """Print object fields and values. Used for debugging.

     :param obj:                Object.
     :param print_obj_dir:      Print list of attributes and methods.

     :returns: None.
     """
    callers_local_vars = inspect.currentframe().f_back.f_locals.items()
    obj_name = [var_name for var_name, var_val in callers_local_vars if var_val is obj][0]
    print('========================== obj_dump start ==========================')
    print("obj=%s" % obj_name)
    print("str(%s): %s" % (obj_name, str(obj)))
    if print_obj_dir:
        print("dir(%s): %s" % (obj_name, str(dir(obj))))
    obj_dump_attributes(obj)
    print('========================== obj_dump end ==========================')

def obj_dump_attributes(obj, level=1):
    """Print object attributes.

    :param obj:          Object.
    :param level:        How many levels to print.

    :returns: None.
    """
    for a in dir(obj):
        if re.match('__.+__', a):   # Escape all special attributes, like __abstractmethods__, for which val = getattr(obj, a) might fail
            continue
        val = getattr(obj, a)
        if isinstance(val, (int, float, str, unicode, list, dict, set, tuple)):
            print(level*' ' + a + '(%s): ' % str(type(val)) + str(val))
        else:
            print(level*' ' + a + ':')
            obj_dump_attributes(val, level=level+1)

def vpp_startup_conf_update(filename, path, param, val, add, filename_backup=None):
    """Updates the /etc/vpp/startup.conf

    :param filename:    /etc/vpp/startup.conf
    :param path:        path to parameter in the startup.conf, e.g. 'dpdk/dev 0000:02:00.1'
    :param param:       name of the parameter, e.g. 'name'
    :param val:         value of the paremeter, e.g. 'eth0'
    :param add:         if True the parameter will be added or modified,
                        if False the parameter will be commented out

     :returns: None.
     """

    # Load file into dictionary
    conf = fwtool_vpp_startupconf_dict.load(filename)

    # Goto the leaf sub-section according the path.
    # If some of sections don't exist, create them.
    # Section is a list that might contains parameters (list) or sub-sections (dictionaries),
    # so steps in path stands for dictionaries, when the last step is list.
    section = conf
    steps = path.split('/')
    prev_section = section
    prev_step    = steps[0]
    for (idx, step) in enumerate(steps):
        if step not in section:
            if idx < len(steps)-1:
                section[step] = {}
            else:
                section[step] = []  # Last step which is list
        prev_section = section
        prev_step    = step
        section      = section[step]

    # If leaf section is empty (it is possible if path exists, but section is empty)
    # initialize it with empty list of parameters.
    if section is None:
        prev_section[prev_step] = []
        section = prev_section[prev_step]

    # Update parameter.
    # Firstly find it in section list of parameter
    found_elements = [ el for el in section if param in el ]
    if add:
        # If element was found, update it. Otherwise - add new parameter
        if len(found_elements) > 0:
            if not val is None:     # If there is a value to update ...
                found_elements[0][param] = val
        else:
            if val is None:
                section.append(param)
            else:
                section.append({param: val})
    else:
        if len(found_elements) > 0:
            section.remove(found_elements[0])
            section.append('ELEMENT_TO_BE_REMOVED')
        if len(section) == 0:
            prev_section[prev_step] = None

    # Dump dictionary back into file
    fwtool_vpp_startupconf_dict.dump(conf, filename)

def vpp_startup_conf_add_devices(vpp_config_filename, devices):
    config = fwtool_vpp_startupconf_dict.load(vpp_config_filename)
    if not config.get('dpdk'):
        config['dpdk'] = []
    for dev in devices:
        config_param = 'dev %s' % dev
        if not config_param in config['dpdk']:
            config['dpdk'].append(config_param)

    fwtool_vpp_startupconf_dict.dump(config, vpp_config_filename)

def vpp_startup_conf_remove_devices(vpp_config_filename, devices):
    config = fwtool_vpp_startupconf_dict.load(vpp_config_filename)
    if not config.get('dpdk'):
        return
    for dev in devices:
        config_param = 'dev %s' % dev
        if config_param in config['dpdk']:
            config['dpdk'].remove(config_param)
    if len(config['dpdk']) == 0:
        config['dpdk'].append('ELEMENT_TO_BE_REMOVED')  # Need this to avoid empty list section before dump(), as yaml goes crazy with empty list sections

    fwtool_vpp_startupconf_dict.dump(config, vpp_config_filename)

def vpp_startup_conf_add_nat(vpp_config_filename):
    config   = fwtool_vpp_startupconf_dict.load(vpp_config_filename)
    config['nat'] = []
    config['nat'].append('endpoint-dependent')
    config['nat'].append('translation hash buckets 1048576')
    config['nat'].append('translation hash memory 268435456')
    config['nat'].append('user hash buckets 1024')
    config['nat'].append('max translations per user 10000')
    fwtool_vpp_startupconf_dict.dump(config, vpp_config_filename)

def vpp_startup_conf_remove_nat(vpp_config_filename):
    config   = fwtool_vpp_startupconf_dict.load(vpp_config_filename)
    if config.get('nat'):
        del config['nat']
    fwtool_vpp_startupconf_dict.dump(config, vpp_config_filename)

def reset_dhcpd():
    if os.path.exists(fwglobals.g.DHCPD_CONFIG_FILE_BACKUP):
        shutil.copyfile(fwglobals.g.DHCPD_CONFIG_FILE_BACKUP, fwglobals.g.DHCPD_CONFIG_FILE)

    cmd = 'sudo systemctl stop isc-dhcp-server'

    try:
        output = subprocess.check_output(cmd, shell=True)
    except:
        return False

    return True

def modify_dhcpd(is_add, params):
    """Modify /etc/dhcp/dhcpd configuration file.

    :param params:   Parameters from flexiManage.

    :returns: String with sed commands.
    """
    pci         = params['interface']
    range_start = params.get('range_start', '')
    range_end   = params.get('range_end', '')
    dns         = params.get('dns', {})
    mac_assign  = params.get('mac_assign', {})

    interfaces = fwglobals.g.router_cfg.get_interfaces(pci=pci)
    if not interfaces:
        return (False, "modify_dhcpd: %s was not found" % (pci))

    address = IPNetwork(interfaces[0]['addr'])
    router = str(address.ip)
    subnet = str(address.network)
    netmask = str(address.netmask)

    if not os.path.exists(fwglobals.g.DHCPD_CONFIG_FILE_BACKUP):
        shutil.copyfile(fwglobals.g.DHCPD_CONFIG_FILE, fwglobals.g.DHCPD_CONFIG_FILE_BACKUP)

    config_file = fwglobals.g.DHCPD_CONFIG_FILE

    remove_string = 'sudo sed -e "/subnet %s netmask %s {/,/}/d" ' \
                    '-i %s; ' % (subnet, netmask, config_file)

    range_string = ''
    if range_start:
        range_string = 'range %s %s;\n' % (range_start, range_end)

    if dns:
        dns_string = 'option domain-name-servers'
        for d in dns[:-1]:
            dns_string += ' %s,' % d
        dns_string += ' %s;\n' % dns[-1]
    else:
        dns_string = ''

    subnet_string = 'subnet %s netmask %s' % (subnet, netmask)
    routers_string = 'option routers %s;\n' % (router)
    dhcp_string = 'echo "' + subnet_string + ' {\n' + range_string + \
                 routers_string + dns_string + '}"' + ' | sudo tee -a %s;' % config_file

    if is_add == 1:
        exec_string = remove_string + dhcp_string
    else:
        exec_string = remove_string

    for mac in mac_assign:
        remove_string_2 = 'sudo sed -e "/host %s {/,/}/d" ' \
                          '-i %s; ' % (mac['host'], config_file)

        host_string = 'host %s {\n' % (mac['host'])
        ethernet_string = 'hardware ethernet %s;\n' % (mac['mac'])
        ip_address_string = 'fixed-address %s;\n' % (mac['ipv4'])
        mac_assign_string = 'echo "' + host_string + ethernet_string + ip_address_string + \
                            '}"' + ' | sudo tee -a %s;' % config_file

        if is_add == 1:
            exec_string += remove_string_2 + mac_assign_string
        else:
            exec_string += remove_string_2

    try:
        output = subprocess.check_output(exec_string, shell=True)
    except Exception as e:
        return (False, "Exception: %s\nOutput: %s" % (str(e), output))

    return True

def vpp_multilink_update_labels(labels, remove, next_hop=None, dev=None, sw_if_index=None):
    """Updates VPP with flexiwan multilink labels.
    These labels are used for Multi-Link feature: user can mark interfaces
    or tunnels with labels and than add policy to choose interface/tunnel by
    label where to forward packets to.

        REMARK: this function is temporary solution as it uses VPP CLI to
    configure lables. Remove it, when correspondent Python API will be added.
    In last case the API should be called directly from translation.

    :param params: labels      - python list of labels
                   is_dia      - type of labels (DIA - Direct Internet Access)
                   remove      - True to remove labels, False to add.
                   dev         - PCI if device to apply labels to.
                   next_hop_ip - IP address of next hop.

    :returns: (True, None) tuple on success, (False, <error string>) on failure.
    """

    ids_list = fwglobals.g.router_api.multilink.get_label_ids_by_names(labels, remove)
    ids = ','.join(map(str, ids_list))

    if dev:
        vpp_if_name = pci_to_vpp_if_name(dev)
    elif sw_if_index:
        vpp_if_name = vpp_sw_if_index_to_name(sw_if_index)
    else:
        return (False, "Neither 'dev' nor 'sw_if_index' was found in params")

    if not next_hop:
        tap = vpp_if_name_to_tap(vpp_if_name)
        next_hop, _ = get_linux_interface_gateway(tap)
    if not next_hop:
        return (False, "'next_hop' was not provided and there is no default gateway")

    op = 'del' if remove else 'add'

    vppctl_cmd = 'fwabf link %s label %s via %s %s' % (op, ids, next_hop, vpp_if_name)

    fwglobals.log.debug("vppctl " + vppctl_cmd)

    out = _vppctl_read(vppctl_cmd, wait=False)
    if out is None:
        return (False, "failed vppctl_cmd=%s" % vppctl_cmd)

    return (True, None)


def vpp_multilink_update_policy_rule(add, links, policy_id, fallback, order, acl_id=None, priority=None):
    """Updates VPP with flexiwan policy rules.
    In general, policy rules instruct VPP to route packets to specific interface,
    which is marked with multilink label that noted in policy rule.

        REMARK: this function is temporary solution as it uses VPP CLI to
    configure policy rules. Remove it, when correspondent Python API will be added.
    In last case the API should be called directly from translation.

    :param params: params - rule parameters:
                        policy-id - the policy id (two byte integer)
                        labels    - labels of interfaces to be used for packet forwarding
                        remove    - True to remove rule, False to add.

    :returns: (True, None) tuple on success, (False, <error string>) on failure.
    """
    op = 'add' if add else 'del'

    if add:
        fwglobals.g.policies.add_policy(policy_id, priority)
    else:
        fwglobals.g.policies.remove_policy(policy_id)

    if re.match(fallback, 'drop'):
        fallback = 'fallback drop'

    if re.match(order, 'load-balancing'):
        order = 'select_group random'

    if acl_id is None:
        vppctl_cmd = 'fwabf policy %s id %d action %s %s' % (op, policy_id, fallback, order)
    else:
        vppctl_cmd = 'fwabf policy %s id %d acl %d action %s %s' % (op, policy_id, acl_id, fallback, order)

    group_id = 1
    for link in links:
        order = ''
        if re.match(link.get('order', 'priority'), 'load-balancing'):
            order = 'random'

        labels = link['pathlabels']
        ids_list = fwglobals.g.router_api.multilink.get_label_ids_by_names(labels)
        ids = ','.join(map(str, ids_list))

        vppctl_cmd += ' group %u %s labels %s' % (group_id, order, ids)
        group_id = group_id + 1

    fwglobals.log.debug("vppctl " + vppctl_cmd)

    out = _vppctl_read(vppctl_cmd, wait=False)
    if out is None:
        return (False, "failed vppctl_cmd=%s" % vppctl_cmd)

    return (True, None)

def vpp_multilink_attach_policy_rule(int_name, policy_id, priority, is_ipv6, remove):
    """Attach VPP with flexiwan policy rules.

    :param int_name:  The name of the interface in VPP
    :param policy_id: The policy id (two byte integer)
    :param priority:  The priority (integer)
    :param is_ipv6:   True if policy should be applied on IPv6 packets, False otherwise.
    :param remove:    True to remove rule, False to add.

    :returns: (True, None) tuple on success, (False, <error string>) on failure.
    """
    op = 'del' if remove else 'add'
    ip_version = 'ip6' if is_ipv6 else 'ip4'

    vppctl_cmd = 'fwabf attach %s %s policy %d priority %d %s' % (ip_version, op, policy_id, priority, int_name)

    fwglobals.log.debug("vppctl " + vppctl_cmd)

    out = _vppctl_read(vppctl_cmd, wait=False)
    if out is None:
        return (False, "failed vppctl_cmd=%s" % vppctl_cmd)

    return (True, None)

def get_interface_sw_if_index(ip):
    """Convert interface src IP address into gateway VPP sw_if_index.

    :param ip: IP address.

    :returns: sw_if_index.
    """

    pci, _ = fwglobals.g.router_cfg.get_wan_interface_gw(ip)
    return pci_to_vpp_sw_if_index(pci)

def get_interface_vpp_names(type=None):
    res = []
    interfaces = fwglobals.g.router_cfg.get_interfaces()
    for params in interfaces:
        if type == None or re.match(type, params['type'], re.IGNORECASE):
            sw_if_index = pci_to_vpp_sw_if_index(params['pci'])
            if_vpp_name = vpp_sw_if_index_to_name(sw_if_index)
            res.append(if_vpp_name)
    return res

def get_tunnel_interface_vpp_names():
    res = []
    tunnels = fwglobals.g.router_cfg.get_tunnels()
    for params in tunnels:
        sw_if_index = vpp_ip_to_sw_if_index(params['loopback-iface']['addr'])
        if_vpp_name = vpp_sw_if_index_to_name(sw_if_index)
        res.append(if_vpp_name)
    return res

def get_interface_gateway(ip):
    """Convert interface src IP address into gateway IP address.

    :param ip: IP address.

    :returns: IP address.
    """

    pci, gw_ip = fwglobals.g.router_cfg.get_wan_interface_gw(ip)
    return ip_str_to_bytes(gw_ip)[0]

def get_reconfig_hash():
    res = ''
    wan_list = fwglobals.g.router_cfg.get_interfaces(type='wan')
    vpp_run = vpp_does_run()

    for wan in wan_list:
        name = pci_to_linux_iface(wan['pci'])

        if name is None and vpp_run:
            name = pci_to_tap(wan['pci'])

        if name is None:
            return ''

        addr = get_interface_address(name)
        if not re.search(addr, wan['addr']):
            res += 'addr:' + addr + ','

        gw, metric = get_linux_interface_gateway(name)
        if not re.match(gw, wan['gateway']):
            res += 'gw:' + gw + ','

    if res:
        fwglobals.log.info('reconfig_hash_get: %s' % res)
        hash = hashlib.md5(res).hexdigest()
        return hash

    return ''

def add_static_route(addr, via, metric, remove, pci=None):
    """Add static route.

    :param params: params:
                        addr    - Destination network.
                        via     - Gateway address.
                        metric  - Metric.
                        remove  - True to remove route.
                        pci     - Device to be used for outgoing packets.

    :returns: (True, None) tuple on success, (False, <error string>) on failure.
    """
    if addr == 'default':
        return (True, None)

    metric = ' metric %s' % metric if metric else ''
    op     = 'replace'

    cmd_show = "sudo ip route show exact %s %s" % (addr, metric)
    try:
        output = subprocess.check_output(cmd_show, shell=True)
    except:
        return False

    lines = output.splitlines()
    next_hop = ''
    if lines:
        removed = False
        for line in lines:
            words = line.split('via ')
            if len(words) > 1:
                if remove and not removed and re.search(via, words[1]):
                    removed = True
                    continue

                next_hop += ' nexthop via ' + words[1]

    if remove:
        if not next_hop:
            op = 'del'
        cmd = "sudo ip route %s %s%s %s" % (op, addr, metric, next_hop)
    else:
        if not pci:
            cmd = "sudo ip route %s %s%s nexthop via %s %s" % (op, addr, metric, via, next_hop)
        else:
            tap = pci_to_tap(pci)
            cmd = "sudo ip route %s %s%s nexthop via %s dev %s %s" % (op, addr, metric, via, tap, next_hop)

    try:
        fwglobals.log.debug(cmd)
        output = subprocess.check_output(cmd, shell=True)
    except Exception as e:
        return (False, "Exception: %s\nOutput: %s" % (str(e), output))

    return True

def vpp_set_dhcp_detect(pci, remove):
    """Enable/disable DHCP detect feature.

    :param params: params:
                        pci     -  Interface PCI.
                        remove  - True to remove rule, False to add.

    :returns: (True, None) tuple on success, (False, <error string>) on failure.
    """
    op = 'del' if remove else ''

    sw_if_index = pci_to_vpp_sw_if_index(pci)
    int_name = vpp_sw_if_index_to_name(sw_if_index)

    vppctl_cmd = 'set dhcp detect intfc %s %s' % (int_name, op)

    fwglobals.log.debug("vppctl " + vppctl_cmd)

    out = _vppctl_read(vppctl_cmd, wait=False)
    if out is None:
        return (False, "failed vppctl_cmd=%s" % vppctl_cmd)

    return True


def tunnel_change_postprocess(add, addr):
    """Tunnel add/remove postprocessing

    :param params: params - rule parameters:
                        add -  True if tunnel is added, False otherwise.
                        addr - loopback address

    :returns: (True, None) tuple on success, (False, <error string>) on failure.
    """
    sw_if_index = vpp_ip_to_sw_if_index(addr)
    if_vpp_name = vpp_sw_if_index_to_name(sw_if_index)
    policies = fwglobals.g.policies.policies_get()
    remove = not add

    for policy_id, priority in policies.items():
        vpp_multilink_attach_policy_rule(if_vpp_name, int(policy_id), priority, 0, remove)

# Today (May-2019) message aggregation is not well defined in protocol between
# device and server. It uses several types of aggregations:
#   1. 'start-router' aggregation: requests are embedded into 'params' field on some request
#   2. 'add-interface' aggregation: 'params' field is list of 'interface params'
#   3. 'list' aggregation: the high level message is a list of requests
# As protocol is not well defined on this matter, for now we assume
# that 'list' is used for FWROUTER_API requests only (add-/remove-/modify-),
# so it should be handled as atomic operation and should be reverted in case of
# failure of one of the requests in opposite order - from the last succeeded
# request to the first, when the whole operation is considered to be failed.
# Convert both type of aggregations into same format:
# {
#   'message': 'aggregated',
#   'params' : {
#                'requests':     <list of aggregated requests>,
#                'original_msg': <original message>
#              }
# }
# The 'original_msg' is needed for configuration hash feature - every received
# message is used for signing router configuration to enable database sync
# between device and server. Once the protocol is fixed, there will be no more
# need in this proprietary format.
#
def fix_aggregated_message_format(msg):

    requests = []

    # 'list' aggregation
    if type(msg) == list:
<<<<<<< HEAD

        # Figure out if 'reconnect' appears in one of aggregated messages.
        # If it does, place it in the new aggregation header.
        reconnect = False
        for request in msg:
            if 'params' in request and 'reconnect' in request['params']:
                reconnect = True
                break

        return  \
            {
                'message': 'aggregated-router-api',
                'params' : { 'requests': msg, 'reconnect': reconnect }
=======
        return  \
            {
                'message': 'aggregated',
                'params' : { 'requests': msg }
>>>>>>> 5166f016
            }

    # 'start-router' aggregation
    # 'start-router' might include interfaces and routes. Move them into list.
    if msg['message'] == 'start-router' and 'params' in msg:

        start_router_params = copy.deepcopy(msg['params'])  # We are going to modify params, so preserve original message
        if 'interfaces' in start_router_params:
            for iface_params in start_router_params['interfaces']:
                requests.append(
                    {
                        'message': 'add-interface',
                        'params' : iface_params
                    })
            del start_router_params['interfaces']
        if 'routes' in start_router_params:
            for route_params in start_router_params['routes']:
                requests.append(
                    {
                        'message': 'add-route',
                        'params' : route_params
                    })
            del start_router_params['routes']

        if len(requests) > 0:
            if bool(start_router_params):  # If there are params after deletions above - use them
                requests.append(
                    {
                        'message': 'start-router',
                        'params' : start_router_params
                    })
            else:
                requests.append(
                    {
                        'message': 'start-router'
                    })
            return \
                {
<<<<<<< HEAD
                    'message': 'aggregated-router-api',
=======
                    'message': 'aggregated',
>>>>>>> 5166f016
                    'params' : { 'requests': requests }
                }

    # 'add-X' aggregation
    # 'add-interface'/'remove-interface' can have actually a list of interfaces.
    # This is done by setting 'params' as a list of interface params, where
    # every element represents parameters of some interface.
    if re.match('add-|remove-', msg['message']) and type(msg['params']) is list:

        for params in msg['params']:
            requests.append(
                {
                    'message': msg['message'],
                    'params' : params
                })

        return \
            {
<<<<<<< HEAD
                'message': 'aggregated-router-api',
=======
                'message': 'aggregated',
>>>>>>> 5166f016
                'params' : { 'requests': requests }
            }

    return msg  # No conversion is needed<|MERGE_RESOLUTION|>--- conflicted
+++ resolved
@@ -1591,26 +1591,10 @@
 
     # 'list' aggregation
     if type(msg) == list:
-<<<<<<< HEAD
-
-        # Figure out if 'reconnect' appears in one of aggregated messages.
-        # If it does, place it in the new aggregation header.
-        reconnect = False
-        for request in msg:
-            if 'params' in request and 'reconnect' in request['params']:
-                reconnect = True
-                break
-
-        return  \
-            {
-                'message': 'aggregated-router-api',
-                'params' : { 'requests': msg, 'reconnect': reconnect }
-=======
         return  \
             {
                 'message': 'aggregated',
                 'params' : { 'requests': msg }
->>>>>>> 5166f016
             }
 
     # 'start-router' aggregation
@@ -1649,11 +1633,7 @@
                     })
             return \
                 {
-<<<<<<< HEAD
-                    'message': 'aggregated-router-api',
-=======
                     'message': 'aggregated',
->>>>>>> 5166f016
                     'params' : { 'requests': requests }
                 }
 
@@ -1672,11 +1652,7 @@
 
         return \
             {
-<<<<<<< HEAD
-                'message': 'aggregated-router-api',
-=======
                 'message': 'aggregated',
->>>>>>> 5166f016
                 'params' : { 'requests': requests }
             }
 
