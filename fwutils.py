################################################################################
# flexiWAN SD-WAN software - flexiEdge, flexiManage.
# For more information go to https://flexiwan.com
#
# Copyright (C) 2019  flexiWAN Ltd.
#
# This program is free software: you can redistribute it and/or modify it under
# the terms of the GNU Affero General Public License as published by the Free
# Software Foundation, either version 3 of the License, or (at your option) any
# later version.
#
# This program is distributed in the hope that it will be useful,
# but WITHOUT ANY WARRANTY; without even the implied warranty of MERCHANTABILITY
# or FITNESS FOR A PARTICULAR PURPOSE.
# See the GNU Affero General Public License for more details.
#
# You should have received a copy of the GNU Affero General Public License
# along with this program. If not, see <https://www.gnu.org/licenses/>.
################################################################################

import copy
import ctypes
import binascii
import datetime
import glob
import hashlib
import inspect
import ipaddress
import json
import os
import time
import platform
import subprocess
import psutil
import socket
import re
import fwglobals
import fwnetplan
import fwstats
import shutil
import sys
import traceback
import yaml
import ipaddress
import zlib
import base64

from netaddr import IPNetwork, IPAddress

import fwlte
import fwwifi
import fwtranslate_add_switch

from fwikev2        import FwIKEv2
from fwmultilink    import FwMultilink
from fwpolicies     import FwPolicies
from fwrouter_cfg   import FwRouterCfg
from fwsystem_cfg   import FwSystemCfg
from fwwan_monitor  import get_wan_failover_metric
<<<<<<< HEAD
from fwikev2        import FwIKEv2
from fwapplications_api import FWAPPLICATIONS_API
=======
>>>>>>> ac28a8a9
from fw_traffic_identification import FwTrafficIdentifications
from tools.common.fw_vpp_startupconf import FwStartupConf

libc = None

proto_map = {'any': 0, 'icmp': 1, 'tcp': 6, 'udp': 17}

dpdk = __import__('dpdk-devbind')

def get_device_logs(file, num_of_lines):
    """Get device logs.

    :param file:            File name.
    :param num_of_lines:    Number of lines.

    :returns: Return list.
    """
    try:
        if not os.path.exists(file):
            return []

        cmd = "tail -{} {}".format(num_of_lines, file)
        res = subprocess.check_output(cmd, shell=True).decode().splitlines()

        # On zero matching, res is a list with a single empty
        # string which we do not want to return to the caller
        return res if res != [''] else []
    except (OSError, subprocess.CalledProcessError) as err:
        raise err

def get_device_packet_traces(num_of_packets, timeout):
    """Get device packet traces.

    :param num_of_packets:    Number of lines.
    :param timeout:           Timeout to wait for trace to complete.

    :returns: Array of traces.
    """
    try:
        cmd = 'sudo vppctl clear trace'
        subprocess.check_call(cmd, shell=True)
        cmd = 'sudo vppctl show vmxnet3'
        shif_vmxnet3 = subprocess.check_output(cmd, shell=True).decode()
        if shif_vmxnet3 is '':
            cmd = 'sudo vppctl trace add dpdk-input %s && sudo vppctl trace add virtio-input %s' % (num_of_packets, num_of_packets)
        else:
            cmd = 'sudo vppctl trace add vmxnet3-input %s && sudo vppctl trace add virtio-input %s' % (num_of_packets, num_of_packets)
        subprocess.check_call(cmd, shell=True)
        time.sleep(int(timeout))
        cmd = 'sudo vppctl show trace max {}'.format(num_of_packets)
        res = subprocess.check_output(cmd, shell=True).decode().splitlines()
        # skip first line (contains unnecessary information header)
        return res[1:] if res != [''] else []
    except (OSError, subprocess.CalledProcessError) as err:
        raise err

def get_device_versions(filename):
    """Get agent version.

    :param filename:           Versions file name.

    :returns: Version value.
    """
    try:
        with open(filename, 'r') as stream:
            versions = yaml.load(stream, Loader=yaml.BaseLoader)
            return versions
    except:
        err = "get_device_versions: failed to get versions: %s" % (format(sys.exc_info()[1]))
        fwglobals.log.error(err)
        return None

def get_machine_id():
    """Get machine id.

    :returns: UUID.
    """
    if fwglobals.g.cfg.UUID:    # If UUID is configured manually, use it
        return fwglobals.g.cfg.UUID

    try:                        # Fetch UUID from machine
        if platform.system()=="Windows":
            machine_id = subprocess.check_output('wmic csproduct get uuid').decode().split('\n')[1].strip()
        else:
            machine_id = subprocess.check_output(['cat','/sys/class/dmi/id/product_uuid']).decode().split('\n')[0].strip()
        return machine_id.upper()
    except:
        return None

def get_machine_serial():
    """Get machine serial number.

    :returns: S/N string.
    """
    try:
        serial = subprocess.check_output(['dmidecode', '-s', 'system-serial-number']).decode().split('\n')[0].strip()
        return str(serial)
    except:
        return '0'
def pid_of(proccess_name):
    """Get pid of process.

    :param proccess_name:   Proccess name.

    :returns:           process identifier.
    """
    try:
        pid = subprocess.check_output(['pidof', proccess_name]).decode()
    except:
        pid = None
    return pid

def vpp_pid():
    """Get pid of VPP process.

    :returns:           process identifier.
    """
    try:
        pid = pid_of('vpp')
    except:
        pid = None
    return pid

def vpp_does_run():
    """Check if VPP is running.

    :returns:           Return 'True' if VPP is running.
    """
    runs = True if vpp_pid() else False
    return runs

def get_vpp_tap_interface_mac_addr(dev_id):
    tap = dev_id_to_tap(dev_id)
    return get_interface_mac_addr(tap)

def get_interface_mac_addr(interface_name):
    interfaces = psutil.net_if_addrs()

    if interface_name in interfaces:
        addrs = interfaces[interface_name]
        for addr in addrs:
            if addr.family == psutil.AF_LINK:
                return addr.address

    return None

def af_to_name(af_type):
    """Convert socket type.

    :param af_type:        Socket type.

    :returns: String.
    """
    af_map = {
    	socket.AF_INET: 'IPv4',
    	socket.AF_INET6: 'IPv6',
    	psutil.AF_LINK: 'MAC',
	}
    return af_map.get(af_type, af_type)

def get_default_route(if_name=None):
    """Get default route.

    :param if_name:  name of the interface to return info for.
        if not provided, the route with the lowest metric will return.

    :returns: tuple (<IP of GW>, <name of network interface>, <Dev ID of network interface>, <protocol>).
    """
    (via, dev, metric, proto) = ("", "", 0xffffffff, "")
    try:
        output = os.popen('ip route list match default').read()
        if output:
            routes = output.splitlines()
            for r in routes:
                _dev = ''   if not 'dev '    in r else r.split('dev ')[1].split(' ')[0]
                _via = ''   if not 'via '    in r else r.split('via ')[1].split(' ')[0]
                _metric = 0 if not 'metric ' in r else int(r.split('metric ')[1].split(' ')[0])
                _proto = '' if not 'proto '  in r else r.split('proto ')[1].split(' ')[0]

                if if_name == _dev: # If if_name specified, we return info for that dev even if it has a higher metric
                    dev    = _dev
                    via    = _via
                    metric = _metric
                    proto  = _proto
                    return (via, dev, get_interface_dev_id(dev), proto)

                if _metric < metric:  # The default route among default routes is the one with the lowest metric :)
                    dev    = _dev
                    via    = _via
                    metric = _metric
                    proto = _proto
    except:
        pass

    if not dev:
        return ("", "", "", "")

    dev_id = get_interface_dev_id(dev)
    return (via, dev, dev_id, proto)

def get_interface_gateway(if_name, if_dev_id=None):
    """Get gateway.

    :param if_name:  name of the interface, gateway for which is returned
    :param if_dev_id: Bus address of the interface, gateway for which is returned.
                     If provided, the 'if_name' is ignored. The name is fetched
                     from system by a Bus address.

    :returns: Gateway ip address.
    """
    if if_dev_id:
        if_name = dev_id_to_tap(if_dev_id)

    try:
        cmd   = "ip route list match default | grep via | grep 'dev %s'" % if_name
        route = os.popen(cmd).read()
        if not route:
            return '', ''
    except:
        return '', ''

    rip    = route.split('via ')[1].split(' ')[0]
    metric = '' if not 'metric ' in route else route.split('metric ')[1].split(' ')[0]
    return rip, metric


def get_tunnel_gateway(dst, dev_id):
    linux_interfaces = get_linux_interfaces()
    if linux_interfaces:
        interface = linux_interfaces.get(dev_id)
        if interface:
            try:
                network = interface['IPv4'] + '/' + interface['IPv4Mask']
                # If src and dst on the same network return an empty gw
                # In this case the system uses default route as a gateway and connect the interfaces directly and not via the GW
                if is_ip_in_subnet(dst,network): return ''
            except Exception as e:
                fwglobals.log.error("get_tunnel_gateway: failed to check networks: dst=%s, dev_id=%s, network=%s, error=%s" % (dst, dev_id, network, str(e)))

    # If src, dst are not on same subnet or any error, use the gateway defined on the device
    gw_ip, _ = get_interface_gateway('', if_dev_id=dev_id)
    return ipaddress.ip_address(gw_ip) if gw_ip else ipaddress.ip_address('0.0.0.0')

def is_interface_assigned_to_vpp(dev_id):
    """ Check if dev_id is assigned to vpp.
    This function could be called even deamon doesn't run.

    :params dev_id: Bus address to check if assigned

    : return : Boolean
    """
    if getattr(fwglobals.g, 'router_cfg', False):
        return len(fwglobals.g.router_cfg.get_interfaces(dev_id=dev_id)) > 0

    with FwRouterCfg(fwglobals.g.ROUTER_CFG_FILE) as router_cfg:
        return len(router_cfg.get_interfaces(dev_id=dev_id)) > 0

    return False

def get_all_interfaces():
    """ Get all interfaces from linux. For dev id with address family of AF_INET,
        also store gateway, if exists.
        : return : Dictionary of dev_id->IP,GW
    """
    dev_id_ip_gw = {}
    interfaces = psutil.net_if_addrs()
    for nic_name, addrs in list(interfaces.items()):
        dev_id = get_interface_dev_id(nic_name)
        if not dev_id:
            continue

        if fwlte.is_lte_interface(nic_name):
            tap_name = dev_id_to_tap(dev_id, check_vpp_state=True)
            if tap_name:
                nic_name = tap_name
                addrs = interfaces.get(nic_name)

        dev_id_ip_gw[dev_id] = {}
        dev_id_ip_gw[dev_id]['addr'] = ''
        dev_id_ip_gw[dev_id]['gw']   = ''
        for addr in addrs:
            if addr.family == socket.AF_INET:
                ip = addr.address.split('%')[0]
                dev_id_ip_gw[dev_id]['addr'] = ip
                gateway, _ = get_interface_gateway(nic_name)
                dev_id_ip_gw[dev_id]['gw'] = gateway if gateway else ''
                break

    return dev_id_ip_gw

def get_interface_address(if_name, log=True, log_on_failure=None):
    """Gets IP address of interface by name found in OS.

    :param if_name:     Interface name.
    :param log:         If True the found/not found address will be logged.
                        Errors or debug info is printed in any case.
    :param log_on_failure: If provided, overrides the 'log' in case of not found address.

    :returns: IP address.
    """
    if log_on_failure == None:
        log_on_failure = log

    interfaces = psutil.net_if_addrs()
    if if_name not in interfaces:
        fwglobals.log.debug("get_interface_address(%s): interfaces: %s" % (if_name, str(interfaces)))
        return None

    addresses = interfaces[if_name]
    for addr in addresses:
        if addr.family == socket.AF_INET:
            ip   = addr.address
            mask = IPAddress(addr.netmask).netmask_bits()
            if log:
                fwglobals.log.debug("get_interface_address(%s): %s" % (if_name, str(addr)))
            return '%s/%s' % (ip, mask)

    if log_on_failure:
        fwglobals.log.debug("get_interface_address(%s): %s" % (if_name, str(addresses)))
    return None

def get_interface_name(ip_no_mask):
    """ Get interface name based on IP address

    : param ip_no_mask: ip address with no mask
    : returns : if_name - interface name
    """
    interfaces = psutil.net_if_addrs()
    for if_name in interfaces:
        addresses = interfaces[if_name]
        for address in addresses:
            if address.family == socket.AF_INET and address.address == ip_no_mask:
                return if_name
    return None

def is_ip_in_subnet(ip, subnet):
    """Check if IP address is in subnet.

    :param ip:            IP address.
    :param subnet:        Subnet address.

    :returns: 'True' if address is in subnet.
    """
    return True if IPAddress(ip) in IPNetwork(subnet) else False

def dev_id_to_full(dev_id):
    """Convert short PCI into full representation.
    the 'dev_id' param could be either a pci or a usb address.
    in case of pci address - the function will convert into a full address

    :param dev_id:      device bus address.

    :returns: full device bus address.
    """
    (addr_type, addr) = dev_id_parse(dev_id)
    if addr_type == 'usb':
        return dev_id

    pc = addr.split('.')
    if len(pc) == 2:
        return dev_id_add_type(pc[0]+'.'+"%02x"%(int(pc[1],16)))
    return dev_id

# Convert 0000:00:08.01 provided by management to 0000:00:08.1 used by Linux
def dev_id_to_short(dev_id):
    """Convert full PCI into short representation.
    the 'dev_id' param could be either a pci or a usb address.
    in case of pci address - convert pci provided by management into a short address used by Linux

    :param dev_id:      Full PCI address.

    :returns: Short PCI address.
    """
    addr_type, addr = dev_id_parse(dev_id)
    if addr_type == 'usb':
        return dev_id

    l = addr.split('.')
    if len(l[1]) == 2 and l[1][0] == '0':
        return dev_id_add_type(l[0] + '.' + l[1][1])
    return dev_id

def dev_id_parse(dev_id):
    """Convert a dev id into a tuple contained address type (pci, usb) and address.

    :param dev_id:     device bus address.

    :returns: Tuple (type, address)
    """
    type_and_addr = dev_id.split(':', 1)
    if type_and_addr and len(type_and_addr) == 2:
        return (type_and_addr[0], type_and_addr[1])

    return ("", "")

def dev_id_add_type(dev_id):
    """Add address type at the begining of the address.

    :param dev_id:      device bus address.

    :returns: device bus address with type.
    """

    if dev_id:
        if dev_id.startswith('pci:') or dev_id.startswith('usb:'):
            return dev_id

        if re.search('usb', dev_id):
            return 'usb:%s' % dev_id

        return 'pci:%s' % dev_id

    return ''

def set_linux_interfaces_stun(dev_id, public_ip, public_port, nat_type):
    with fwglobals.g.cache.lock:
        interface = fwglobals.g.cache.linux_interfaces.get(dev_id)
        if interface:
            interface['public_ip']   = public_ip
            interface['public_port'] = public_port
            interface['nat_type']    = nat_type

def clear_linux_interfaces_cache():
    with fwglobals.g.cache.lock:
        fwglobals.g.cache.linux_interfaces.clear()

def is_bridged_interface(dev_id):
    """Indicates if the interface is bridged.

    :param dev_id: dev_id of the interface to check.

    :return: bridge address if it is, None if not a bridged interface.
    """
    ifc = fwglobals.g.router_cfg.get_interfaces(dev_id=dev_id)
    if not ifc:
        return None

    bridged_addr = ifc[0].get('bridge_addr')
    if bridged_addr:
        return bridged_addr

    return None

def get_linux_interfaces(cached=True):
    """Fetch interfaces from Linux.

    :param cached: if True the data will be fetched from cache.

    :return: Dictionary of interfaces by full form dev id.
    """
    with fwglobals.g.cache.lock:

        interfaces = fwglobals.g.cache.linux_interfaces

        if cached and interfaces:
            return copy.deepcopy(interfaces)

        fwglobals.log.debug("get_linux_interfaces: Start to build Linux interfaces cache")
        interfaces.clear()

        linux_inf = psutil.net_if_addrs()
        for (if_name, addrs) in list(linux_inf.items()):

            dev_id = get_interface_dev_id(if_name)
            if not dev_id:
                continue

            interface = {
                'name':             if_name,
                'devId':            dev_id,
                'driver':           get_interface_driver(if_name, False),
                'MAC':              '',
                'IPv4':             '',
                'IPv4Mask':         '',
                'IPv6':             '',
                'IPv6Mask':         '',
                'dhcp':             '',
                'gateway':          '',
                'metric':           '',
                'internetAccess':   '',
                'public_ip':        '',
                'public_port':      '',
                'nat_type':         '',
                'link':             '',
                'tap_name':         '',
            }

            interface['link'] = get_interface_link_state(if_name, dev_id)

            interface['dhcp'] = fwnetplan.get_dhcp_netplan_interface(if_name)

            is_wifi = fwwifi.is_wifi_interface(if_name)
            is_lte = fwlte.is_lte_interface(if_name)

            # Some interfaces need special logic to get their ip
            # For LTE/WiFi/Bridged interfaces - we need to take it from the tap
            if vpp_does_run():
                tap_name = None

                if is_lte or is_wifi:
                    tap_name = dev_id_to_tap(dev_id, check_vpp_state=True)

                # bridged interface is only when vpp is running
                bridge_addr = is_bridged_interface(dev_id)
                if bridge_addr:
                    tap_name = bridge_addr_to_bvi_interface_tap(bridge_addr)

                if tap_name:
                    if_name = tap_name
                    addrs = linux_inf[tap_name]
                    interface['tap_name'] = tap_name


            interface['gateway'], interface['metric'] = get_interface_gateway(if_name)

            for addr in addrs:
                addr_af_name = af_to_name(addr.family)
                if not interface[addr_af_name]:
                    interface[addr_af_name] = addr.address.split('%')[0]
                    if addr.netmask != None:
                        interface[addr_af_name + 'Mask'] = (str(IPAddress(addr.netmask).netmask_bits()))

            if is_lte:
                interface['deviceType'] = 'lte'
                interface['dhcp'] = 'yes'
                interface['deviceParams'] = {
                    'initial_pin1_state': fwlte.get_pin_state(dev_id),
                    'default_settings':   fwlte.get_default_settings(dev_id)
                }

            if is_wifi:
                interface['deviceType'] = 'wifi'
                interface['deviceParams'] = fwwifi.wifi_get_capabilities(dev_id)

            # Add information specific for WAN interfaces
            #
            if interface['gateway']:

                # Fetch public address info from STUN module
                #
                interface['public_ip'], interface['public_port'], interface['nat_type'] = \
                    fwglobals.g.stun_wrapper.find_addr(dev_id)

                # Fetch internet connectivity info from WAN Monitor module.
                # Hide the metric watermarks used for WAN failover from flexiManage.
                #
                metric = 0 if not interface['metric'] else int(interface['metric'])
                if metric >= fwglobals.g.WAN_FAILOVER_METRIC_WATERMARK:
                    interface['metric'] = str(metric - fwglobals.g.WAN_FAILOVER_METRIC_WATERMARK)
                    interface['internetAccess'] = False
                elif not interface['IPv4']:       # If DHCP interface has no IP
                    interface['internetAccess'] = False
                else:
                    interface['internetAccess'] = True
            else:
                interface['internetAccess'] = False  # If interface has no GW

            interfaces[dev_id] = interface

        fwglobals.log.debug("get_linux_interfaces: Finished to build Linux interfaces cache")
        return copy.deepcopy(interfaces)

def get_interface_dev_id(if_name):
    """Convert  interface name into bus address.

    :param if_name:      Linux interface name.

    :returns: dev_id.
    """
    if is_interface_without_dev_id(if_name):
        return ''

    with fwglobals.g.cache.lock:
        interface = fwglobals.g.cache.linux_interfaces_by_name.get(if_name)
        if not interface:
            fwglobals.g.cache.linux_interfaces_by_name[if_name] = {}
            interface = fwglobals.g.cache.linux_interfaces_by_name.get(if_name)

        dev_id = interface.get('dev_id')
        if dev_id != None:
            return dev_id

        # First try to get dev id if interface is under linux control
        dev_id = build_interface_dev_id(if_name)
        if dev_id:
            interface.update({'dev_id': dev_id})
            return dev_id

        if not vpp_does_run() or is_interface_assigned_to_vpp(dev_id) == False:
            # don't update cache
            return ''

        # If not found and vpp is running, try to fetch dev id if interface was created by vppsb, e.g. vpp1
        vpp_if_name = tap_to_vpp_if_name(if_name)
        if not vpp_if_name:
            # don't update cache
            return ''

        if re.match(r'^loop', vpp_if_name): # loopback interfaces have no dev id (bus id)
            interface.update({'dev_id': ''})
            return ''

        dev_id = vpp_if_name_to_dev_id(vpp_if_name)
        if dev_id:
            interface.update({'dev_id': dev_id})
            return dev_id

        fwglobals.log.error(
            'get_interface_dev_id: if_name=%s, vpp_if_name=%s' % (if_name, str(vpp_if_name)))
        # don't update cache
        return ''

def build_interface_dev_id(linux_dev_name, sys_class_net=None):
    """Converts Linux interface name into bus address.
    This function returns dev_id only for physical interfaces controlled by linux.

    :param linux_dev_name:     Linux device name.
    :param sys_class_net:      List of available networking devices formatted as output of the 'ls -l /sys/class/net' command.
                               This parameter is used for tests.

    :returns: dev_id or None if interface was created by vppsb
    """
    if not linux_dev_name:
        return ""

    if sys_class_net is None:
        cmd = "sudo ls -l /sys/class/net"
        try:
            out = subprocess.check_output(cmd, shell=True).decode()
            sys_class_net = out.splitlines()
        except Exception as e:
            fwglobals.log.error('build_interface_dev_id: failed to fetch networking devices: %s' % str(e))
            return ""

    for networking_device in sys_class_net:
        regex = r'\b%s\b' % linux_dev_name
        if not re.search(regex, networking_device):
            continue
        regex = r'[0-9A-Fa-f]{4}:[0-9A-Fa-f]{2}:[0-9A-Fa-f]{2}\.[0-9A-Fa-f]{1,2}|usb\d+\/.*(?=\/net)'
        if_addr = re.findall(regex, networking_device)
        if if_addr:
            if_addr = if_addr[-1]
            if re.search(r'usb|pci', networking_device):
                dev_id = dev_id_add_type(if_addr)
                dev_id = dev_id_to_full(dev_id)
                return dev_id

    return ""

def dev_id_to_linux_if(dev_id):
    """Convert device bus address into Linux interface name.

    :param dev_id:      device bus address.

    :returns: Linux interface name.
    """
    # igorn@ubuntu-server-1:~$ sudo ls -l /sys/class/net/
    # total 0
    # lrwxrwxrwx 1 root root 0 Jul  4 16:21 enp0s3 -> ../../devices/pci0000:00/0000:00:03.0/net/enp0s3
    # lrwxrwxrwx 1 root root 0 Jul  4 16:21 enp0s8 -> ../../devices/pci0000:00/0000:00:08.0/net/enp0s8
    # lrwxrwxrwx 1 root root 0 Jul  4 16:21 enp0s9 -> ../../devices/pci0000:00/0000:00:09.0/net/enp0s9
    # lrwxrwxrwx 1 root root 0 Jul  4 16:21 lo -> ../../devices/virtual/net/lo

    # We get 0000:00:08.01 from management and not 0000:00:08.1, so convert a little bit
    dev_id = dev_id_to_short(dev_id)
    _, addr = dev_id_parse(dev_id)

    try:
        output = subprocess.check_output("sudo ls -l /sys/class/net/ | grep " + addr, shell=True).decode()
    except:
        return None
    if output is None:
        return None
    return output.rstrip().split('/')[-1]

def dev_id_to_linux_if_name(dev_id):
    """Convert device bus address into Linux interface name.
    If vpp runs, the name of tap interface if fetched, otherwise the device name is used.

    :param dev_id: device bus address.

    :returns: interface name in Linux.
    """
    if not fwglobals.g.router_api.state_is_stopped():
        tap_if_name = dev_id_to_tap(dev_id)
        if tap_if_name:
            return tap_if_name
    return dev_id_to_linux_if(dev_id)

def dev_id_is_vmxnet3(dev_id):
    """Check if device bus address is vmxnet3.

    :param dev_id:    device bus address.

    :returns: 'True' if it is vmxnet3, 'False' otherwise.
    """
    # igorn@ubuntu-server-1:~$ sudo ls -l /sys/bus/pci/devices/*/driver
    # lrwxrwxrwx 1 root root 0 Jul 17 22:08 /sys/bus/pci/devices/0000:03:00.0/driver -> ../../../../bus/pci/drivers/vmxnet3
    # lrwxrwxrwx 1 root root 0 Jul 17 23:01 /sys/bus/pci/devices/0000:0b:00.0/driver -> ../../../../bus/pci/drivers/vfio-pci
    # lrwxrwxrwx 1 root root 0 Jul 17 23:01 /sys/bus/pci/devices/0000:13:00.0/driver -> ../../../../bus/pci/drivers/vfio-pci

    # We get pci:0000:00:08.01 from management and not 0000:00:08.1, so convert a little bit
    dev_id = dev_id_to_short(dev_id)
    addr_type, addr = dev_id_parse(dev_id)
    if addr_type == 'usb':
        return False

    try:
        # The 'ls -l /sys/bus/pci/devices/*/driver' approach doesn't work well.
        # When vpp starts, it rebinds device to vfio-pci, so 'ls' doesn't detect it.
        # Therefore we go with dpdk-devbind.py. It should be installed on Linux
        # as a part of flexiwan-router installation.
        # When vpp does not run, we get:
        #   0000:03:00.0 'VMXNET3 Ethernet Controller' if=ens160 drv=vmxnet3 unused=vfio-pci,uio_pci_generic
        # When vpp does run, we get:
        #   0000:03:00.0 'VMXNET3 Ethernet Controller' if=ens160 drv=vfio-pci unused=vmxnet3,uio_pci_generic
        #
        #output = subprocess.check_output("sudo ls -l /sys/bus/pci/devices/%s/driver | grep vmxnet3" % pci, shell=True).decode()
        output = subprocess.check_output("sudo dpdk-devbind -s | grep -E '%s .*vmxnet3'" % addr, shell=True).decode()
    except:
        return False
    if output is None:
        return False
    return True

# 'dev_id_to_vpp_if_name' function maps interface referenced by device bus address - pci or usb - eg. '0000:00:08.00'
# into name of interface in VPP, eg. 'GigabitEthernet0/8/0'.
# We use the interface cache mapping, if doesn't exist we rebuild the cache
def dev_id_to_vpp_if_name(dev_id):
    """Convert interface bus address into VPP interface name.

    :param dev_id:      device bus address.

    :returns: VPP interface name.
    """
    dev_id = dev_id_to_full(dev_id)
    vpp_if_name = fwglobals.g.cache.dev_id_to_vpp_if_name.get(dev_id)
    if vpp_if_name: return vpp_if_name
    else: return _build_dev_id_to_vpp_if_name_maps(dev_id, None)

# 'vpp_if_name_to_dev_id' function maps interface name, eg. 'GigabitEthernet0/8/0'
# into the dev id of that interface, eg. '0000:00:08.00'.
# We use the interface cache mapping, if doesn't exist we rebuild the cache
def vpp_if_name_to_dev_id(vpp_if_name):
    """Convert vpp interface name address into interface bus address.

    :param vpp_if_name:      VPP interface name.

    :returns: Interface bus address.
    """
    dev_id = fwglobals.g.cache.vpp_if_name_to_dev_id.get(vpp_if_name)
    if dev_id: return dev_id
    else: return _build_dev_id_to_vpp_if_name_maps(None, vpp_if_name)

# '_build_dev_id_to_vpp_if_name_maps' function build the local caches of
# device bus address to vpp_if_name and vise vera
# if dev_id provided, return the name found for this dev_id,
# else, if name provided, return the dev_id for this name,
# else, return None
# To do that we dump all hardware interfaces, split the dump into list by empty line,
# and search list for interface that includes the dev_id name.
# The dumps brings following table:
#              Name                Idx    Link  Hardware
# GigabitEthernet0/8/0               1    down  GigabitEthernet0/8/0
#   Link speed: unknown
#   ...
#   pci: device 8086:100e subsystem 8086:001e address 0000:00:08.00 numa 0
#
def _build_dev_id_to_vpp_if_name_maps(dev_id, vpp_if_name):

    # Note, tap interfaces created by "create tap" are handled as follows:
    # the commands "create tap host-if-name tap_wwan0" and "enable tap-inject" create three interfaces:
    # Two on Linux (tap_wwan0, vpp1) and one on vpp (tap1).
    # Note, we use "tap_" prefix in "tap_wwan0" in order to be able to associate the wwan0 physical interface
    # with the tap1 interface. This is done as follows:
    # Then we can substr the dev_name and get back the linux interface name. Then we can get the dev_id of this interface.
    #
    taps = fwglobals.g.router_api.vpp_api.call('sw_interface_tap_v2_dump')
    for tap in taps:
        vpp_tap = tap.dev_name                      # fetch tap0
        linux_tap = tap.host_if_name                # fetch tap_wwan0
        linux_dev_name = linux_tap.split('_')[-1]   # tap_wwan0 - > wwan0

        # if the lte/wifi interface name is long (more than 15 letters),
        # It's not enough to slice tap_wwan0 and get the linux interface name from the last part.
        # So we take it from the /sys/class/net by filter out the tap_wwan0,
        # then we can get the complete name
        #
        cmd =  "ls -l /sys/class/net | grep -v %s | grep %s" % (linux_tap, linux_dev_name)
        linux_dev_name = subprocess.check_output(cmd, shell=True).decode().strip().split('/')[-1]

        bus = build_interface_dev_id(linux_dev_name)            # fetch bus address of wwan0
        if bus:
            fwglobals.g.cache.dev_id_to_vpp_if_name[bus] = vpp_tap
            fwglobals.g.cache.vpp_if_name_to_dev_id[vpp_tap] = bus

    shif = _vppctl_read('show hardware-interfaces')
    if shif == None:
        fwglobals.log.debug("_build_dev_id_to_vpp_if_name_maps: Error reading interface info")
    data = shif.splitlines()
    for interface in _get_group_delimiter(data, r"^\w.*?\d"):
        # Contains data for a given interface
        data = ''.join(interface)
        (k,v) = _parse_vppname_map(data,
            valregex=r"^(\w[^\s]+)\s+\d+\s+(\w+)",
            keyregex=r"\s+pci:.*\saddress\s(.*?)\s")
        if k and v:
            k = dev_id_add_type(k)
            full_addr = dev_id_to_full(k)
            fwglobals.g.cache.dev_id_to_vpp_if_name[full_addr] = v
            fwglobals.g.cache.vpp_if_name_to_dev_id[v] = full_addr

    vmxnet3hw = fwglobals.g.router_api.vpp_api.call('vmxnet3_dump')
    for hw_if in vmxnet3hw:
        vpp_if_name = hw_if.if_name.rstrip(' \t\r\n\0')
        pci_addr = 'pci:%s' % pci_bytes_to_str(hw_if.pci_addr)
        fwglobals.g.cache.dev_id_to_vpp_if_name[pci_addr] = vpp_if_name
        fwglobals.g.cache.vpp_if_name_to_dev_id[vpp_if_name] = pci_addr

    if dev_id:
        vpp_if_name = fwglobals.g.cache.dev_id_to_vpp_if_name.get(dev_id)
        if vpp_if_name: return vpp_if_name
    elif vpp_if_name:
        dev_id = fwglobals.g.cache.vpp_if_name_to_dev_id.get(vpp_if_name)
        if dev_id: return dev_id

    fwglobals.log.debug("_build_dev_id_to_vpp_if_name_maps(%s, %s): not found: sh hard: %s" % (dev_id, vpp_if_name, shif))
    fwglobals.log.debug("_build_dev_id_to_vpp_if_name_maps(%s, %s): not found: sh vmxnet3: %s" % (dev_id, vpp_if_name, vmxnet3hw))
    fwglobals.log.debug("_build_dev_id_to_vpp_if_name_maps(%s, %s): not found: %s" % (dev_id, vpp_if_name, str(traceback.extract_stack())))
    return None

# 'pci_str_to_bytes' converts "0000:0b:00.0" string to bytes to pack following struct:
#    struct
#    {
#      u16 domain;
#      u8 bus;
#      u8 slot: 5;
#      u8 function:3;
#    };
#
def pci_str_to_bytes(pci_str):
    """Convert PCI address into bytes.

    :param pci_str:      PCI address.

    :returns: Bytes array.
    """
    list = re.split(r':|\.', pci_str)
    domain   = int(list[0], 16)
    bus      = int(list[1], 16)
    slot     = int(list[2], 16)
    function = int(list[3], 16)
    bytes = ((domain & 0xffff) << 16) | ((bus & 0xff) << 8) | ((slot & 0x1f) <<3 ) | (function & 0x7)
    return socket.htonl(bytes)   # vl_api_vmxnet3_create_t_handler converts parameters by ntoh for some reason (vpp\src\plugins\vmxnet3\vmxnet3_api.c)

# 'pci_str_to_bytes' converts pci bytes into full string "0000:0b:00.0"
def pci_bytes_to_str(pci_bytes):
    """Converts PCI bytes to PCI full string.

    :param pci_str:      PCI bytes.

    :returns: PCI full string.
    """
    bytes = socket.ntohl(pci_bytes)
    domain   = (bytes >> 16)
    bus      = (bytes >> 8) & 0xff
    slot     = (bytes >> 3) & 0x1f
    function = (bytes) & 0x7
    return "%04x:%02x:%02x.%02x" % (domain, bus, slot, function)

# 'dev_id_to_vpp_sw_if_index' function maps interface referenced by device bus address, e.g pci - '0000:00:08.00'
# into index of this interface in VPP, eg. 1.
# To do that we convert firstly the device bus address into name of interface in VPP,
# e.g. 'GigabitEthernet0/8/0', than we dump all VPP interfaces and search for interface
# with this name. If found - return interface index.


def dev_id_to_vpp_sw_if_index(dev_id):
    """Convert device bus address into VPP sw_if_index.

    :param dev_id:      device bus address.

    :returns: sw_if_index.
    """
    vpp_if_name = dev_id_to_vpp_if_name(dev_id)
    fwglobals.log.debug("dev_id_to_vpp_sw_if_index(%s): vpp_if_name: %s" % (dev_id, str(vpp_if_name)))
    if vpp_if_name is None:
        return None

    sw_ifs = fwglobals.g.router_api.vpp_api.call('sw_interface_dump')
    for sw_if in sw_ifs:
        if re.match(vpp_if_name, sw_if.interface_name):    # Use regex, as sw_if.interface_name might include trailing whitespaces
            return sw_if.sw_if_index
    fwglobals.log.debug("dev_id_to_vpp_sw_if_index(%s): vpp_if_name: %s" % (dev_id, yaml.dump(sw_ifs, canonical=True)))

    return None

# 'bridge_addr_to_bvi_interface_tap' function get the addr of the interface in a bridge
# and return the tap interface of the BVI interface
def bridge_addr_to_bvi_interface_tap(bridge_addr):
    if not vpp_does_run():
        return None

    # check if interface indeed in a bridge
    bd_id = fwtranslate_add_switch.get_bridge_id(bridge_addr)
    if not bd_id:
        fwglobals.log.error('bridge_addr_to_bvi_interface_tap: failed to fetch bridge id for address: %s' % str(bridge_addr))
        return None

    vpp_bridges_det = fwglobals.g.router_api.vpp_api.call('bridge_domain_dump', bd_id=bd_id)
    if not vpp_bridges_det:
        fwglobals.log.error('bridge_addr_to_bvi_interface_tap: failed to fetch vpp bridges for bd_id %s' % str(bd_id))
        return None

    bvi_sw_if_index = vpp_bridges_det[0].bvi_sw_if_index
    return vpp_sw_if_index_to_tap(bvi_sw_if_index)

# 'dev_id_to_tap' function maps interface referenced by dev_id, e.g '0000:00:08.00'
# into interface in Linux created by 'vppctl enable tap-inject' command, e.g. vpp1.
# To do that we convert firstly the dev_id into name of interface in VPP,
# e.g. 'GigabitEthernet0/8/0' and than we grep output of 'vppctl sh tap-inject'
# command by this name:
#   root@ubuntu-server-1:/# vppctl sh tap-inject
#       GigabitEthernet0/8/0 -> vpp0
#       GigabitEthernet0/9/0 -> vpp1
def dev_id_to_tap(dev_id, check_vpp_state=False, print_log=True):
    """Convert Bus address into TAP name.

    :param dev_id:          Bus address.
    :param check_vpp_state: If True ensure that vpp runs so taps are available.
    :returns: Linux TAP interface name.
    """
    dev_id_full = dev_id_to_full(dev_id)

    if check_vpp_state:
        is_assigned = is_interface_assigned_to_vpp(dev_id_full)
        vpp_runs    = vpp_does_run()
        if not (is_assigned and vpp_runs):
            if print_log:
                fwglobals.log.debug('dev_id_to_tap(%s): is_assigned=%s, vpp_runs=%s' %
                    (dev_id, str(is_assigned), str(vpp_runs)))
            return None

    cache = fwglobals.g.cache.dev_id_to_vpp_tap_name
    tap = cache.get(dev_id_full)
    if tap:
        return tap

    vpp_if_name = dev_id_to_vpp_if_name(dev_id_full)
    if vpp_if_name is None:
        return None
    tap = vpp_if_name_to_tap(vpp_if_name)
    if tap:
        cache[dev_id_full] = tap
    return tap

def set_dev_id_to_tap(dev_id, tap):
    """Update cache.

    :param dev_id:          Bus address.
    :param tap:             TAP name
    """
    if not dev_id:
        return

    dev_id_full = dev_id_to_full(dev_id)
    cache = fwglobals.g.cache.dev_id_to_vpp_tap_name
    cache[dev_id_full] = tap

def tunnel_to_vpp_if_name(params):
    """Finds the name of the tunnel loopback interface in vpp.
    We exploit vpp internals to do it in simple way.

    :param params: parameters of tunnel taken from the router configuration database.
                   It is 'params' field of the 'add-tunnel' request.
    :returns: name of the tunnel loopback interface in vpp.
    """
    vpp_if_name = 'loop%d' % (params['tunnel-id']*2)
    return vpp_if_name

def peer_tunnel_to_vpp_if_name(params):
    """Finds the name of the peer tunnel ipip interface in vpp.
    We exploit vpp internals to do it in simple way.

    :param params: parameters of tunnel taken from the router configuration database.
                   It is 'params' field of the 'add-tunnel' request.
    :returns: name of the tunnel loopback interface in vpp.
    """
    # The peer tunnel uses two vpp interfaces - the loopback interface to
    # provide access to peer tunnel from Linux, and the ip-ip tunnel interface.
    # The first one has 'loopX' name, the other one - 'ipipX' name, where
    # X is (tunnel-id * 2).
    #
    vpp_if_name = 'ipip%d' % (params['tunnel-id']*2)
    return vpp_if_name

def tunnel_to_tap(params):
    """Retrieves TAP name of the tunnel loopback interface that is exposed to Linux.

    :param params: parameters of tunnel taken from the router configuration database.
                   It is 'params' field of the 'add-tunnel' request.
    :returns: name of the tunnel loopback interface in Linux.
    """
    vpp_if_name = tunnel_to_vpp_if_name(params)
    return vpp_if_name_to_tap(vpp_if_name)

def vpp_enable_tap_inject():
    """Enable tap-inject plugin
     """
    out = _vppctl_read("enable tap-inject").strip()
    if out == None:
        return (False, "'vppctl enable tap-inject' failed")

    if not vpp_does_run():
        return (False, "VPP is not running")

    taps = _vppctl_read("show tap-inject").strip()

    # check if tap-inject is configured and enabled
    if taps and 'not enabled' in taps:
        return (False, "%s" % taps)

    return (True, None)

# 'vpp_get_tap_info' returns mappings between TAPs and VPP interfaces.
# To do that it greps output of 'vppctl sh tap-inject' by the tap interface name:
#   root@ubuntu-server-1:/# vppctl sh tap-inject
#       GigabitEthernet0/8/0 -> vpp0
#       GigabitEthernet0/9/0 -> vpp1
def vpp_get_tap_info(vpp_if_name=None, vpp_sw_if_index=None, tap_if_name=None):
    """Get tap information

     :returns: tap info in list
     """
    if not vpp_does_run():
        fwglobals.log.debug("vpp_get_tap_info: VPP is not running")
        return ({}, {}, 'None')

    if vpp_if_name:
        vppctl_cmd = f"show tap-inject {vpp_if_name}"
    elif vpp_sw_if_index:
        vppctl_cmd = f"show tap-inject sw_if_index {vpp_sw_if_index}"
    elif tap_if_name:
        vppctl_cmd = f"show tap-inject tap_name {tap_if_name}"
    else:
        fwglobals.log.debug("vpp_get_tap_info: no arguments provided")
        return (None, None)

    taps = _vppctl_read(vppctl_cmd).strip()
    if not taps:
        fwglobals.log.debug(f"vpp_get_tap_info: '{vppctl_cmd}' returned nothing")
        return (None, None)

    # check if tap-inject is configured and enabled
    if 'not enabled' in taps:
        fwglobals.log.debug("vpp_get_tap_info: tap-inject disabled")
        return (None, None)

    tap_lines = taps.splitlines()

    # the output of "show tap-inject" might be messy,
    # Here are some examples we dealt with during the time:
    # [
    # '_______    _        _   _____  ___ ',
    # ' __/ __/ _ \\  (_)__    | | / / _ \\/ _ \\',
    # ' _/ _// // / / / _ \\   | |/ / ___/ ___/',
    # ' /_/ /____(_)_/\\___/   |___/_/  /_/    ',
    # '',
    # 'vpp# loop16300 -> vpp3',
    # 'vmxnet3-0/3/0/0 -> vpp0',
    # 'GigabitEthernet4/0/1 -> vpp0',
    # 'tapcli-0 -> vpp5',
    # 'tap0 -> vpp3'
    # ]
    # we use a regex check to get the closest words before and after the arrow
    for line in tap_lines:
        tap_info = re.search(r'([/\w-]+) -> ([\S]+)', line)
        if tap_info:
            vpp_if_name = tap_info.group(1)
            tap = tap_info.group(2)
            return (vpp_if_name, tap)

    fwglobals.log.debug("vpp_get_tap_info(vpp_if_name=%s, vpp_sw_if_index=%s, tap_if_name=%s): interface not found: %s" % \
        (str(vpp_if_name), str(vpp_sw_if_index), str(tap_if_name), str(taps)))
    return (None, None)

def vpp_get_tap_mapping():
    """Get tap mapping

     :returns: tap info in list
     """
    vpp_loopback_name_to_tunnel_name = {}
    if not vpp_does_run():
        fwglobals.log.debug("vpp_get_tap_mapping: VPP is not running")
        return {}

    taps = _vppctl_read("show tap-inject map interface").strip()
    if not taps:
        fwglobals.log.debug("vpp_get_tap_mapping: no TAPs configured")
        return {}

    taps = taps.splitlines()

    for line in taps:
        tap_info = re.search("([/\w-]+) -> ([\S]+)", line)
        if tap_info:
            vpp_if_name_dst = tap_info.group(1)
            vpp_if_name_src = tap_info.group(2)
            vpp_loopback_name_to_tunnel_name[vpp_if_name_dst] = vpp_if_name_src

    return vpp_loopback_name_to_tunnel_name

# 'tap_to_vpp_if_name' function maps name of vpp tap interface in Linux, e.g. vpp0,
# into name of the vpp interface.
def tap_to_vpp_if_name(tap):
    """Convert Linux interface created by tap-inject into VPP interface name.

     :param tap:  Interface created in linux by tap-inject.

     :returns: Vpp interface name.
     """
    vpp_if_name, _ = vpp_get_tap_info(tap_if_name=tap)
    return vpp_if_name

# 'vpp_if_name_to_tap' function maps name of interface in VPP, e.g. loop0,
# into name of correspondent tap interface in Linux.
def vpp_if_name_to_tap(vpp_if_name):
    """Convert VPP interface name into Linux TAP interface name.

     :param vpp_if_name:  interface name.

     :returns: Linux TAP interface name.
     """
    # Try to fetch name from cache firstly.
    #
    tap_if_name = fwglobals.g.db.get('router_api', {}).get('vpp_if_name_to_tap_if_name', {}).get(vpp_if_name)
    if tap_if_name:
        return tap_if_name

    # Now go to the heavy route.
    #
    _, tap_if_name = vpp_get_tap_info(vpp_if_name=vpp_if_name)
    return tap_if_name

def generate_linux_interface_short_name(prefix, linux_if_name, max_length=15):
    """
    The interface name in Linux cannot be more than 15 letters.
    So, we calculate the length of the prefix plus the interface name.
    If they are more the 15 letters, we cutting the needed letters from the beginning of the Linux interface name.
    We cut from the begging because the start of the interface name might be the same as other interfaces (eth1, eth2),
    They usually different by the end of the name

    :param prefix: prefix to add to the interface name

    :param linux_if_name: name of the linux interface to create interface for

    :returns: interface name to use.
    """
    new_name = '%s_%s' % (prefix, linux_if_name)
    if len(new_name) > max_length:
        letters_to_cat = len(new_name) - 15
        new_name = '%s_%s' % (prefix, linux_if_name[letters_to_cat:])
    return new_name

def linux_tap_by_interface_name(linux_if_name):
    try:
        lines = subprocess.check_output("sudo ip link | grep %s" % generate_linux_interface_short_name("tap", linux_if_name), shell=True).decode().splitlines()
        for line in lines:
            words = line.split(': ')
            return words[1]
    except:
        return None

def vpp_tap_connect(linux_tap_if_name):
    """Run vpp tap connect command.
      This command will create a linux tap interface and also tapcli interface in vpp.
     :param linux_tap_if_name: name to be assigned to linux tap device

     :returns: VPP tap interface name.
     """

    vppctl_cmd = "tap connect %s" % linux_tap_if_name
    fwglobals.log.debug("vppctl " + vppctl_cmd)
    subprocess.check_call("sudo vppctl %s" % vppctl_cmd, shell=True)

def vpp_sw_if_index_to_name(sw_if_index):
    """Convert VPP sw_if_index into VPP interface name.

     :param sw_if_index:      VPP sw_if_index.

     :returns: VPP interface name.
     """
    # Try to fetch name from cache firstly.
    #
    vpp_if_name = fwglobals.g.db.get('router_api', {}).get('sw_if_index_to_vpp_if_name', {}).get(sw_if_index)
    if vpp_if_name:
        return vpp_if_name

    # Now go to the heavy route.
    #
    sw_interfaces = fwglobals.g.router_api.vpp_api.call('sw_interface_dump', sw_if_index=sw_if_index)
    if not sw_interfaces:
        fwglobals.log.debug(f"vpp_sw_if_index_to_name({sw_if_index}): not found")
        return None
    return sw_interfaces[0].interface_name.rstrip(' \t\r\n\0')

def vpp_if_name_to_sw_if_index(vpp_if_name, type):
    """Convert VPP interface name into VPP sw_if_index.

     :param vpp_if_name:      VPP interface name.
     :param type:             Interface type.

     :returns: VPP sw_if_index.
     """
    router_api_db  = fwglobals.g.db['router_api']
    cache_by_name  = router_api_db['vpp_if_name_to_sw_if_index'][type]
    sw_if_index  = cache_by_name[vpp_if_name]
    return sw_if_index

def vpp_sw_if_index_to_tap(sw_if_index):
    """Convert VPP sw_if_index into Linux TAP interface name created by 'vppctl enable tap-inject' command.

     :param sw_if_index:      VPP sw_if_index.

     :returns: Linux TAP interface name.
     """
    # Try to fetch name from cache firstly.
    #
    tap_if_name = fwglobals.g.db.get('router_api', {}).get('sw_if_index_to_tap_if_name', {}).get(sw_if_index)
    if tap_if_name:
        return tap_if_name

    # Now go to the heavy route.
    #
    _, tap_if_name = vpp_get_tap_info(vpp_sw_if_index=sw_if_index)
    return tap_if_name

def vpp_get_interface_status(sw_if_index):
    """Get VPP interface state.

     :param sw_if_index:      VPP sw_if_index.

     :returns: Status.
     """
    flags = 0
    status = 'down'

    try:
        interfaces = fwglobals.g.router_api.vpp_api.call('sw_interface_dump', sw_if_index=sw_if_index)
        if len(interfaces) == 1:
            flags = interfaces[0].flags
            # flags are equal to IF_STATUS_API_FLAG_LINK_UP|IF_STATUS_API_FLAG_ADMIN_UP when interface is up
            # and flags is equal to 0 when interface is down
            status = 'down' if flags == 0 else 'up'
    except Exception as e:
        fwglobals.log.debug("vpp_get_interface_state: %s" % str(e))

    return status

def _vppctl_read(cmd, wait=True):
    """Read command from VPP.

    :param cmd:       Command to execute (not including vppctl).
    :param wait:      Whether to wait until command succeeds.

    :returns: Output returned bu vppctl.
    """

    # Give one optimistic shot before going into cycles
    try:
        output = subprocess.check_output("vppctl " + cmd, shell=True).decode()
        return output
    except Exception as e:
        fwglobals.log.debug(f"'vppctl {cmd}' failed: {str(e)}, start retrials")
        pass

    retries = 200
    retries_sleep = 1
    if wait == False:
        retries = 1
        retries_sleep = 0
    # make sure socket exists
    for _ in range(retries):
        if os.path.exists("/run/vpp/cli.sock"):
            break
        time.sleep(retries_sleep)
    if not os.path.exists("/run/vpp/cli.sock"):
        return None
    # make sure command succeeded, try up to 200 iterations
    for _ in range(retries):
        try:
            _ = open(os.devnull, 'r+b', 0)
            handle = os.popen('sudo vppctl ' + cmd + ' 2>/dev/null')
            data = handle.read()
            retcode = handle.close()
            if retcode == None or retcode == 0:  # Exit OK
                break
        except:
            return None
        time.sleep(retries_sleep)
    if retcode: # not succeeded after 200 retries
        return None
    return data

def _parse_vppname_map(s, valregex, keyregex):
    """Find key and value in a string using regex.

    :param s:               String.
    :param valregex:        Value.
    :param keyregex:        Key.

    :returns: Error message and status code.
    """
    # get value
    r = re.search(valregex,s)
    if r!=None: val_data = r.group(1)
    else: return (None, None)   # val not found, don't add and return
    # get key
    r = re.search(keyregex,s)
    if r!=None: key_data = r.group(1)
    else: return (None, None)   # key not found, don't add and return
    # Return values
    return (key_data, val_data)

def stop_vpp():
    """Stop VPP and rebind Linux interfaces.

     :returns: Error message and status code.
     """
    
    fwglobals.g.applications_api.call_hook('router_is_being_to_stop')

    dpdk_ifs = []
    dpdk.devices = {}
    dpdk.dpdk_drivers = ["igb_uio", "vfio-pci", "uio_pci_generic"]
    dpdk.check_modules()
    dpdk.get_nic_details()
    os.system('sudo systemctl stop vpp')
    os.system('sudo systemctl stop frr')
    for d,v in list(dpdk.devices.items()):
        if "Driver_str" in v:
            if v["Driver_str"] in dpdk.dpdk_drivers:
                dpdk.unbind_one(v["Slot"], False)
                dpdk_ifs.append(d)
        elif "Module_str" != "":
            dpdk_ifs.append(d)
    # refresh nic_details
    dpdk.get_nic_details()
    for d in dpdk_ifs:
        drivers_unused = dpdk.devices[d]["Module_str"].split(',')
        #print ("Drivers unused=" + str(drivers_unused))
        for drv in drivers_unused:
            #print ("Driver=" + str(drv))
            if drv not in dpdk.dpdk_drivers:
                dpdk.bind_one(dpdk.devices[d]["Slot"], drv, False)
                break
    fwstats.update_state(False)
    netplan_apply('stop_vpp')

    fwglobals.g.applications_api.call_hook('router_is_stopped')

    with FwIKEv2() as ike:
        ike.clean()

def reset_device_config():
    """Reset router config by cleaning DB and removing config files.

     :returns: None.
     """
    with FwRouterCfg(fwglobals.g.ROUTER_CFG_FILE) as router_cfg:
        router_cfg.clean()
    with FwSystemCfg(fwglobals.g.SYSTEM_CFG_FILE) as system_cfg:
        system_cfg.clean()
    if os.path.exists(fwglobals.g.ROUTER_STATE_FILE):
        os.remove(fwglobals.g.ROUTER_STATE_FILE)
    if os.path.exists(fwglobals.g.FRR_CONFIG_FILE):
        os.remove(fwglobals.g.FRR_CONFIG_FILE)
    if os.path.exists(fwglobals.g.FRR_OSPFD_FILE):
        os.remove(fwglobals.g.FRR_OSPFD_FILE)
    if os.path.exists(fwglobals.g.VPP_CONFIG_FILE_BACKUP):
        shutil.copyfile(fwglobals.g.VPP_CONFIG_FILE_BACKUP, fwglobals.g.VPP_CONFIG_FILE)
    elif os.path.exists(fwglobals.g.VPP_CONFIG_FILE_RESTORE):
        shutil.copyfile(fwglobals.g.VPP_CONFIG_FILE_RESTORE, fwglobals.g.VPP_CONFIG_FILE)
    if os.path.exists(fwglobals.g.CONN_FAILURE_FILE):
        os.remove(fwglobals.g.CONN_FAILURE_FILE)
    with FwMultilink(fwglobals.g.MULTILINK_DB_FILE) as db_multilink:
        db_multilink.clean()
    with FwPolicies(fwglobals.g.POLICY_REC_DB_FILE) as db_policies:
        db_policies.clean()

    with FwTrafficIdentifications(fwglobals.g.TRAFFIC_ID_DB_FILE) as traffic_db:
        traffic_db.clean()
    fwnetplan.restore_linux_netplan_files()
    with FwIKEv2() as ike:
        ike.clean()

    if 'lte' in fwglobals.g.db:
        fwglobals.g.db['lte'] = {}

    reset_router_api_db_sa_id() # sa_id-s are used in translations of router configuration, so clean them too.
    reset_router_api_db(enforce=True)

    restore_dhcpd_files()

    fwglobals.g.applications_db.clear()

def reset_router_api_db_sa_id():
    router_api_db = fwglobals.g.db['router_api'] # SqlDict can't handle in-memory modifications, so we have to replace whole top level dict
    router_api_db['sa_id'] = 0
    fwglobals.g.db['router_api'] = router_api_db

def reset_router_api_db(enforce=False):

    if not 'router_api' in fwglobals.g.db:
        fwglobals.g.db['router_api'] = {}
    router_api_db = fwglobals.g.db['router_api'] # SqlDict can't handle in-memory modifications, so we have to replace whole top level dict

    if not 'sa_id' in fwglobals.g.db['router_api'] or enforce:
        router_api_db['sa_id'] = 0
    if not 'bridges' in fwglobals.g.db['router_api'] or enforce:
        #
        # Bridge domain id in VPP is up to 24 bits (see #define L2_BD_ID_MAX ((1<<24)-1))
        # In addition, we use bridge domain id as id for loopback BVI interface set on this bridge.
        # BVI interface is the only interface on the bridge that might have IP address.
        # As loopback interface id is limitied by 16,384 in vpp\src\vnet\ethernet\interface.c:
        #   #define LOOPBACK_MAX_INSTANCE		(16 * 1024),
        # we choose range for bridge id to be 16300-16384.
        # Note vppsb creates taps for even names only e.g. loop10010
        # (due to flexiWAN specific logic, see tap_inject_interface_add_del()),
        # hence step of '2' in the range.
        #
        min_id, max_id = fwglobals.g.LOOPBACK_ID_SWITCHES
        router_api_db['bridges'] = {
            'vacant_ids': list(range(min_id, max_id, 2))
        }
    if not 'sw_if_index_to_vpp_if_name' in router_api_db or enforce:
        router_api_db['sw_if_index_to_vpp_if_name'] = {}
    if not 'vpp_if_name_to_sw_if_index' in router_api_db or enforce:
        router_api_db['vpp_if_name_to_sw_if_index'] = {}
    vpp_if_name_to_sw_if_index_keys = ['tunnel', 'peer-tunnel', 'lan', 'switch-lan', 'wan', 'switch']
    for key in vpp_if_name_to_sw_if_index_keys:
        if not key in router_api_db['vpp_if_name_to_sw_if_index'] or enforce:
            router_api_db['vpp_if_name_to_sw_if_index'][key] = {}
    if not 'vpp_if_name_to_tap_if_name' in router_api_db or enforce:
        router_api_db['vpp_if_name_to_tap_if_name'] = {}
    if not 'sw_if_index_to_tap_if_name' in router_api_db or enforce:
        router_api_db['sw_if_index_to_tap_if_name'] = {}
    fwglobals.g.db['router_api'] = router_api_db

def print_system_config(full=False):
    """Print router configuration.

     :returns: None.
     """
    with FwSystemCfg(fwglobals.g.SYSTEM_CFG_FILE) as system_cfg:
        cfg = system_cfg.dumps(full=full)
        print(cfg)

def print_device_config_signature():
    cfg = get_device_config_signature()
    print(cfg)

def print_applications_db():
    out = []
    try:
        for key in sorted(list(fwglobals.g.applications_db.keys())):
            obj = {}
            obj[key] = fwglobals.g.applications_db[key]
            out.append(obj)
        cfg = json.dumps(out, indent=2, sort_keys=True)
        print(cfg)
    except Exception as e:
        fwglobals.log.error(str(e))
        pass

def print_router_config(basic=True, full=False, multilink=False):
    """Print router configuration.

     :returns: None.
     """
    with FwRouterCfg(fwglobals.g.ROUTER_CFG_FILE) as router_cfg:
        if basic:
            cfg = router_cfg.dumps(full=full, escape=['add-application','add-multilink-policy'])
        elif multilink:
            cfg = router_cfg.dumps(full=full, types=['add-application','add-multilink-policy'])
        else:
            cfg = ''
        print(cfg)

def print_general_database():
    out = []
    try:
        for key in sorted(list(fwglobals.g.db.keys())):
            obj = {}
            obj[key] = fwglobals.g.db[key]
            out.append(obj)
        cfg = json.dumps(out, indent=2, sort_keys=True)
        print(cfg)
    except Exception as e:
        fwglobals.log.error(str(e))
        pass
    
def update_device_config_signature(request):
    """Updates the database signature.
    This function assists the database synchronization feature that keeps
    the configuration set by user on the flexiManage in sync with the one
    stored on the flexiEdge device.
        The initial signature of the database is empty string. Than on every
    successfully handled request it is updated according following formula:
            signature = sha1(signature + request)
    where both signature and delta are strings.

    :param request: the last successfully handled router configuration
                    request, e.g. add-interface, remove-tunnel, etc.
                    As configuration database signature should reflect
                    the latest configuration, it should be updated with this
                    request.
    """
    current     = fwglobals.g.db['signature']
    delta       = json.dumps(request, separators=(',', ':'), sort_keys=True)
    update      = current + delta
    hash_object = hashlib.sha1(update.encode())
    new         = hash_object.hexdigest()

    fwglobals.g.db['signature'] = new

    log_line = "sha1: new=%s, current=%s, delta=%s" % (str(new), str(current), str(delta))
    fwglobals.log.debug(log_line)
    logger = fwglobals.g.get_logger(request)
    if logger:
        logger.debug(log_line)

def get_device_config_signature():
    if not 'signature' in fwglobals.g.db:
        reset_device_config_signature()
    return fwglobals.g.db['signature']

def reset_device_config_signature(new_signature=None, log=True):
    """Resets configuration signature to the empty sting.

    :param new_signature: string to be used as a signature of the configuration.
            If not provided, the empty string will be used.
            When flexiManage detects discrepancy between this signature
            and between signature that it calculated, it sends
            the 'sync-device' request in order to apply the user
            configuration onto device. On successfull sync the signature
            is reset to the empty string on both sides.
    :param log: if False the reset will be not logged.
    """
    old_signature = fwglobals.g.db.get('signature', '<none>')
    new_signature = "" if new_signature == None else new_signature
    fwglobals.g.db['signature'] = new_signature
    if log:
        fwglobals.log.debug("reset signature: '%s' -> '%s'" % \
                            (old_signature, new_signature))

def dump_router_config(full=False):
    """Dumps router configuration into list of requests that look exactly
    as they would look if were received from server.

    :param full: return requests together with translated commands.

    :returns: list of 'add-X' requests.
    """
    cfg = []
    with FwRouterCfg(fwglobals.g.ROUTER_CFG_FILE) as router_cfg:
        cfg = router_cfg.dump(full)
    return cfg

def dump_system_config(full=False):
    """Dumps system configuration into list of requests that look exactly
    as they would look if were received from server.

    :param full: return requests together with translated commands.

    :returns: list of 'add-X' requests.
    """
    cfg = []
    with FwSystemCfg(fwglobals.g.SYSTEM_CFG_FILE) as system_cfg:
        cfg = system_cfg.dump(full)
    return cfg

def get_router_state():
    """Check if VPP is running.

     :returns: VPP state.
     """
    reason = ''
    if os.path.exists(fwglobals.g.ROUTER_STATE_FILE):
        state = 'failed'
        with open(fwglobals.g.ROUTER_STATE_FILE, 'r') as f:
            reason = f.read()
    elif vpp_pid():
        state = 'running'
    else:
        state = 'stopped'
    return (state, reason)

def _get_group_delimiter(lines, delimiter):
    """Helper function to iterate through a group lines by delimiter.

    :param lines:       List of text lines.
    :param delimiter:   Regex to group lines by.

    :returns: None.
    """
    data = []
    for line in lines:
        if re.match(delimiter,line)!=None:
            if data:
                yield data
                data = []
        data.append(line)
    if data:
        yield data

def _parse_add_if(s, res):
    """Helper function that parse fields from a given interface data and add to res.

    :param s:       String with interface data.
    :param res:     Dict to store the result in.

    :returns: None.
    """
    # get interface name
    r = re.search(r"^(\w[^\s]+)\s+\d+\s+(\w+)",s)
    if r!=None and r.group(2)=="up": if_name = r.group(1)
    else: return    # Interface not found, don't add and return
    # rx packets
    r = re.search(r" rx packets\s+(\d+)?",s)
    if r!=None: rx_packets = r.group(1)
    else: rx_packets = 0
    # tx packets
    r = re.search(r" tx packets\s+(\d+)?",s)
    if r!=None: tx_packets = r.group(1)
    else: tx_packets = 0
    # rx bytes
    r = re.search(r" rx bytes\s+(\d+)?",s)
    if r!=None: rx_bytes = r.group(1)
    else: rx_bytes = 0
    # tx bytes
    r = re.search(r" tx bytes\s+(\d+)?",s)
    if r!=None: tx_bytes = r.group(1)
    else: tx_bytes = 0
    # Add data to res
    res[if_name] = {'rx_pkts':int(rx_packets), 'tx_pkts':int(tx_packets), 'rx_bytes':int(rx_bytes), 'tx_bytes':int(tx_bytes)}

def get_vpp_if_count():
    """Get number of VPP interfaces.

     :returns: Dictionary with results.
     """
    shif = _vppctl_read('sh int', wait=False)
    if shif == None:  # Exit with an error
        return None
    data = shif.splitlines()
    res = {}
    for interface in _get_group_delimiter(data, r"^\w.*?\s"):
        # Contains data for a given interface
        data = ''.join(interface)
        _parse_add_if(data, res)
    return res

def ip_str_to_bytes(ip_str):
    """Convert IP address string into bytes.

     :param ip_str:         IP address string.

     :returns: IP address in bytes representation.
     """
    # take care of possible netmask, like in 192.168.56.107/24
    addr_ip = ip_str.split('/')[0]
    addr_len = int(ip_str.split('/')[1]) if len(ip_str.split('/')) > 1 else 32
    return socket.inet_pton(socket.AF_INET, addr_ip), addr_len

def ports_str_to_range(ports_str):
    """Convert Ports string range into ports_from and ports_to

     :param ports_str:         Ports range string.

     :returns: port_from and port_to
     """
    ports_range = ports_str.split('-')
    port_from = port_to = int(ports_range[0])
    if len(ports_range) > 1:
        port_to = int(ports_range[1])
    return port_from, port_to

def mac_str_to_bytes(mac_str):      # "08:00:27:fd:12:01" -> bytes
    """Convert MAC address string into bytes.

     :param mac_str:        MAC address string.

     :returns: MAC address in bytes representation.
     """
    return binascii.a2b_hex(mac_str.replace(':', ''))

def is_python2():
    """Checks if it is Python 2 version.

     :returns: 'True' if Python2 and 'False' otherwise.
     """
    ret = True if sys.version_info < (3, 0) else False
    return ret

def hex_str_to_bytes(hex_str):
    """Convert HEX string into bytes.

     :param hex_str:        HEX string.

     :returns: Bytes array.
     """
    if is_python2():
        return hex_str.decode("hex")
    else:
        return bytes.fromhex(hex_str)

def yaml_dump(var):
    """Convert object into YAML string.

    :param var:        Object.

    :returns: YAML string.
    """
    str = yaml.dump(var, canonical=True)
    str = re.sub(r"\n[ ]+: ", ' : ', str)
    return str

#
def valid_message_string(str):
    """Ensure that string contains only allowed by management characters.
    To mitigate security risks management limits text that might be received
    within responses to the management-to-device requests.
    This function ensure the compliance of string to the management requirements.

    :param str:        String.

    :returns: 'True' if valid and 'False' otherwise.
    """
    if len(str) > 200:
        fwglobals.log.excep("valid_message_string: string is too long")
        return False
    # Enable following characters only: [0-9],[a-z],[A-Z],'-','_',' ','.',':',',', etc.
    tmp_str = re.sub(r'[-_.,:0-9a-zA-Z_" \']', '', str)
    if len(tmp_str) > 0:
        fwglobals.log.excep("valid_message_string: string has not allowed characters")
        return False
    return True

def obj_dump(obj, print_obj_dir=False):
    """Print object fields and values. Used for debugging.

     :param obj:                Object.
     :param print_obj_dir:      Print list of attributes and methods.

     :returns: None.
     """
    callers_local_vars = list(inspect.currentframe().f_back.f_locals.items())
    obj_name = [var_name for var_name, var_val in callers_local_vars if var_val is obj][0]
    print('========================== obj_dump start ==========================')
    print("obj=%s" % obj_name)
    print("str(%s): %s" % (obj_name, str(obj)))
    if print_obj_dir:
        print("dir(%s): %s" % (obj_name, str(dir(obj))))
    obj_dump_attributes(obj)
    print('========================== obj_dump end ==========================')

def obj_dump_attributes(obj, level=1):
    """Print object attributes.

    :param obj:          Object.
    :param level:        How many levels to print.

    :returns: None.
    """
    for a in dir(obj):
        if re.match('__.+__', a):   # Escape all special attributes, like __abstractmethods__, for which val = getattr(obj, a) might fail
            continue
        val = getattr(obj, a)
        if isinstance(val, (int, float, str, list, dict, set, tuple)):
            print(level*' ' + a + '(%s): ' % str(type(val)) + str(val))
        else:
            print(level*' ' + a + ':')
            obj_dump_attributes(val, level=level+1)

def vpp_startup_conf_remove_param(filename, path):
    with FwStartupConf(filename) as conf:
        conf.del_simple_param(path)

def vpp_startup_conf_add_nopci(vpp_config_filename):
    p = FwStartupConf(vpp_config_filename)
    config = p.get_root_element()

    if config['dpdk'] == None:
        tup = p.create_element('dpdk')
        config.append(tup)
    if p.get_element(config['dpdk'], 'no-pci') == None:
        config['dpdk'].append(p.create_element('no-pci'))
        p.dump(config, vpp_config_filename)
    return (True, None)   # 'True' stands for success, 'None' - for the returned object or error string.

def vpp_startup_conf_remove_nopci(vpp_config_filename):
    p = FwStartupConf(vpp_config_filename)
    config = p.get_root_element()

    if config['dpdk'] == None:
       return (True, None)
    if p.get_element(config['dpdk'], 'no-pci') == None:
        return (True, None)
    p.remove_element(config['dpdk'], 'no-pci')
    p.dump(config, vpp_config_filename)
    return (True, None)   # 'True' stands for success, 'None' - for the returned object or error string.

def vpp_startup_conf_add_devices(vpp_config_filename, devices):
    p = FwStartupConf(vpp_config_filename)
    config = p.get_root_element()

    if config['dpdk'] == None:
        tup = p.create_element('dpdk')
        config.append(tup)

    for dev in devices:
        dev_short = dev_id_to_short(dev)
        dev_full = dev_id_to_full(dev)
        addr_type, addr_short = dev_id_parse(dev_short)
        addr_type, addr_full = dev_id_parse(dev_full)
        if addr_type == "pci":
            old_config_param = 'dev %s' % addr_full
            new_config_param = 'dev %s' % addr_short
            if p.get_element(config['dpdk'],old_config_param) != None:
                p.remove_element(config['dpdk'], old_config_param)
            if p.get_element(config['dpdk'],new_config_param) == None:
                tup = p.create_element(new_config_param)
                config['dpdk'].append(tup)

    p.dump(config, vpp_config_filename)
    return (True, None)   # 'True' stands for success, 'None' - for the returned object or error string.

def vpp_startup_conf_remove_devices(vpp_config_filename, devices):
    p = FwStartupConf(vpp_config_filename)
    config = p.get_root_element()

    if config['dpdk'] == None:
        return
    for dev in devices:
        dev = dev_id_to_short(dev)
        _, addr = dev_id_parse(dev)
        config_param = 'dev %s' % addr
        key = p.get_element(config['dpdk'],config_param)
        if key:
            p.remove_element(config['dpdk'], key)

    p.dump(config, vpp_config_filename)
    return (True, None)   # 'True' stands for success, 'None' - for the returned object or error string.

def is_interface_without_dev_id(if_name):
    """Check if the given interface is expected to have no dev_id

    :param if_name:  Interface name tpo check.

    :returns: Boolean indicates if expected to have no dev_id
    """
    if not if_name:
        return True

    if if_name == 'lo':
        return True

    # tap interface that created for LTE interface has no dev_id
    if if_name.startswith('tap_'):
        return True

    # bridge interface that created for WiFi has no dev_id
    if if_name.startswith('br_'):
        return True

    return False

def get_lte_interfaces_names():
    names = []
    interfaces = psutil.net_if_addrs()

    for nic_name, _ in list(interfaces.items()):
        dev_id = get_interface_dev_id(nic_name)
        if dev_id and fwlte.is_lte_interface(nic_name):
            names.append(nic_name)

    return names

def traffic_control_add_del_dev_ingress(dev_name, is_add):
    try:
        subprocess.check_call('sudo tc -force qdisc %s dev %s ingress handle ffff:' % ('add' if is_add else 'delete', dev_name), shell=True)
        return (True, None)
    except Exception:
        return (True, None)

def traffic_control_replace_dev_root(dev_name):
    try:
        subprocess.check_call('sudo tc -force qdisc replace dev %s root handle 1: htb' % dev_name, shell=True)
        return (True, None)
    except Exception:
        return (True, None)

def traffic_control_remove_dev_root(dev_name):
    try:
        subprocess.check_call('sudo tc -force qdisc del dev %s root' % dev_name, shell=True)
        return (True, None)
    except Exception:
        return (True, None)

def reset_traffic_control():
    fwglobals.log.debug('clean Linux traffic control settings')
    search = []
    lte_interfaces = get_lte_interfaces_names()

    if lte_interfaces:
        search.extend(lte_interfaces)

    for term in search:
        try:
            subprocess.check_call('sudo tc -force qdisc del dev %s root 2>/dev/null' % term, shell=True)
        except:
            pass

        try:
            subprocess.check_call('sudo tc -force qdisc del dev %s ingress handle ffff: 2>/dev/null' % term, shell=True)
        except:
            pass

    return True

def remove_linux_bridges():
    try:
        lines = subprocess.check_output('ls -l /sys/class/net/ | grep br_', shell=True).decode().splitlines()
        for line in lines:
            bridge_name = line.rstrip().split('/')[-1]
            try:
                subprocess.check_call("sudo ip link set %s down " % bridge_name, shell=True)
            except:
                pass
            try:
                subprocess.check_call('sudo brctl delbr %s' % bridge_name, shell=True)
            except:
                pass
        return True
    except:
        return True

def backup_dhcpd_files():
    try:
        cmd = 'systemctl stop isc-dhcp-server'
        fwglobals.log.debug(cmd)
        subprocess.check_call(cmd, shell=True)

        if not os.path.exists(fwglobals.g.DHCPD_CONFIG_FILE_BACKUP):
            shutil.copyfile(fwglobals.g.DHCPD_CONFIG_FILE, fwglobals.g.DHCPD_CONFIG_FILE_BACKUP)
            open(fwglobals.g.DHCPD_CONFIG_FILE, 'w').close()

        if not os.path.exists(fwglobals.g.ISC_DHCP_CONFIG_FILE_BACKUP):
            shutil.copyfile(fwglobals.g.ISC_DHCP_CONFIG_FILE, fwglobals.g.ISC_DHCP_CONFIG_FILE_BACKUP)
            open(fwglobals.g.ISC_DHCP_CONFIG_FILE, 'w').close()

    except Exception as e:
        fwglobals.log.error("backup_dhcpd_files: %s" % str(e))

def restore_dhcpd_files():
    try:
        if os.path.exists(fwglobals.g.DHCPD_CONFIG_FILE_BACKUP):
            shutil.copyfile(fwglobals.g.DHCPD_CONFIG_FILE_BACKUP, fwglobals.g.DHCPD_CONFIG_FILE)
            os.remove(fwglobals.g.DHCPD_CONFIG_FILE_BACKUP)

        if os.path.exists(fwglobals.g.ISC_DHCP_CONFIG_FILE_BACKUP):
            shutil.copyfile(fwglobals.g.ISC_DHCP_CONFIG_FILE_BACKUP, fwglobals.g.ISC_DHCP_CONFIG_FILE)
            os.remove(fwglobals.g.ISC_DHCP_CONFIG_FILE_BACKUP)

        cmd = 'systemctl restart isc-dhcp-server'
        fwglobals.log.debug(cmd)
        subprocess.check_call(cmd, shell=True)

    except Exception as e:
        fwglobals.log.error("restore_dhcpd_files: %s" % str(e))

def modify_dhcpd(is_add, params):
    """Modify /etc/dhcp/dhcpd configuration file.

    :param params:   Parameters from flexiManage.

    :returns: String with sed commands.
    """
    dev_id      = params['interface']
    range_start = params.get('range_start', '')
    range_end   = params.get('range_end', '')
    dns         = params.get('dns', {})
    mac_assign  = params.get('mac_assign', {})

    interfaces = fwglobals.g.router_cfg.get_interfaces(dev_id=dev_id)
    if not interfaces:
        return (False, "modify_dhcpd: %s was not found" % (dev_id))

    address = IPNetwork(interfaces[0]['addr'])
    router = str(address.ip)
    subnet = str(address.network)
    netmask = str(address.netmask)

    config_file = fwglobals.g.DHCPD_CONFIG_FILE

    remove_string = 'sudo sed -e "/subnet %s netmask %s {/,/}/d" ' \
                    '-i %s; ' % (subnet, netmask, config_file)

    range_string = ''
    if range_start:
        range_string = 'range %s %s;\n' % (range_start, range_end)

    if dns:
        dns_string = 'option domain-name-servers'
        for d in dns[:-1]:
            dns_string += ' %s,' % d
        dns_string += ' %s;\n' % dns[-1]
    else:
        dns_string = ''

    subnet_string = 'subnet %s netmask %s' % (subnet, netmask)
    routers_string = 'option routers %s;\n' % (router)
    dhcp_string = 'echo "' + subnet_string + ' {\n' + range_string + \
                 routers_string + dns_string + '}"' + ' | sudo tee -a %s;' % config_file

    if is_add == 1:
        exec_string = remove_string + dhcp_string
    else:
        exec_string = remove_string

    for mac in mac_assign:
        remove_string_2 = 'sudo sed -e "/host %s {/,/}/d" ' \
                          '-i %s; ' % (mac['host'], config_file)

        host_string = 'host %s {\n' % (mac['host'])
        ethernet_string = 'hardware ethernet %s;\n' % (mac['mac'])
        ip_address_string = 'fixed-address %s;\n' % (mac['ipv4'])
        mac_assign_string = 'echo "' + host_string + ethernet_string + ip_address_string + \
                            '}"' + ' | sudo tee -a %s;' % config_file

        if is_add == 1:
            exec_string += remove_string_2 + mac_assign_string
        else:
            exec_string += remove_string_2

    try:
        output = subprocess.check_output(exec_string, shell=True).decode()
    except Exception as e:
        return (False, str(e))

    return True

def vpp_multilink_update_labels(labels, remove, next_hop=None, dev_id=None, sw_if_index=None, result_cache=None):
    """Updates VPP with flexiwan multilink labels.
    These labels are used for Multi-Link feature: user can mark interfaces
    or tunnels with labels and than add policy to choose interface/tunnel by
    label where to forward packets to.

        REMARK: this function is temporary solution as it uses VPP CLI to
    configure lables. Remove it, when correspondent Python API will be added.
    In last case the API should be called directly from translation.

    :param labels:      python list of labels
    :param is_dia:      type of labels (DIA - Direct Internet Access)
    :param remove:      True to remove labels, False to add.
    :param dev_id:      Interface bus address if device to apply labels to.
    :param next_hop:    IP address of next hop.
    :param result_cache: cache, key and variable, that this function should store in the cache:
                            {'result_attr': 'next_hop', 'cache': <dict>, 'key': <key>}

    :returns: (True, None) tuple on success, (False, <error string>) on failure.
    """

    ids_list = fwglobals.g.router_api.multilink.get_label_ids_by_names(labels, remove)
    ids = ','.join(map(str, ids_list))

    if dev_id:
        vpp_if_name = dev_id_to_vpp_if_name(dev_id)
    elif sw_if_index:
        vpp_if_name = vpp_sw_if_index_to_name(sw_if_index)
    else:
        return (False, "Neither 'dev_id' nor 'sw_if_index' was found in params")

    if not vpp_if_name:
        return (False, "'vpp_if_name' was not found for %s" % dev_id)

    if not next_hop:
        tap = vpp_if_name_to_tap(vpp_if_name)
        next_hop, _ = get_interface_gateway(tap)
    if not next_hop:
        return (False, "'next_hop' was not provided and there is no default gateway")

    op = 'del' if remove else 'add'

    vppctl_cmd = 'fwabf link %s label %s via %s %s' % (op, ids, next_hop, vpp_if_name)
    fwglobals.log.debug(vppctl_cmd)

    out = _vppctl_read(vppctl_cmd, wait=False)
    if out is None:
        return (False, "failed vppctl_cmd=%s" % vppctl_cmd)

    # Store 'next_hope' in cache if provided by caller.
    #
    if result_cache and result_cache['result_attr'] == 'next_hop':
        key = result_cache['key']
        result_cache['cache'][key] = next_hop

    return (True, None)


def vpp_multilink_update_policy_rule(add, links, policy_id, fallback, order,
                                     acl_id=None, priority=None, override_default_route=False,
                                     attach_to_wan=False):
    """Updates VPP with flexiwan policy rules.
    In general, policy rules instruct VPP to route packets to specific interface,
    which is marked with multilink label that noted in policy rule.

    :param params: params - rule parameters:
                        policy-id - the policy id (two byte integer)
                        labels    - labels of interfaces to be used for packet forwarding
                        remove    - True to remove rule, False to add.
                        override_default_route - If True, the policy links will be enforced,
                                    even if FIB lookup brings default route and this route
                                    does not use one of policy links.
                                    This logic is needed for the so called Branch-to-HQ topology,
                                    (another name - Internet Gateway use case), where all internet
                                    designated traffic on Branch device is pushed into tunnels
                                    that go to the Head Quarters (HQ) machine, and there it goes
                                    out to internet. On branch machine we have to ignore routes
                                    for default route packets - Internet designated packets,
                                    and to push it into tunnels to HQ machine.
                        attach_to_wan - If True the policy will be attached to the WAN
                                    interfaces. This is addition to the attachment to the LAN
                                    and the Tunnel loopback interfaces that are always performed.
                                    This logic is needed for the Branch-to-HQ topology,
                                    see explanation above. We need attachment to WAN in order
                                    to choose proper tunnel on the HQ machine for the downstream
                                    packets - packets received from internet.

    :returns: (True, None) tuple on success, (False, <error string>) on failure.
    """
    op = 'add' if add else 'del'

    bvi_vpp_name_list      = list(fwglobals.g.db['router_api']['vpp_if_name_to_sw_if_index']['switch'].keys())
    lan_vpp_name_list      = list(fwglobals.g.db['router_api']['vpp_if_name_to_sw_if_index']['lan'].keys())
    loopback_vpp_name_list = list(fwglobals.g.db['router_api']['vpp_if_name_to_sw_if_index']['tunnel'].keys())
    vpp_if_names = bvi_vpp_name_list + lan_vpp_name_list + loopback_vpp_name_list

    if attach_to_wan:
        wan_vpp_name_list  = list(fwglobals.g.db['router_api']['vpp_if_name_to_sw_if_index']['wan'].keys())
        vpp_if_names += wan_vpp_name_list


    if not add:
        for vpp_if_name in vpp_if_names:
            vppctl_cmd = 'fwabf attach ip4 del policy %d priority %d %s' % (int(policy_id), priority, vpp_if_name)
            vpp_cli_execute([vppctl_cmd])
        fwglobals.g.policies.remove_policy(policy_id)

    fallback = 'fallback drop' if re.match(fallback, 'drop') else ''
    order    = 'select_group random' if re.match(order, 'load-balancing') else ''
    override_dr = 'override_default_route' if override_default_route else ''

    if acl_id is None:
        vppctl_cmd = 'fwabf policy %s id %d %s action %s %s' % (op, policy_id, override_dr, fallback, order)
    else:
        vppctl_cmd = 'fwabf policy %s id %d acl %d %s action %s %s' % (op, policy_id, acl_id, override_dr, fallback, order)

    group_id = 1
    for link in links:
        order = {
            'priority': '',
            'load-balancing': 'random',
            'link-quality': 'quality'
        }.get(link.get('order', 'None'), '')
        labels = link['pathlabels']
        ids_list = fwglobals.g.router_api.multilink.get_label_ids_by_names(labels)
        ids = ','.join(map(str, ids_list))

        vppctl_cmd += ' group %u %s labels %s' % (group_id, order, ids)
        group_id = group_id + 1

    out = _vppctl_read(vppctl_cmd, wait=False)
    if out is None or re.search('unknown|failed|ret=-', out):
        return (False, "failed vppctl_cmd=%s: %s" % (vppctl_cmd, out))

    if add:
        fwglobals.g.policies.add_policy(policy_id, priority)
        for vpp_if_name in vpp_if_names:
            vppctl_cmd = 'fwabf attach ip4 add policy %d priority %d %s' % (int(policy_id), priority, vpp_if_name)
            vpp_cli_execute([vppctl_cmd])

    return (True, None)

def vpp_cli_execute(cmds, debug = False):
    """Map interfaces inside tap-inject plugin.

    :param cmds:     List of VPP CLI commands
    :param debug:    Print command to be executed

    :returns: (True, None) tuple on success, (False, <error string>) on failure.
    """

    if not isinstance(cmds, list):
        fwglobals.log.error("vpp_cli_execute: expect list of commands")
        return (False, "Expect list of commands")

    for cmd in cmds:
        if debug:
            fwglobals.log.debug(cmd)

        out = _vppctl_read(cmd, wait=False)
        if out is None or re.search('unknown|failed|ret=-', out):
            return (False, "failed vppctl_cmd=%s" % cmd)

    return (True, None)

def vpp_set_dhcp_detect(dev_id, remove):
    """Enable/disable DHCP detect feature.

    :param params: params:
                        dev_id -  Interface device bus address.
                        remove  - True to remove rule, False to add.

    :returns: (True, None) tuple on success, (False, <error string>) on failure.
    """
    addr_type, _ = dev_id_parse(dev_id)

    if addr_type != "pci":
        return (False, "addr type needs to be a pci address")

    op = 'del' if remove else ''

    sw_if_index = dev_id_to_vpp_sw_if_index(dev_id)
    int_name = vpp_sw_if_index_to_name(sw_if_index)


    vppctl_cmd = 'set dhcp detect intfc %s %s' % (int_name, op)

    out = _vppctl_read(vppctl_cmd, wait=False)
    if out is None:
        return (False, "failed vppctl_cmd=%s" % vppctl_cmd)

    return True


def tunnel_change_postprocess(remove, vpp_if_name):
    """Tunnel add/remove postprocessing

    :param remove:      True if tunnel is removed, False if added
    :param vpp_if_name: name of the vpp software interface, e.g. "loop4"
    """
    policies = fwglobals.g.policies.policies_get()
    if len(policies) == 0:
        return

    op = 'del' if remove else 'add'

    for policy_id, priority in list(policies.items()):
        vppctl_cmd = 'fwabf attach ip4 %s policy %d priority %d %s' % (op, int(policy_id), priority, vpp_if_name)
        vpp_cli_execute([vppctl_cmd])


# The messages received from flexiManage are not perfect :)
# Some of them should be not sent at all, some of them include modifications
# that are not importants, some of them do not comply with expected format.
# Below you can find list of problems fixed by this function:
#
# 1. May-2019 - message aggregation is not well defined in protocol between
# device and server. It uses several types of aggregations:
#   1. 'start-router' aggregation: requests are embedded into 'params' field on some request
#   2. 'add-interface' aggregation: 'params' field is list of 'interface params'
#   3. 'list' aggregation: the high level message is a list of requests
# As protocol is not well defined on this matter, for now we assume
# that 'list' is used for FWROUTER_API requests only (add-/remove-/modify-),
# so it should be handled as atomic operation and should be reverted in case of
# failure of one of the requests in opposite order - from the last succeeded
# request to the first, when the whole operation is considered to be failed.
# Convert both type of aggregations into same format:
# {
#   'message': 'aggregated',
#   'params' : {
#                'requests':     <list of aggregated requests>,
#                'original_msg': <original message>
#              }
# }
# The 'original_msg' is needed for configuration hash feature - every received
# message is used for signing router configuration to enable database sync
# between device and server. Once the protocol is fixed, there will be no more
# need in this proprietary format.
#
# 2. Nov-2020 - the 'add-/modify-interface' message might include both 'dhcp': 'yes'
# and 'ip' and 'gw' fields. These IP and GW are not used by the agent, but
# change in their values causes unnecessary removal and adding back interface
# and, as a result of this,  restart of network daemon and reconnection to
# flexiManage. To avoid this we fix the received message by cleaning 'ip' and
# 'gw' fields if 'dhcp' is 'yes'. Than if the fixed message includes no other
# modified parameters, it will be ignored by the agent.
#
def fix_received_message(msg):

    def _fix_aggregation_format(msg):
        requests = []

        # 'list' aggregation
        if type(msg) == list:
            return  \
                {
                    'message': 'aggregated',
                    'params' : { 'requests': copy.deepcopy(msg) }
                }

        # 'start-router' aggregation
        # 'start-router' might include interfaces and routes. Move them into list.
        if msg['message'] == 'start-router' and 'params' in msg:

            start_router_params = copy.deepcopy(msg['params'])  # We are going to modify params, so preserve original message
            if 'interfaces' in start_router_params:
                for iface_params in start_router_params['interfaces']:
                    requests.append(
                        {
                            'message': 'add-interface',
                            'params' : iface_params
                        })
                del start_router_params['interfaces']
            if 'routes' in start_router_params:
                for route_params in start_router_params['routes']:
                    requests.append(
                        {
                            'message': 'add-route',
                            'params' : route_params
                        })
                del start_router_params['routes']

            if len(requests) > 0:
                if bool(start_router_params):  # If there are params after deletions above - use them
                    requests.append(
                        {
                            'message': 'start-router',
                            'params' : start_router_params
                        })
                else:
                    requests.append(
                        {
                            'message': 'start-router'
                        })
                return \
                    {
                        'message': 'aggregated',
                        'params' : { 'requests': requests }
                    }

        # 'add-X' aggregation
        # 'add-interface'/'remove-interface' can have actually a list of interfaces.
        # This is done by setting 'params' as a list of interface params, where
        # every element represents parameters of some interface.
        if re.match('add-|remove-', msg['message']) and type(msg['params']) is list:

            for params in msg['params']:
                requests.append(
                    {
                        'message': msg['message'],
                        'params' : copy.deepcopy(params)
                    })

            return \
                {
                    'message': 'aggregated',
                    'params' : { 'requests': requests }
                }

        # Remove NULL elements from aggregated requests, if sent by bogus flexiManage
        #
        if msg['message'] == 'aggregated':
            requests = [copy.deepcopy(r) for r in msg['params']['requests'] if r]
            return \
                {
                    'message': 'aggregated',
                    'params' : { 'requests': requests }
                }

        # No conversion is needed here.
        # We return copy of object in order to be consistent with previous 'return'-s
        # which return new object. The caller function might rely on this,
        # e.g. see the fwglobals.g.handle_request() assumes
        #
        return copy.deepcopy(msg)


    def _fix_dhcp(msg):

        def _fix_dhcp_params(params):
            if params.get('dhcp') == 'yes':
                params['addr']    = ''
                params['addr6']   = ''
                params['gateway'] = ''

        if re.match('(add|modify)-interface', msg['message']):
            _fix_dhcp_params(msg['params'])
            return msg
        if re.match('aggregated|sync-device', msg['message']):
            for request in msg['params']['requests']:
                if re.match('(add|modify)-interface', request['message']):
                    _fix_dhcp_params(request['params'])
            return msg
        return msg

    def _fix_application(msg):

        def _fix_application_compression(params):
            # Check if applications are compressed - type is string. If yes, decompress first
            if (isinstance(params['applications'], str)):
                params['applications'] = decompress_params(params['applications'])

        if msg['message'] == 'add-application':
            _fix_application_compression(msg['params'])
            return msg
        if re.match('aggregated|sync-device', msg['message']):
            for request in msg['params']['requests']:
                if request['message'] == 'add-application':
                    _fix_application_compression(request['params'])
            return msg

        return msg

    # !!!!!!!!!!!!!!!!!!!!!!!!!!!!!!!!!!!!!!!!!!!!!!!!!!!!!!!!!!!!!!!!!!!!!!!!!!
    # Order of functions is important, as the first one (_fix_aggregation_format())
    # creates clone of the received message, so the rest functions can simply
    # modify it as they wish!
    # !!!!!!!!!!!!!!!!!!!!!!!!!!!!!!!!!!!!!!!!!!!!!!!!!!!!!!!!!!!!!!!!!!!!!!!!!!
    msg = _fix_aggregation_format(msg)
    msg = _fix_dhcp(msg)
    msg = _fix_application(msg)
    return msg

def decompress_params(params):
    """ Decompress parmas from base64 to object

    :param params: base64 params

    :return: object after decompression

    """
    return json.loads(zlib.decompress(base64.b64decode(params)))

def wifi_get_available_networks(dev_id):
    """Get WIFI available access points.

    :param dev_id: Bus address of interface to get for.

    :returns: string array of essids
    """
    linux_if = dev_id_to_linux_if(dev_id)

    networks = []
    if linux_if:
        def clean(n):
            n = n.replace('"', '')
            n = n.strip()
            n = n.split(':')[-1]
            return n

        # make sure the interface is up
        cmd = 'ip link set dev %s up' % linux_if
        subprocess.check_call(cmd, shell=True)

        try:
            cmd = 'iwlist %s scan | grep ESSID' % linux_if
            networks = subprocess.check_output(cmd, shell=True).decode().splitlines()
            networks = list(map(clean, networks))
            return networks
        except subprocess.CalledProcessError:
            return networks

    return networks

def connect_to_wifi(params):
    interface_name = dev_id_to_linux_if(params['dev_id'])

    if interface_name:
        essid = params['essid']
        password = params['password']

        wpaIsRun = True if pid_of('wpa_supplicant') else False
        if wpaIsRun:
            os.system('sudo killall wpa_supplicant')
            time.sleep(3)

        # create config file
        subprocess.check_call('wpa_passphrase %s %s | sudo tee /etc/wpa_supplicant.conf' % (essid, password), shell=True)

        try:
            subprocess.check_call('wpa_supplicant -i %s -c /etc/wpa_supplicant.conf -D wext -B -C /var/run/wpa_supplicant' % interface_name, shell=True)
            time.sleep(3)

            output = subprocess.check_output('wpa_cli  status | grep wpa_state | cut -d"=" -f2', shell=True).decode().strip()
            if output == 'COMPLETED':
                if params['useDHCP']:
                    subprocess.check_call('dhclient %s' % interface_name, shell=True)
                return True
            else:
                return False
        except subprocess.CalledProcessError:
            return False

    return False

def get_inet6_by_linux_name(inf_name):
    interfaces = psutil.net_if_addrs()
    if inf_name in interfaces:
        for addr in interfaces[inf_name]:
            if addr.family == socket.AF_INET6:
                inet6 = addr.address.split('%')[0]
                if addr.netmask != None:
                    inet6 += "/" + (str(IPAddress(addr.netmask).netmask_bits()))
                return inet6

    return None

def get_ethtool_value(if_name, ethtool_key):
    """Gets requested value from ethtool command output

    :param if_name: linux interface name (e.g. enp0s3).
    :param ethtool_key: a key to retrieve the value from.

    :returns: string.
    """
    cmd = f'ethtool -i {if_name}' \
          if ethtool_key == 'driver' \
          else f'ethtool {if_name}'
    val = ''
    try:
        lines = subprocess.check_output(cmd, shell=True, stderr=subprocess.STDOUT).decode().splitlines()
        for line in lines:
            if ethtool_key in line:
                val = line.split("%s: " % ethtool_key, 1)[-1]
                break
    except subprocess.CalledProcessError:
        pass

    return val

def get_interface_link_state(if_name, dev_id):
    """Gets interface link state.

    :param if_name: interface name (e.g enp0s3).
    :param dev_id:  interface bus address (e.g '0000:00:16.0').

    :returns: up if link is detected, down if not detected.
    """
    if not if_name:
        fwglobals.log.error('get_interface_link_state: if_name is empty')
        return ''
    # First, check if interface is managed by vpp (vppctl).
    # Otherwise, check as linux interface (ethtool).
    if fwglobals.g.router_api.state_is_started() and is_interface_assigned_to_vpp(dev_id):
        vpp_if_name = tap_to_vpp_if_name(if_name)
        if vpp_if_name:
            state = ''
            try:
                cmd = 'show hardware-interfaces brief'
                vppctl_read_response = _vppctl_read(cmd, False)
                if vppctl_read_response:
                    lines = vppctl_read_response.splitlines()
                    for line in lines:
                        if vpp_if_name in line:
                            # Here is an example response from the command. We are interested in the
                            # Link column, hence using index 2 after the split
                            #               Name                Idx   Link  Hardware
                            # GigabitEthernet0/3/0               1     up   GigabitEthernet0/3/0
                            #   Link speed: 1 Gbps
                            # GigabitEthernet0/8/0               2     up   GigabitEthernet0/8/0
                            #   Link speed: 1 Gbps
                            # local0                             0    down  local0
                            #   Link speed: unknown
                            state = line.split(None, 4)[2]
                            break
            except subprocess.CalledProcessError:
                pass

            if state:
                return state

    state = get_ethtool_value(if_name, 'Link detected')
    # 'Link detected' field has yes/no values, so conversion is needed
    return 'up' if state == 'yes' else 'down' if state == 'no' else ''

def get_interface_driver_by_dev_id(dev_id):
    if_name = dev_id_to_linux_if(dev_id)
    return get_interface_driver(if_name)

def get_interface_driver(if_name, cache=True):
    """Get Linux interface driver.

    :param if_name: interface name in Linux.

    :returns: driver name.
    """
    if not if_name:
        fwglobals.log.error('get_interface_driver: if_name is empty')
        return ''

    with fwglobals.g.cache.lock:
        interface = fwglobals.g.cache.linux_interfaces_by_name.get(if_name)
        if not interface or cache == False:
            fwglobals.g.cache.linux_interfaces_by_name[if_name] = {}
            interface = fwglobals.g.cache.linux_interfaces_by_name.get(if_name)

        driver = interface.get('driver')
        if driver:
            return driver

        driver = get_ethtool_value(if_name, 'driver')

        interface.update({'driver': driver})
        return driver

def is_dpdk_interface(dev_id):
    return not is_non_dpdk_interface(dev_id)

def is_non_dpdk_interface(dev_id):
    """Check if interface is not supported by dpdk.

    :param dev_id: Bus address of interface to check.

    :returns: boolean.
    """

    # 0000:06:00.00 'I210 Gigabit Network Connection' if=eth0 drv=igb unused= 192.168.1.11
    # 0000:0a:00.00 'Ethernet Connection X553 1GbE' if=eth4 drv=ixgbe unused= 10.0.0.1
    # 0000:07:00.00 'I210 Gigabit Network Connection' if=eth2 drv=igb unused=vfio-pci,uio_pci_generic =192.168.0.1

    if fwwifi.is_wifi_interface_by_dev_id(dev_id):
        return True
    if fwlte.is_lte_interface_by_dev_id(dev_id):
        return True

    return False

def frr_vtysh_run(commands, restart_frr=False, wait_after=None):
    '''Run vtysh command to configure router

    :param commands:    array of frr commands
    :param restart_frr: some OSPF configurations require restarting the service in order to apply them
    :param wait_after:  seconds to wait after successfull command execution.
                        It might be needed to give a systemt/vpp time to get updates as a result of frr update.
    '''
    try:
        shell_commands = ' -c '.join(map(lambda x: '"%s"' % x, commands))
        vtysh_cmd = f'sudo /usr/bin/vtysh -c "configure" -c {shell_commands}'

        # If frr restart is needed or if router was already started, flush down
        # the frr configuration into file, next frr restart will load it from the file.
        # If router is being started, we don't want to dump the configuration
        # on every 'add-tunnel', 'add-interface', etc in order to reduce bootup time.
        # Instead we will do that only once from within _on_start_router_after().
        #
        if restart_frr or fwglobals.g.router_api.state_is_started() == True:
            vtysh_cmd += (' ; sudo /usr/bin/vtysh -c "write" > /dev/null')

        output = os.popen(vtysh_cmd).read().splitlines()

        # in output, the first line might contains error. So we print only the first line
        fwglobals.log.debug("frr_vtysh_run: vtysh_cmd=%s, wait_after=%s, output=%s" %
                            (vtysh_cmd, str(wait_after), output[0] if output else ''))

        if restart_frr:
            os.system('systemctl restart frr')

        if wait_after:
            time.sleep(wait_after)

        return (True, None)
    except Exception as e:
        return (False, str(e))

def frr_flush_config_into_file():
    '''Dumps frr configuration into file, so if frr is crashed or is restarted
    for some reason, it could restore the state out of this file.
    '''
    try:
        write_cmd = 'sudo /usr/bin/vtysh -c "write" > /dev/null'
        output = os.popen(write_cmd).read().splitlines()
        fwglobals.log.debug(f"frr_flush_config_into_file: {str(output) if output else 'OK'}")
        return None
    except Exception as e:
        return str(e)

def frr_setup_config():
    '''Setup the /etc/frr/frr.conf file, initializes it and
    ensures that ospf is switched on in the frr configuration'''

    # Ensure that ospfd is switched on in /etc/frr/daemons.
    subprocess.check_call('if [ -n "$(grep ospfd=no %s)" ]; then sudo sed -i -E "s/ospfd=no/ospfd=yes/" %s; sudo systemctl restart frr; fi'
            % (fwglobals.g.FRR_DAEMONS_FILE,fwglobals.g.FRR_DAEMONS_FILE), shell=True)

    # Ensure that integrated-vtysh-config is disabled in /etc/frr/vtysh.conf.
    subprocess.check_call('sudo sed -i -E "s/^service integrated-vtysh-config/no service integrated-vtysh-config/" %s' % (fwglobals.g.FRR_VTYSH_FILE), shell=True)

    # Setup basics on frr.conf.
    frr_commands = [
        "password zebra",
        f"log file {fwglobals.g.OSPF_LOG_FILE} notifications",
        "log stdout notifications",
        "log syslog notifications"
    ]

    # Setup route redistribution, so the static routes configured by 'add-route'
    # requests will be propagated over tunnels to other flexiEdges.
    #
    # When we add a static route, OSPF sees it as a kernel route, not a static one.
    # That is why we are forced to set in OSPF/BGP - redistribution of *kernel* routes.
    # But, of course, we don't want to redistribute them all, so we create a filter.
    # This is content in OSPF file after the filter settings (bgp is similar):
    # router ospf
    #   redistribute kernel route-map fw-redist-ospf-rm
    # !
    # route-map fw-redist-ospf-rm permit 1
    #   match ip address fw-redist-ospf-acl
    # !
    #
    frr_commands.extend([
        f"route-map {fwglobals.g.FRR_OSPF_ROUTE_MAP} permit 1",
        f"match ip address {fwglobals.g.FRR_OSPF_ACL}",
        "router ospf", f"redistribute kernel route-map {fwglobals.g.FRR_OSPF_ROUTE_MAP}"
    ])
    frr_vtysh_run(frr_commands)

def file_write_and_flush(f, data):
    '''Wrapper over the f.write() method that flushes wrote content
    into the disk immediately

    :param f:       the python file object
    :param data:    the data to write into file
    '''
    f.write(data)
    f.flush()
    os.fsync(f.fileno())

def netplan_apply(caller_name=None):
    '''Wrapper over the f.write() method that flushes wrote content
    into the disk immediately

    :param f:       the python file object
    :param data:    the data to write into file
    '''
    try:
        # Before netplan apply go and note the default route.
        # If it will be changed as a result of netplan apply, we return True.
        #
        if fwglobals.g.fwagent:
            (_, _, dr_pci_before, _) = get_default_route()

        cmd = 'netplan apply'
        log_str = caller_name + ': ' + cmd if caller_name else cmd
        fwglobals.log.debug(log_str)
        os.system(cmd)
        time.sleep(1)  				# Give a second to Linux to configure interfaces

        # Netplan might change interface names, e.g. enp0s3 -> vpp0, or other parameters so reset cache
        #
        fwglobals.g.cache.linux_interfaces_by_name.clear()
        clear_linux_interfaces_cache()

        # IPv6 might be renable if interface name is changed using set-name
        disable_ipv6()

        # Find out if the default route was changed. If it was - reconnect agent.
        #
        if fwglobals.g.fwagent:
            (_, _, dr_pci_after, _) = get_default_route()
            if dr_pci_before != dr_pci_after:
                fwglobals.log.debug(
                    "%s: netplan_apply: default route changed (%s->%s) - reconnect" % \
                    (caller_name, dr_pci_before, dr_pci_after))
                fwglobals.g.fwagent.reconnect()

    except Exception as e:
        fwglobals.log.debug("%s: netplan_apply failed: %s" % (caller_name, str(e)))
        return False

def compare_request_params(params1, params2):
    """ Compares two dictionaries while normalizing them for comparison
    and ignoring orphan keys that have None or empty string value.
        The orphans keys are keys that present in one dict and don't
    present in the other dict, thanks to Scooter Software Co. for the term :)
        We need this function to pay for bugs in flexiManage code, where
    is provides add-/modify-/remove-X requests for same configuration
    item with inconsistent letter case, None/empty string,
    missing parameters, etc.
        Note! The normalization is done for top level keys only!
    """
    if not params1 or not params2:
        fwglobals.log.debug("compare_request_params: either params1 or params2 is None/''/[]")
        return False
    if type(params1) != type(params2):
        fwglobals.log.debug(f"compare_request_params: type(params1)={str(type(params1))} != type(params2)={str(type(params2))}")
        return False
    if type(params1) != dict:
        same = (params1 == params2)
        if not same:
            fwglobals.log.debug(f"compare_request_params: params1 != params2: param1={format(params1)}, params2={format(params2)}")
        return same

    set_keys1   = set(params1.keys())
    set_keys2   = set(params2.keys())
    keys1_only  = list(set_keys1 - set_keys2)
    keys2_only  = list(set_keys2 - set_keys1)
    keys_common = set_keys1.intersection(set_keys2)

    for key in keys1_only:
        if type(params1[key]) == bool or params1[key]:
            # params1 has non-empty string/value that does not present in params2
            fwglobals.log.debug(f"compare_request_params: params1[{key}] does not present in params2")
            return False

    for key in keys2_only:
        if type(params2[key]) == bool or params2[key]:
            # params2 has non-empty string/value that does not present in params1
            fwglobals.log.debug(f"compare_request_params: params2[{key}] does not present in params1")
            return False

    for key in keys_common:
        val1 = params1[key]
        val2 = params2[key]

        # If both values are neither None-s nor empty strings.
        # False booleans will be handled by next 'elif'.
        #
        if val1 and val2:
            if (type(val1) == str) and (type(val2) == str):
                if val1.lower() != val2.lower():
                    fwglobals.log.debug(f"compare_request_params: '{key}': '{val1}' != '{val2}'")
                    return False    # Strings are not equal
            elif type(val1) != type(val2):
                fwglobals.log.debug(f"compare_request_params: '{key}': {str(type(val1))} != {str(type(val2))}")
                return False        # Types are not equal
            elif val1 != val2:
                fwglobals.log.debug(f"compare_request_params: '{key}': '{format(val1)}' != '{format(val2)}'")
                return False        # Values are not equal

        # If False booleans or if one of values not exists or empty string.
        #
        elif (val1 and not val2) or (not val1 and val2):
            fwglobals.log.debug(f"compare_request_params: '{key}': '{format(val1)}' != '{format(val2)}'")
            return False

    return True

def check_if_virtual_environment():
    virt_exist = os.popen('dmesg |grep -i hypervisor| grep -i detected').read()
    if virt_exist =='':
        return False
    else:
        return True

def check_root_access():
    if os.geteuid() == 0: return True
    print("Error: requires root privileges, try to run 'sudo'")
    return False

def disable_ipv6():
    """ disable default and all ipv6
    """
    sys_cmd = 'sysctl -w net.ipv6.conf.all.disable_ipv6=1 > /dev/null'
    rc = os.system(sys_cmd)
    if rc:
        fwglobals.log.error("Disable IPv6 all command failed : %s" % (sys_cmd))
    else:
        fwglobals.log.debug("Disable IPv6 all command successfully executed: %s" % (sys_cmd))

    sys_cmd = 'sysctl -w net.ipv6.conf.default.disable_ipv6=1 > /dev/null'
    rc = os.system(sys_cmd)
    if rc:
        fwglobals.log.error("Disable IPv6 default command failed : %s" % (sys_cmd))
    else:
        fwglobals.log.debug("Disable IPv6 default command successfully executed: %s" % (sys_cmd))

def set_default_linux_reverse_path_filter(rpf_value):

    """ set default and all (current) rp_filter value of Linux

    : param rpf_value: RPF value to be set using the sysctl command
    """
    sys_cmd = 'sysctl -w net.ipv4.conf.all.rp_filter=%d > /dev/null' % (rpf_value)
    rc = os.system(sys_cmd)
    if rc:
        fwglobals.log.error("RPF set command failed : %s" % (sys_cmd))
    else:
        fwglobals.log.debug("RPF set command successfully executed: %s" % (sys_cmd))

    sys_cmd = 'sysctl -w net.ipv4.conf.default.rp_filter=%d > /dev/null' % (rpf_value)
    rc = os.system(sys_cmd)
    if rc:
        fwglobals.log.error("RPF set command failed : %s" % (sys_cmd))
    else:
        fwglobals.log.debug("RPF set command successfully executed: %s" % (sys_cmd))
    return rc

def set_linux_igmp_max_memberships(value = 4096):
    """ Set limit to allowed simultaneous multicast group membership (linux default is 20)
    """
    sys_cmd = 'sysctl -w net.ipv4.igmp_max_memberships=%d > /dev/null' % (value)
    rc = os.system(sys_cmd)
    if rc:
        fwglobals.log.error("Set limit of multicast group membership command failed : %s" % (sys_cmd))
    else:
        fwglobals.log.debug("Set limit of multicast group membership command successfully executed: %s" % (sys_cmd))

def set_linux_socket_max_receive_buffer_size(value = 1024000):
    """ Set maximum socket receive buffer size which may be set by using the SO_RCVBUF socket option
    """
    sys_cmd = 'sysctl -w net.core.rmem_max=%d > /dev/null' % (value)
    rc = os.system(sys_cmd)
    if rc:
        fwglobals.log.error("Set maximum socket receive buffer size command failed : %s" % (sys_cmd))
    else:
        fwglobals.log.debug("Set maximum socket receive buffer size command successfully executed: %s" % (sys_cmd))

def remove_linux_default_route(dev):
    """ Invokes 'ip route del' command to remove default route.
    """
    try:
        cmd = "ip route del default dev %s" % dev
        fwglobals.log.debug(cmd)
        ok = not subprocess.call(cmd, shell=True)
        if not ok:
            raise Exception("'%s' failed" % cmd)
        return (True, None)
    except Exception as e:
        fwglobals.log.error(str(e))
        return (False, str(e))

def vmxnet3_unassigned_interfaces_up():
    """This function finds vmxnet3 interfaces that should NOT be controlled by
    VPP and brings them up. We call these interfaces 'unassigned'.
    This hack is needed to prevent disappearing of unassigned interfaces from
    Linux, as VPP captures all down interfaces on start.

    Note for non vmxnet3 interfaces we solve this problem in elegant way - we
    just add assigned interfaces to the white list in the VPP startup.conf,
    so VPP captures only them, while ignoring the unassigned interfaces, either
    down or up. In case of vmxnet3 we can't use the startup.conf white list,
    as placing them there causes VPP to bind them to vfio-pci driver on start,
    so trial to bind them later to the vmxnet3 driver by call to the VPP
    vmxnet3_create() API fails. Hence we go with the dirty workaround of UP state.
    """
    try:
        linux_interfaces = get_linux_interfaces()
        assigned_list    = fwglobals.g.router_cfg.get_interfaces()
        assigned_dev_ids    = [params['dev_id'] for params in assigned_list]

        for dev_id in linux_interfaces:
            if not dev_id in assigned_dev_ids:
                if dev_id_is_vmxnet3(dev_id):
                    os.system("ip link set dev %s up" % linux_interfaces[dev_id]['name'])

    except Exception as e:
        fwglobals.log.debug('vmxnet3_unassigned_interfaces_up: %s (%s)' % (str(e),traceback.format_exc()))
        pass

def get_reconfig_hash():
    """ This function creates a string that holds all the information added to the reconfig
    data, and then create a hash string from it.

    : return : md5 hash result of all the data collected or empty string.
    """
    res = ''

    linux_interfaces = get_linux_interfaces()
    for dev_id in linux_interfaces:
        name = linux_interfaces[dev_id]['name']

        tap_name = linux_interfaces[dev_id].get('tap_name')
        if tap_name:
            name = tap_name

        addr = get_interface_address(name, log=False)
        gw, metric = get_interface_gateway(name)

        addr = addr.split('/')[0] if addr else ''

        res += 'addr:'    + addr + ','
        res += 'gateway:' + gw + ','
        res += 'metric:'  + metric + ','
        if gw and addr:
            res += 'public_ip:'   + linux_interfaces[dev_id]['public_ip'] + ','
            res += 'public_port:' + str(linux_interfaces[dev_id]['public_port']) + ','

    hash = hashlib.md5(res.encode()).hexdigest()
    fwglobals.log.debug("get_reconfig_hash: %s: %s" % (hash, res))
    return hash

def vpp_nat_interface_add(dev_id, remove):

    vpp_if_name = dev_id_to_vpp_if_name(dev_id)
    fwglobals.log.debug("NAT Interface Address - (%s is_delete: %s)" % (vpp_if_name, remove))
    if remove:
        vppctl_cmd = 'nat44 add interface address %s del' % vpp_if_name
    else:
        vppctl_cmd = 'nat44 add interface address %s' % vpp_if_name
    out = _vppctl_read(vppctl_cmd, wait=False)
    if out is None:
        fwglobals.log.debug("failed vppctl_cmd=%s" % vppctl_cmd)
        return False

def vpp_wan_tap_inject_configure(dev_id, remove):

    vpp_if_name = dev_id_to_vpp_if_name(dev_id)
    fwglobals.log.debug("Forward tap-inject WAN packets to ip4-output - \
        (%s is_delete: %s)" % (vpp_if_name, remove))
    if remove:
        vppctl_cmd = 'tap-inject enable-ip4-output interface %s \
            del' % (vpp_if_name)
    else:
        vppctl_cmd = 'tap-inject enable-ip4-output interface %s' % vpp_if_name
    out = _vppctl_read(vppctl_cmd, wait=False)
    if out is None:
        fwglobals.log.debug("failed vppctl_cmd=%s" % vppctl_cmd)
        return False

def get_min_metric_device(skip_dev_id):

    metric_min_dev_id = None
    metric_min = sys.maxsize

    wan_list = fwglobals.g.router_cfg.get_interfaces(type='wan')
    for wan in wan_list:
        if skip_dev_id and skip_dev_id == wan['dev_id']:
            fwglobals.log.trace("Min Metric Check - Skip dev_id: %s" % (skip_dev_id))
            continue

        metric_iter_str = wan.get('metric')
        fwglobals.log.trace("Min Metric Check (Device: %s) Metric: %s" %
            (wan['dev_id'], metric_iter_str))
        metric_iter = int(metric_iter_str or 0)
        metric_iter = get_wan_failover_metric(wan['dev_id'], metric_iter)
        fwglobals.log.trace("Min Metric Check (Device: %s) FO Metric: %d" %
            (wan['dev_id'], metric_iter))
        if metric_iter < metric_min:
            metric_min = metric_iter
            metric_min_dev_id = wan['dev_id']

    return (metric_min_dev_id, metric_min)

def dump(filename=None, path=None, clean_log=False):
    '''This function invokes 'fwdump' utility while ensuring no DoS on disk space.

    :param filename:  the name of the final file where to dump will be tar.gz-ed
    :param clean_log: if True, agent log files will be cleaned
    '''
    try:
        cmd = 'fwdump'
        if filename:
            cmd += ' --zip_file ' + filename
        if not path:
            path = fwglobals.g.DUMP_FOLDER
        cmd += ' --dest_folder ' + path

        # Ensure no more than last 5 dumps are saved to avoid disk out of space
        #
        files = glob.glob("%s/*.tar.gz" % path)
        if len(files) > 5:
            files.sort()
            os.remove(files[0])

        subprocess.check_call(cmd + ' > /dev/null 2>&1', shell=True)

        if clean_log:
            os.system("echo '' > %s" % fwglobals.g.ROUTER_LOG_FILE)
            os.system("echo '' > %s" % fwglobals.g.APPLICATION_IDS_LOG_FILE)
    except Exception as e:
        fwglobals.log.error("failed to dump: %s" % (str(e)))

def linux_check_gateway_exist(gw):
    interfaces = psutil.net_if_addrs()
    net_if_stats = psutil.net_if_stats()
    for if_name in interfaces:
        addresses = interfaces[if_name]
        for address in addresses:
            if address.family == socket.AF_INET:
                network = IPNetwork(address.address + '/' + address.netmask)
                if net_if_stats[if_name].isup and is_ip_in_subnet(gw, str(network)):
                    return True

    return False

def exec_with_timeout(cmd, timeout=60):
    """Run bash command with timeout option

    :param cmd:         Bash command
    :param timeout:     kill process after timeout, default=60sec

    :returns: Command execution result
    """
    state = {'proc':None, 'output':'', 'error':'', 'returncode':0}
    try:
        state['proc'] = subprocess.Popen(cmd, shell=True, stdout=subprocess.PIPE, stderr=subprocess.PIPE, universal_newlines=True)
        (state['output'], state['error']) = state['proc'].communicate(timeout=timeout)
    except OSError as err:
        state['error'] = str(err)
        fwglobals.log.error("Error executing command '%s', error: %s" % (str(cmd), str(err)))
    except Exception as err:
        state['error'] = "Error executing command '%s', error: %s" % (str(cmd), str(err))
        fwglobals.log.error("Error executing command '%s', error: %s" % (str(cmd), str(err)))
    state['returncode'] = state['proc'].returncode

    return {'output':state['output'], 'error':state['error'], 'returncode':state['returncode']}

def get_template_data_by_hw(template_fname):
    system_info = subprocess.check_output('lshw -c system', shell=True).decode().strip()
    match = re.findall('(?<=vendor: ).*?\\n|(?<=product: ).*?\\n', system_info)
    if len(match) > 0:
        product = match[0].strip()
        vendor = match[1].strip()
        vendor_product = '%s__%s' % (vendor, product.replace(" ", "_"))

    with open(template_fname, 'r') as stream:
        info = yaml.load(stream, Loader=yaml.BaseLoader)
        shared = info['devices']['globals']
        # firstly, we will try to search for specific variables for the vendor and specific model
        # if it does not exist, we will try to get variables for the vendor
        vendor_product = '%s__%s' % (vendor, product.replace(" ", "_"))
        if vendor_product and vendor_product in info['devices']:
            data = info['devices'][vendor_product]
        elif vendor and vendor in info['devices']:
            data = info['devices'][vendor]
        elif product and product in info['devices']:
            data = info['devices'][product]
        else:
            data = shared

        # loop on global fields and override them with specific device values
        for k, v in shared.items():
            if k in data:
                v.update(data[k])
        data.update(shared)

        return data

def replace_file_variables(template_fname, replace_fname):
    """Replace variables in the json file with the data from the template file.

    For example, assuming we are in Virtualbox, the data from the template file looks:
        VirtualBox:
            __INTERFACE_1__:
            dev_id:       pci:0000:00:08.0
            name:         enp0s8
            __INTERFACE_2__:
            dev_id:       pci:0000:00:09.0
            name:         enp0s9
            __INTERFACE_3__:
            dev_id:       pci:0000:00:03.0
            name:         enp0s3

    The file to replace looks:
        [
            {
                "entity": "agent",
                "message": "start-router",
                "params": {
                    "interfaces": [
                        "__INTERFACE_1__",
                        {
                            "dev_id":"__INTERFACE_2__dev_id",
                            "addr":"__INTERFACE_2__addr",
                            "gateway": "192.168.56.1",
                            "type":"wan",
                            "routing":"ospf"
                        }
                    ]
                }
            }
        ]
    
    The function loops on the requests and replaces the variables.
    There are two types of variables. template and specific field.
    If we want to use all the data for a given interface (addr, gateway, dev_id etc.), we can use __INTERFACE_1__ only.
    If we want to get specifc value from a given interface, we can use __INTERFACE_1__{field_name} (__INTERFACE_1__addr)
    In the example above, we use template variable for interface 1, and specific interfaces values for interface 2.

    :param template_fname:    Path to template file
    :param replace_fname:     Path to json file to replace

    :returns: replaced json file
    """
    data = get_template_data_by_hw(template_fname)
    def replace(input):
        if type(input) == list:
            for idx, value in enumerate(input):
                input[idx] = replace(value)

        elif type(input) == dict:
            for key in input:
                value = input[key]
                input[key] = replace(value)

        elif type(input) == str:
            match = re.search('(__.*__)(.*)', str(input))
            if match:
                interface, field = match.groups()
                if field:
                    new_input = re.sub('__.*__.*', data[interface][field], input)
                    return new_input

                # replace with the template, but remove unused keys, They break the expected JSON files
                template = copy.deepcopy(data[interface])
                del template['addr_no_mask']
                if 'name' in template:
                    del template['name']
                return template
        return input

    # loop on the requests and replace the variables
    with open(replace_fname, 'r') as f:
        requests = json.loads(f.read())

        # cli requests
        if type(requests) == list:
            for req in requests:
                if not 'params' in req:
                    continue
                req['params'] = replace(req['params'])

        # json expected files
        elif type(requests) == dict:
            for req in requests:
                requests[req] = replace(requests[req])

    return requests

def is_need_to_reload_lte_drivers():
    # 2c7c:0125 is the vendor Id and product Id of quectel EC25 card.
    ec25_card_exists = os.popen('lsusb | grep 2c7c:0125').read()
    if not ec25_card_exists:
        return False

    # check if driver is associated with the modem. (see the problematic output "Driver=").
    # venko@PCENGINE2:~$ lsusb -t
    # /:  Bus 02.Port 1: Dev 1, Class=root_hub, Driver=ehci-pci/2p, 480M
    #     |__ Port 1: Dev 2, If 0, Class=Hub, Driver=hub/4p, 480M
    #         |__ Port 3: Dev 3, If 0, Class=Vendor Specific Class, Driver=option, 480M
    #         |__ Port 3: Dev 3, If 1, Class=Vendor Specific Class, Driver=option, 480M
    #         |__ Port 3: Dev 3, If 2, Class=Vendor Specific Class, Driver=option, 480M
    #         |__ Port 3: Dev 3, If 3, Class=Vendor Specific Class, Driver=option, 480M
    #         |__ Port 3: Dev 3, If 4, Class=Communications, Driver=, 480M
    #         |__ Port 3: Dev 3, If 5, Class=CDC Data, Driver=option, 480M
    cmd = 'lsusb -t | grep "Class=Communications" | awk -F "Driver=" {\'print $2\'} | awk -F "," {\'print $1\'}'
    driver = os.popen(cmd).read().strip()
    if not driver:
        return True
    return False

def send_udp_packet(src_ip, src_port, dst_ip, dst_port, dev_name, msg):
    """
    This function sends a UDP packet with provided source/destination parameters and payload.
    : param src_ip     : packet source IP
    : param src_port   : packet source port
    : param dst_ip     : packet destination IP
    : param dst_port   : packet destination port
    : param dev_name   : device name to bind() to
    : param msg        : packet payload

    """

    s = socket.socket(socket.AF_INET, socket.SOCK_DGRAM)
    s.settimeout(3)
    s.setsockopt(socket.SOL_SOCKET, socket.SO_REUSEADDR, 1)
    try:
        if dev_name != None:
            s.setsockopt(socket.SOL_SOCKET, 25, dev_name.encode())
        s.bind((src_ip, src_port))
    except Exception as e:
        fwglobals.log.error("send_udp_packet: bind: %s" % str(e))
        s.close()
        return

    data = binascii.a2b_hex(msg)
    #fwglobals.log.debug("Packet: sendto: (%s,%d) data %s" %(dst_ip, dst_port, data))
    try:
        s.sendto(data, (dst_ip, dst_port))
    except Exception as e:
        fwglobals.log.error("send_udp_packet: sendto(%s:%d) failed: %s" % (dst_ip, dst_port, str(e)))
        s.close()
        return

    s.close()

def map_keys_to_acl_ids(acl_ids, arg):
    # arg carries command cache
    keys = acl_ids['keys']
    i = 0
    while i < len(keys):
        keys[i] = arg[keys[i]]
        i += 1
    return keys


def build_timestamped_filename(filename, ext='', separator='_'):
    '''Incorporates date and time into the filename in format "%Y%M%d_%H%M%S".
    Example:
        build_timestamped_filename("fwdump_EdgeDevice01_", ext='.tar.gz')
        ->
        fwdump_EdgeDevice01_20210510_131900.tar.gz
    '''
    return filename + separator + datetime.datetime.now().strftime("%Y%m%d_%H%M%S") + ext

def is_ip(str_to_check):
    try:
        ipaddress.ip_address(str_to_check)
        return True
    except:
        return False

def build_tunnel_remote_loopback_ip(addr):
    network = IPNetwork(addr)     # 10.100.0.4 / 10.100.0.5
    network.value  ^= IPAddress('0.0.0.1').value        # 10.100.0.4 -> 10.100.0.5 / 10.100.0.5 -> 10.100.0.4
    return str(network.ip)

def build_tunnel_second_loopback_ip(addr):
    network = IPNetwork(addr)     # 10.100.0.4/31
    network.value  += IPAddress('0.1.0.0').value        # 10.100.0.4/31 -> 10.101.0.4/31
    return str(network)

def set_ip_on_bridge_bvi_interface(bridge_addr, dev_id, is_add):
    """Configure IP address on the BVI tap inerface if needed

    :param bridge_addr: bridge address
    :param is_add:      indiciate if need to add or remote the IP

    :returns: (True, None) tuple on success, (False, <error string>) on failure.
    """
    try:
        tap = bridge_addr_to_bvi_interface_tap(bridge_addr)
        if not tap:
            return (False, 'tap is not found for bvi interface')

        if is_add:
            # check if IP already configured for this tap
            ip_addr = get_interface_address(tap)
            if not ip_addr:
                subprocess.check_call(f'sudo ip addr add {bridge_addr} dev {tap}', shell=True)
                subprocess.check_call(f'sudo ip link set dev {tap} up', shell=True)
        else:
            # check if there are other interefaces in the bridge.
            # if so, don't remove the bridge ip
            bridged_interfaces = fwglobals.g.router_cfg.get_interfaces(ip=bridge_addr)

            # if bridged_interfaces containes only one interface at this remove process
            # it means that this interface is the last in the bridge and we need to remove the ip
            if len(bridged_interfaces) == 1:
                subprocess.check_call(f'sudo ip link set dev {tap} down', shell=True)
                subprocess.check_call(f'sudo ip addr del {bridge_addr} dev {tap}', shell=True)
        return (True, None)
    except Exception as e:
        return (False, str(e))

class SlidingWindow(list):
    def __init__(self, window_size=30):
        """ Initialize sliding window
        : param window_size : number of points to keep in the window
        : return : None
        """
        self.window_size = window_size
        list.__init__(self)

    def add_datapoint(self, datapoint):
        """ Add data point to the sliding window, remove old entries to maintain size
        :param datapoint: new data point
        """
        self.append(datapoint)
        if len(self) > self.window_size:
            del self[0]

    def get_average(self):
        """ If list items support number arithmetic, returns sum/num.
        : return : arithmetic average of list items.
        """
        if len(self) == 0:
            return 0
        return float(sum(self)) / float(len(self))

def restart_service(service, timeout=0):
    '''Restart service

    :param service:     Service name.
    :param timeout:     Number of retrials.

    :returns: (True, None) tuple on success, (False, <error string>) on failure.
    '''
    try:
        while timeout >= 0:
            cmd = 'systemctl restart %s.service > /dev/null 2>&1;' % service
            os.system(cmd)

            cmd = 'systemctl is-active --quiet %s' % service
            rc = os.system(cmd)
            if rc == 0:
                return (True, None)

            timeout-= 1
            time.sleep(1)

    except Exception as e:
        fwglobals.log.error(f'restart_service({service}): {str(e)}')
        return (False, str(e))

    fwglobals.log.error(f'restart_service({service}): failed on timeout ({timeout} seconds)')
    return (False, "Service is not running")

def load_linux_module(module):
    '''
    Sometimes, due to a problem in the machine boot process, some of the modules do not load properly for the first time.
    The 'modprobe' command falls with the error "Key was rejected by service".
    Surprisingly, when you run this command several times - in about 85% of the problems it is solved.
    So this function is a workaround to this problem but doesn't solve the root cause of the problem that is not up to us.
    '''
    tries = 5
    err = None
    for _ in range(tries):
        try:
            subprocess.check_call(f'modprobe {module}', shell=True)
            return (True, None)
        except Exception as e:
            err = str(e)
            time.sleep(0.5)
            pass
    return (False, err)

def load_linux_modules(modules):
    for module in modules:
        _, err = load_linux_module(module)
        if err:
            return (False, err)
    return (True, None)

def get_thread_tid():
    '''Returns OS thread id'''
    try:
        global libc
        if not libc:
            libc = ctypes.cdll.LoadLibrary('libc.so.6')
        tid = str(libc.syscall(186)) # gettid defined in /usr/include/x86_64-linux-gnu/asm/unistd_64.h
    except Exception as e:
        tid = f'<str({e})>'
    return tid<|MERGE_RESOLUTION|>--- conflicted
+++ resolved
@@ -51,17 +51,13 @@
 import fwwifi
 import fwtranslate_add_switch
 
+from fwapplications_api import FWAPPLICATIONS_API
 from fwikev2        import FwIKEv2
 from fwmultilink    import FwMultilink
 from fwpolicies     import FwPolicies
 from fwrouter_cfg   import FwRouterCfg
 from fwsystem_cfg   import FwSystemCfg
 from fwwan_monitor  import get_wan_failover_metric
-<<<<<<< HEAD
-from fwikev2        import FwIKEv2
-from fwapplications_api import FWAPPLICATIONS_API
-=======
->>>>>>> ac28a8a9
 from fw_traffic_identification import FwTrafficIdentifications
 from tools.common.fw_vpp_startupconf import FwStartupConf
 
