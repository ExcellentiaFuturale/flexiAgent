################################################################################
# flexiWAN SD-WAN software - flexiEdge, flexiManage.
# For more information go to https://flexiwan.com
#
# Copyright (C) 2019  flexiWAN Ltd.
#
# This program is free software: you can redistribute it and/or modify it under
# the terms of the GNU Affero General Public License as published by the Free
# Software Foundation, either version 3 of the License, or (at your option) any
# later version.
#
# This program is distributed in the hope that it will be useful,
# but WITHOUT ANY WARRANTY; without even the implied warranty of MERCHANTABILITY
# or FITNESS FOR A PARTICULAR PURPOSE.
# See the GNU Affero General Public License for more details.
#
# You should have received a copy of the GNU Affero General Public License
# along with this program. If not, see <https://www.gnu.org/licenses/>.
################################################################################

import copy
import glob
import hashlib
import inspect
import json
import os
import time
import platform
import subprocess
import psutil
import socket
import re
import fwglobals
import fwnetplan
import fwstats
import shutil
import sys
import traceback
import yaml
from netaddr import IPNetwork, IPAddress

common_tools = os.path.join(os.path.dirname(os.path.realpath(__file__)) , 'tools' , 'common')
sys.path.append(common_tools)
from fw_vpp_startupconf import FwStartupConf

from fwapplications import FwApps
from fwrouter_cfg   import FwRouterCfg
from fwmultilink    import FwMultilink
from fwpolicies     import FwPolicies


dpdk = __import__('dpdk-devbind')

def get_device_logs(file, num_of_lines):
    """Get device logs.

    :param file:            File name.
    :param num_of_lines:    Number of lines.

    :returns: Return list.
    """
    try:
        cmd = "tail -{} {}".format(num_of_lines, file)
        res = subprocess.check_output(cmd, shell=True).splitlines()

        # On zero matching, res is a list with a single empty
        # string which we do not want to return to the caller
        return res if res != [''] else []
    except (OSError, subprocess.CalledProcessError) as err:
        raise err

def get_device_packet_traces(num_of_packets, timeout):
    """Get device packet traces.

    :param num_of_packets:    Number of lines.
    :param timeout:           Timeout to wait for trace to complete.

    :returns: Array of traces.
    """
    try:
        cmd = 'sudo vppctl clear trace'
        subprocess.check_output(cmd, shell=True)
        cmd = 'sudo vppctl show vmxnet3'
        shif_vmxnet3 = subprocess.check_output(cmd, shell=True)
        if shif_vmxnet3 is '':
            cmd = 'sudo vppctl trace add dpdk-input {}'.format(num_of_packets)
        else:
            cmd = 'sudo vppctl trace add vmxnet3-input {}'.format(num_of_packets)
        subprocess.check_output(cmd, shell=True)
        time.sleep(timeout)
        cmd = 'sudo vppctl show trace max {}'.format(num_of_packets)
        res = subprocess.check_output(cmd, shell=True).splitlines()
        # skip first line (contains unnecessary information header)
        return res[1:] if res != [''] else []
    except (OSError, subprocess.CalledProcessError) as err:
        raise err

def get_device_versions(fname):
    """Get agent version.

    :param fname:           Versions file name.

    :returns: Version value.
    """
    try:
        with open(fname, 'r') as stream:
            versions = yaml.load(stream, Loader=yaml.BaseLoader)
            return versions
    except:
        err = "get_device_versions: failed to get versions: %s" % (format(sys.exc_info()[1]))
        fwglobals.log.error(err)
        return None

def get_machine_id():
    """Get machine id.

    :returns: UUID.
    """
    if fwglobals.g.cfg.UUID:    # If UUID is configured manually, use it
        return fwglobals.g.cfg.UUID

    try:                        # Fetch UUID from machine
        if platform.system()=="Windows":
            machine_id = subprocess.check_output('wmic csproduct get uuid').decode().split('\n')[1].strip()
        else:
            machine_id = subprocess.check_output(['cat','/sys/class/dmi/id/product_uuid']).decode().split('\n')[0].strip()
        return machine_id.upper()
    except:
        return None

def get_machine_serial():
    """Get machine serial number.

    :returns: S/N string.
    """
    try:
        serial = subprocess.check_output(['dmidecode', '-s', 'system-serial-number']).decode().split('\n')[0].strip()
        return str(serial)
    except:
        return '0'

def vpp_pid():
    """Get pid of VPP process.

    :returns:           process identifier.
    """
    try:
        pid = subprocess.check_output(['pidof', 'vpp'])
    except:
        pid = None
    return pid

def vpp_does_run():
    """Check if VPP is running.

    :returns:           Return 'True' if VPP is running.
    """
    runs = True if vpp_pid() else False
    return runs

def af_to_name(af_type):
    """Convert socket type.

    :param af_type:        Socket type.

    :returns: String.
    """
    af_map = {
    	socket.AF_INET: 'IPv4',
    	socket.AF_INET6: 'IPv6',
    	psutil.AF_LINK: 'MAC',
	}
    return af_map.get(af_type, af_type)

def get_os_routing_table():
    """Get routing table.

    :returns: List of routes.
    """
    try:
        routing_table = subprocess.check_output(['route', '-n']).split('\n')
        return routing_table
    except:
        return (None)

def get_default_route():
    """Get default route.

    :returns: Default route.
    """
    try:
        output = os.popen('ip route list match default').read()
        if output:
            routes = output.splitlines()
            if routes:
                route = routes[0]
                dev_split = route.split('dev ')
                rdev = dev_split[1].split(' ')[0] if len(dev_split) > 1 else ''
                rip_split = route.split('via ')
                rip = rip_split[1].split(' ')[0] if len(rip_split) > 1 else ''
                return (rip, rdev)
    except:
        return ("", "")
    return ("", "")

def get_interface_gateway(if_name):
    """Get gateway.

    :returns: Gateway ip address.
    """
    try:
        cmd   = "ip route list match default | grep via | grep 'dev %s'" % if_name
        route = os.popen(cmd).read()
        if not route:
            return '', ''
    except:
        return '', ''

    rip    = route.split('via ')[1].split(' ')[0]
    metric = '' if not 'metric ' in route else route.split('metric ')[1].split(' ')[0]
    return rip, metric

def get_interface_address_all(filtr=None):
    """ Get all interfaces from linux, and add only the ones that have address family of
    AF_INET. if filter=='gw', add only interfaces with GW.
    : param filtr : if filtr='gw', return only interfaces with IP address and Gateway.
                    if filtr is None, return all IP addresses in the system.
    : return : list of WAN interfaces
    """
    ip_list = []
    interfaces = psutil.net_if_addrs()
    for nicname, addrs in interfaces.items():
        hw_addr = linux_to_hw_addr(nicname)
        if hw_addr == '':
            continue
        for addr in addrs:
            if addr.family == socket.AF_INET:
                ip = addr.address.split('%')[0]
                if filtr == 'gw':
                    gateway, _ = get_interface_gateway(nicname)
                    if gateway != '':
                        ip_list.append(ip)
                        break
                else:
                    ip_list.append(ip)
                    break
    return ip_list

def get_interface_address(if_name):
    """Get interface IP address.

    :param iface:        Interface name.

    :returns: IP address.
    """
    interfaces = psutil.net_if_addrs()
    if if_name not in interfaces:
        fwglobals.log.debug("get_interface_address(%s): interfaces: %s" % (if_name, str(interfaces)))
        return None

    addresses = interfaces[if_name]
    for addr in addresses:
        if addr.family == socket.AF_INET:
            ip   = addr.address
            mask = IPAddress(addr.netmask).netmask_bits()
            return '%s/%s' % (ip, mask)

    fwglobals.log.debug("get_interface_address(%s): %s" % (if_name, str(addresses)))
    return None

def get_interface_name(ip_no_mask):
    """ Get interface name based on IP address

    : param ip_no_mask: ip address with no mask
    : returns : if_name - interface name
    """
    interfaces = psutil.net_if_addrs()
    for if_name in interfaces:
        addresses = interfaces[if_name]
        for address in addresses:
            if address.family == socket.AF_INET and address.address == ip_no_mask:
                return if_name
    return None

def is_ip_in_subnet(ip, subnet):
    """Check if IP address is in subnet.

    :param ip:            IP address.
    :param subnet:        Subnet address.

    :returns: 'True' if address is in subnet.
    """
    return True if IPAddress(ip) in IPNetwork(subnet) else False

<<<<<<< HEAD
def hw_addr_to_full(hw_addr):
=======
def pci_to_full(pci_addr):
>>>>>>> aa90fcde
    """Convert short PCI into full representation.
    the 'hw_addr' param could be either a pci or a usb address.
    in case of pci address - the function will convert into a full address

    :param hw_addr:      hardware address.

    :returns: full hardware address.
    """
    (addr_type, addr) = hw_addr_parse(hw_addr)
    if addr_type == 'usb':
        return hw_addr

    pc = addr.split('.')
    if len(pc) == 2:
        return add_type_to_hw_addr(pc[0]+'.'+"%02x"%(int(pc[1],16)))
    return hw_addr

# Convert 0000:00:08.01 provided by management to 0000:00:08.1 used by Linux
<<<<<<< HEAD
def hw_addr_to_short(hw_addr):
=======
def pci_to_short(pci):
>>>>>>> aa90fcde
    """Convert full PCI into short representation.
    the 'hw_addr' param could be either a pci or a usb address.
    in case of pci address - convert pci provided by management into a short address used by Linux

    :param hw_addr:      Full PCI address.

    :returns: Short PCI address.
    """
    addr_type, addr = hw_addr_parse(hw_addr)
    if addr_type == 'usb':
        return addr_type

    l = addr.split('.')
    if len(l[1]) == 2 and l[1][0] == '0':
        return add_type_to_hw_addr(l[0] + '.' + l[1][1])
    return addr_type

def get_linux_hw_addresses():
    """ Get the list of PCI-s of all network interfaces available in Linux.
    """
    hw_addr_list = fwglobals.g.get_cache_data('DEV')
    if not hw_addr_list:
        interfaces = psutil.net_if_addrs()
        for (nicname, _) in interfaces.items():
            hw_addr = linux_to_hw_addr(nicname)
            if hw_addr == "":
                continue
            hw_addr_list.append(hw_addr)
    return hw_addr_list

def get_interface_driver(interface_name):
    """Get Linux interface driver.

    :param interface_name: Interface name to check.

    :returns: driver name.
    """
    try:
        cmd = 'ethtool -i %s' % interface_name
        out = subprocess.check_output(cmd, shell=True, stderr=subprocess.STDOUT).splitlines()
        vals = out[0].decode().split("driver: ", 1)
        return str(vals[-1])
    except subprocess.CalledProcessError:
        return ''


def hw_addr_parse(hw_addr):
    """Convert an hardware address into a tuple contained address type (pci, usb) and address.

    :param hw_addr:      Hardware address.

    :returns: Tuple (type, address)
    """
    type_and_addr = hw_addr.split(':', 1)
    if type_and_addr:
        return (type_and_addr[0], type_and_addr[1])

    return ("", "")

def add_type_to_hw_addr(hw_addr):
    """Add address type at the begining of the address.

    :param hw_addr:      hardware address.

    :returns: hardware address with type.
    """
    if hw_addr.startswith('pci:') or hw_addr.startswith('usb:'):
        return hw_addr

    if re.search('usb', hw_addr):
        return 'usb:%s' % hw_addr

    return 'pci:%s' % hw_addr

def linux_to_hw_addr(linuxif):
    """Convert Linux interface name into an hardware address.

    :param linuxif:      Linux interface name.

    :returns: hardware address.
    """
<<<<<<< HEAD
    try:
        if_addr = subprocess.check_output("sudo ls -l /sys/class/net/ | grep %s" % linuxif, shell=True)
=======
    NETWORK_BASE_CLASS = "02"
    vpp_run = vpp_does_run()
    lines = subprocess.check_output(["lspci", "-Dvmmn"]).splitlines()
    for line in lines:
        vals = line.decode().split("\t", 1)
        if len(vals) == 2:
            # keep slot number
            if vals[0] == 'Slot:':
                slot = vals[1]
            if vals[0] == 'Class:':
                if vals[1][0:2] == NETWORK_BASE_CLASS:
                    interface = pci_to_linux_iface(slot)
                    if not interface and vpp_run:
                        interface = pci_to_tap(slot)
                    if not interface:
                        continue
                    if interface == linuxif:
                        driver = os.path.realpath('/sys/bus/pci/devices/%s/driver' % slot).split('/')[-1]
                        return (pci_to_full(slot), "" if driver=='driver' else driver)
    return ("","")

def pci_to_linux_iface(pci):
    """Convert PCI address into Linux interface name.
>>>>>>> aa90fcde

        if re.search('pci', if_addr):
            if re.search('usb', if_addr):
                address = 'usb%s' % re.search('usb(.+?)/net', if_addr).group(1)
                return add_type_to_hw_addr(address)
            else:
                address = if_addr.split('/net')[0].split('/')[-1]
                address = add_type_to_hw_addr(address)
                return hw_addr_to_full(address)
    except:
        return ""

    return ""

def hw_addr_to_linux_if(hw_addr):
    """Convert hardware address into Linux interface name.

    :param hw_addr:      Hardware address.

    :returns: Linux interface name.
    """
    # igorn@ubuntu-server-1:~$ sudo ls -l /sys/class/net/
    # total 0
    # lrwxrwxrwx 1 root root 0 Jul  4 16:21 enp0s3 -> ../../devices/pci0000:00/0000:00:03.0/net/enp0s3
    # lrwxrwxrwx 1 root root 0 Jul  4 16:21 enp0s8 -> ../../devices/pci0000:00/0000:00:08.0/net/enp0s8
    # lrwxrwxrwx 1 root root 0 Jul  4 16:21 enp0s9 -> ../../devices/pci0000:00/0000:00:09.0/net/enp0s9
    # lrwxrwxrwx 1 root root 0 Jul  4 16:21 lo -> ../../devices/virtual/net/lo

    # We get 0000:00:08.01 from management and not 0000:00:08.1, so convert a little bit
<<<<<<< HEAD
    hw_addr = hw_addr_to_short(hw_addr)
    _, addr = hw_addr_parse(hw_addr)
=======
    pci = pci_to_short(pci)
>>>>>>> aa90fcde

    try:
        output = subprocess.check_output("sudo ls -l /sys/class/net/ | grep " + addr, shell=True)
    except:
        return None
    if output is None:
        return None
    return output.rstrip().split('/')[-1]

def hw_addr_is_vmxnet3(hw_addr):
    """Check if hardware address is vmxnet3.

    :param hw_addr:     hardware address.

    :returns: 'True' if it is vmxnet3, 'False' otherwise.
    """
    # igorn@ubuntu-server-1:~$ sudo ls -l /sys/bus/pci/devices/*/driver
    # lrwxrwxrwx 1 root root 0 Jul 17 22:08 /sys/bus/pci/devices/0000:03:00.0/driver -> ../../../../bus/pci/drivers/vmxnet3
    # lrwxrwxrwx 1 root root 0 Jul 17 23:01 /sys/bus/pci/devices/0000:0b:00.0/driver -> ../../../../bus/pci/drivers/vfio-pci
    # lrwxrwxrwx 1 root root 0 Jul 17 23:01 /sys/bus/pci/devices/0000:13:00.0/driver -> ../../../../bus/pci/drivers/vfio-pci

<<<<<<< HEAD
    # We get pci:0000:00:08.01 from management and not 0000:00:08.1, so convert a little bit
    hw_addr = hw_addr_to_short(hw_addr)
    addr_type, addr = hw_addr_parse(hw_addr)
    if addr_type == 'usb':
        return False
=======
    # We get 0000:00:08.01 from management and not 0000:00:08.1, so convert a little bit
    pci = pci_to_short(pci)
>>>>>>> aa90fcde

    try:
        # The 'ls -l /sys/bus/pci/devices/*/driver' approach doesn't work well.
        # When vpp starts, it rebinds device to vfio-pci, so 'ls' doesn't detect it.
        # Therefore we go with dpdk-devbind.py. It should be installed on Linux
        # as a part of flexiwan-router installation.
        # When vpp does not run, we get:
        #   0000:03:00.0 'VMXNET3 Ethernet Controller' if=ens160 drv=vmxnet3 unused=vfio-pci,uio_pci_generic
        # When vpp does run, we get:
        #   0000:03:00.0 'VMXNET3 Ethernet Controller' if=ens160 drv=vfio-pci unused=vmxnet3,uio_pci_generic
        #
        #output = subprocess.check_output("sudo ls -l /sys/bus/pci/devices/%s/driver | grep vmxnet3" % pci, shell=True)
        output = subprocess.check_output("sudo dpdk-devbind -s | grep -E '%s .*vmxnet3'" % addr, shell=True)
    except:
        return False
    if output is None:
        return False
    return True

# 'hw_addr_to_vpp_if_name' function maps interface referenced by hardware address - pci or usb - eg. '0000:00:08.00'
# into name of interface in VPP, eg. 'GigabitEthernet0/8/0'.
# We use the interface cache mapping, if doesn't exist we rebuild the cache
def hw_addr_to_vpp_if_name(hw_addr):
    """Convert PCI address into VPP interface name.

    :param hw_addr:      hardware address.

    :returns: VPP interface name.
    """
<<<<<<< HEAD
    addr_type, _ = hw_addr_parse(hw_addr)
    if addr_type == "pci":
        hw_addr = hw_addr_to_full(hw_addr)
        vpp_if_name = fwglobals.g.get_cache_data('DEV_TO_VPP_IF_NAME_MAP').get(hw_addr)
        if vpp_if_name: return vpp_if_name
        else: return _build_hw_addr_to_vpp_if_name_maps(hw_addr, None)

    return None
=======
    pci = pci_to_full(pci)
    vpp_if_name = fwglobals.g.get_cache_data('PCI_TO_VPP_IF_NAME_MAP').get(pci)
    if vpp_if_name: return vpp_if_name
    else: return _build_pci_to_vpp_if_name_maps(pci, None)
>>>>>>> aa90fcde

# 'vpp_if_name_to_hw_addr' function maps interface name, eg. 'GigabitEthernet0/8/0'
# into the pci of that interface, eg. '0000:00:08.00'.
# We use the interface cache mapping, if doesn't exist we rebuild the cache
def vpp_if_name_to_hw_addr(vpp_if_name):
    """Convert PCI address into VPP interface name.

    :param vpp_if_name:      VPP interface name.

    :returns: PCI address.
    """
    hw_addr = fwglobals.g.get_cache_data('VPP_IF_NAME_TO_DEV_MAP').get(vpp_if_name)
    if hw_addr: return hw_addr
    else: return _build_hw_addr_to_vpp_if_name_maps(None, vpp_if_name)

# '_build_hw_addr_to_vpp_if_name_maps' function build the local caches of
# hardware address to vpp_if_name and vise vera
# if hw_addr provided, return the name found for this hw_addr,
# else, if name provided, return the hw_addr for this name,
# else, return None
# To do that we dump all hardware interfaces, split the dump into list by empty line,
# and search list for interface that includes the hw_addr name.
# The dumps brings following table:
#              Name                Idx    Link  Hardware
# GigabitEthernet0/8/0               1    down  GigabitEthernet0/8/0
#   Link speed: unknown
#   ...
#   pci: device 8086:100e subsystem 8086:001e address 0000:00:08.00 numa 0
#
def _build_hw_addr_to_vpp_if_name_maps(hw_addr, vpp_if_name):
    shif = _vppctl_read('show hardware-interfaces')
    if shif == None:
        fwglobals.log.debug("_build_hw_addr_to_vpp_if_name_maps: Error reading interface info")
    data = shif.splitlines()
    for intf in _get_group_delimiter(data, r"^\w.*?\d"):
        # Contains data for a given interface
        ifdata = ''.join(intf)
        (k,v) = _parse_vppname_map(ifdata,
            valregex=r"^(\w[^\s]+)\s+\d+\s+(\w+)",
            keyregex=r"\s+pci:.*\saddress\s(.*?)\s")
        if k and v:
<<<<<<< HEAD
            k = add_type_to_hw_addr(k)
            full_addr = hw_addr_to_full(k)
            fwglobals.g.get_cache_data('DEV_TO_VPP_IF_NAME_MAP')[full_addr] = v
            fwglobals.g.get_cache_data('VPP_IF_NAME_TO_DEV_MAP')[v] = full_addr
=======
            fwglobals.g.get_cache_data('PCI_TO_VPP_IF_NAME_MAP')[pci_to_full(k)] = v
            fwglobals.g.get_cache_data('VPP_IF_NAME_TO_PCI_MAP')[v] = pci_to_full(k)
>>>>>>> aa90fcde

    vmxnet3hw = fwglobals.g.router_api.vpp_api.vpp.api.vmxnet3_dump()
    for hw_if in vmxnet3hw:
        vpp_if_name = hw_if.if_name.rstrip(' \t\r\n\0')
        pci_addr = pci_bytes_to_str(hw_if.pci_addr)
        fwglobals.g.get_cache_data('DEV_TO_VPP_IF_NAME_MAP')[pci_addr] = vpp_if_name
        fwglobals.g.get_cache_data('VPP_IF_NAME_TO_DEV_MAP')[vpp_if_name] = pci_addr

    if hw_addr:
        vpp_if_name = fwglobals.g.get_cache_data('DEV_TO_VPP_IF_NAME_MAP').get(hw_addr)
        if vpp_if_name: return vpp_if_name
    elif vpp_if_name:
        hw_addr = fwglobals.g.get_cache_data('VPP_IF_NAME_TO_DEV_MAP').get(vpp_if_name)
        if hw_addr: return hw_addr

    fwglobals.log.debug("_build_hw_addr_to_vpp_if_name_maps(%s, %s) not found: sh hard: %s" % (hw_addr, vpp_if_name, shif))
    fwglobals.log.debug("_build_hw_addr_to_vpp_if_name_maps(%s, %s): not found sh vmxnet3: %s" % (hw_addr, vpp_if_name, vmxnet3hw))
    fwglobals.log.debug(str(traceback.extract_stack()))
    return None

# 'pci_str_to_bytes' converts "0000:0b:00.0" string to bytes to pack following struct:
#    struct
#    {
#      u16 domain;
#      u8 bus;
#      u8 slot: 5;
#      u8 function:3;
#    };
#
def pci_str_to_bytes(pci_str):
    """Convert PCI address into bytes.

    :param pci_str:      PCI address.

    :returns: Bytes array.
    """
    list = re.split(r':|\.', pci_str)
    domain   = int(list[0], 16)
    bus      = int(list[1], 16)
    slot     = int(list[2], 16)
    function = int(list[3], 16)
    bytes = ((domain & 0xffff) << 16) | ((bus & 0xff) << 8) | ((slot & 0x1f) <<3 ) | (function & 0x7)
    return socket.htonl(bytes)   # vl_api_vmxnet3_create_t_handler converts parameters by ntoh for some reason (vpp\src\plugins\vmxnet3\vmxnet3_api.c)

# 'pci_str_to_bytes' converts pci bytes into full string "0000:0b:00.0"
def pci_bytes_to_str(pci_bytes):
    """Converts PCI bytes to PCI full string.

    :param pci_str:      PCI bytes.

    :returns: PCI full string.
    """
    bytes = socket.ntohl(pci_bytes)
    domain   = (bytes >> 16)
    bus      = (bytes >> 8) & 0xff
    slot     = (bytes >> 3) & 0x1f
    function = (bytes) & 0x7
    return "%04x:%02x:%02x.%02x" % (domain, bus, slot, function)

# 'hw_addr_to_vpp_sw_if_index' function maps interface referenced by hardware address, e.g pci - '0000:00:08.00'
# into index of this interface in VPP, eg. 1.
# To do that we convert firstly the hardware address into name of interface in VPP,
# e.g. 'GigabitEthernet0/8/0', than we dump all VPP interfaces and search for interface
# with this name. If found - return interface index.

def hw_addr_to_vpp_sw_if_index(hw_addr):
    """Convert hardware address into VPP sw_if_index.

    :param hw_addr:      hw_addr address.

    :returns: sw_if_index.
    """
    vpp_if_name = hw_addr_to_vpp_if_name(hw_addr)
    fwglobals.log.debug("hw_addr_to_vpp_sw_if_index(%s): vpp_if_name: %s" % (hw_addr, str(vpp_if_name)))
    if vpp_if_name is None:
        return None

    sw_ifs = fwglobals.g.router_api.vpp_api.vpp.api.sw_interface_dump()
    for sw_if in sw_ifs:
        if re.match(vpp_if_name, sw_if.interface_name):    # Use regex, as sw_if.interface_name might include trailing whitespaces
            return sw_if.sw_if_index
    fwglobals.log.debug("hw_addr_to_vpp_sw_if_index(%s): vpp_if_name: %s" % (hw_addr, yaml.dump(sw_ifs, canonical=True)))

    return None

# 'hw_addr_to_tap' function maps interface referenced by pci, e.g '0000:00:08.00'
# into interface in Linux created by 'vppctl enable tap-inject' command, e.g. vpp1.
# To do that we convert firstly the pci into name of interface in VPP,
# e.g. 'GigabitEthernet0/8/0' and than we grep output of 'vppctl sh tap-inject'
# command by this name:
#   root@ubuntu-server-1:/# vppctl sh tap-inject
#       GigabitEthernet0/8/0 -> vpp0
#       GigabitEthernet0/9/0 -> vpp1
def hw_addr_to_tap(hw_addr):
    """Convert PCI address into TAP name.

    :param pci:      PCI address.

    :returns: Linux TAP interface name.
    """
<<<<<<< HEAD
    addr_type, _ = hw_addr_parse(hw_addr)
    if addr_type == 'usb':
        return None

    pci_full = hw_addr_to_full(hw_addr)
    cache    = fwglobals.g.get_cache_data('DEV_TO_VPP_TAP_NAME_MAP')
=======
    pci_full = pci_to_full(pci)
    cache    = fwglobals.g.get_cache_data('PCI_TO_VPP_TAP_NAME_MAP')
>>>>>>> aa90fcde
    tap = cache.get(pci_full)
    if tap:
        return tap

    vpp_if_name = hw_addr_to_vpp_if_name(hw_addr)
    if vpp_if_name is None:
        return None
    tap = vpp_if_name_to_tap(vpp_if_name)
    if tap:
        cache[pci_full] = tap
    return tap

# 'vpp_if_name_to_tap' function maps name of interface in VPP, e.g. loop0,
# into name of correspondent tap interface in Linux.
# To do that it greps output of 'vppctl sh tap-inject' by the interface name:
#   root@ubuntu-server-1:/# vppctl sh tap-inject
#       GigabitEthernet0/8/0 -> vpp0
#       GigabitEthernet0/9/0 -> vpp1
#       loop0 -> vpp2
def vpp_if_name_to_tap(vpp_if_name):
    """Convert VPP interface name into Linux TAP interface name.

     :param vpp_if_name:      PCI address.

     :returns: Linux TAP interface name.
     """
    # vpp_api.cli() throw exception in vpp 19.01 (and works in vpp 19.04)
    # taps = fwglobals.g.router_api.vpp_api.cli("show tap-inject")
    taps = _vppctl_read("show tap-inject")
    if taps is None:
        raise Exception("vpp_if_name_to_tap: failed to fetch tap info from VPP")

    pattern = '%s -> ([a-zA-Z0-9_]+)' % vpp_if_name
    match = re.search(pattern, taps)
    if match is None:
        return None
    tap = match.group(1)
    return tap

def vpp_sw_if_index_to_name(sw_if_index):
    """Convert VPP sw_if_index into VPP interface name.

     :param sw_if_index:      VPP sw_if_index.

     :returns: VPP interface name.
     """
    name = ''

    for sw_if in fwglobals.g.router_api.vpp_api.vpp.api.sw_interface_dump():
        if sw_if_index == sw_if.sw_if_index:
            name = sw_if.interface_name.rstrip(' \t\r\n\0')

    return name

# 'sw_if_index_to_tap' function maps sw_if_index assigned by VPP to some interface,
# e.g '4' into interface in Linux created by 'vppctl enable tap-inject' command, e.g. vpp2.
# To do that we dump all interfaces from VPP, find the one with the provided index,
# take its name, e.g. loop0, and grep output of 'vppctl sh tap-inject' by this name:
#   root@ubuntu-server-1:/# vppctl sh tap-inject
#       GigabitEthernet0/8/0 -> vpp0
#       GigabitEthernet0/9/0 -> vpp1
#       loop0 -> vpp2
def vpp_sw_if_index_to_tap(sw_if_index):
    """Convert VPP sw_if_index into Linux TAP interface name.

     :param sw_if_index:      VPP sw_if_index.

     :returns: Linux TAP interface name.
     """
    return vpp_if_name_to_tap(vpp_sw_if_index_to_name(sw_if_index))

def vpp_ip_to_sw_if_index(ip):
    """Convert ip address into VPP sw_if_index.

     :param ip: IP address.

     :returns: sw_if_index.
     """
    network = IPNetwork(ip)

    for sw_if in fwglobals.g.router_api.vpp_api.vpp.api.sw_interface_dump():
        tap = vpp_sw_if_index_to_tap(sw_if.sw_if_index)
        if tap:
            int_address = IPNetwork(get_interface_address(tap))
            if network == int_address:
                return sw_if.sw_if_index

def _vppctl_read(cmd, wait=True):
    """Read command from VPP.

    :param cmd:       Command to execute (not including vppctl).
    :param wait:      Whether to wait until command succeeds.

    :returns: Output returned bu vppctl.
    """
    retries = 200
    retries_sleep = 1
    if wait == False:
        retries = 1
        retries_sleep = 0
    # make sure socket exists
    for _ in range(retries):
        if os.path.exists("/run/vpp/cli.sock"):
            break
        time.sleep(retries_sleep)
    if not os.path.exists("/run/vpp/cli.sock"):
        return None
    # make sure command succeeded, try up to 200 iterations
    for _ in range(retries):
        try:
            _ = open(os.devnull, 'r+b', 0)
            handle = os.popen('sudo vppctl ' + cmd + ' 2>/dev/null')
            data = handle.read()
            retcode = handle.close()
            if retcode == None or retcode == 0:  # Exit OK
                break
        except:
            return None
        time.sleep(retries_sleep)
    if retcode: # not succeeded after 200 retries
        return None
    return data

def _parse_vppname_map(s, valregex, keyregex):
    """Find key and value in a string using regex.

    :param s:               String.
    :param valregex:        Value.
    :param keyregex:        Key.

    :returns: Error message and status code.
    """
    # get value
    r = re.search(valregex,s)
    if r!=None: val_data = r.group(1)
    else: return (None, None)   # val not found, don't add and return
    # get key
    r = re.search(keyregex,s)
    if r!=None: key_data = r.group(1)
    else: return (None, None)   # key not found, don't add and return
    # Return values
    return (key_data, val_data)

def stop_vpp():
    """Stop VPP and rebind Linux interfaces.

     :returns: Error message and status code.
     """
    dpdk_ifs = []
    dpdk.devices = {}
    dpdk.dpdk_drivers = ["igb_uio", "vfio-pci", "uio_pci_generic"]
    dpdk.check_modules()
    dpdk.get_nic_details()
    os.system('sudo systemctl stop vpp')
    os.system('sudo systemctl stop frr')
    for d,v in dpdk.devices.items():
        if "Driver_str" in v:
            if v["Driver_str"] in dpdk.dpdk_drivers:
                dpdk.unbind_one(v["Slot"], False)
                dpdk_ifs.append(d)
        elif "Module_str" != "":
            dpdk_ifs.append(d)
    # refresh nic_details
    dpdk.get_nic_details()
    for d in dpdk_ifs:
        drivers_unused = dpdk.devices[d]["Module_str"].split(',')
        #print ("Drivers unused=" + str(drivers_unused))
        for drv in drivers_unused:
            #print ("Driver=" + str(drv))
            if drv not in dpdk.dpdk_drivers:
                dpdk.bind_one(dpdk.devices[d]["Slot"], drv, False)
                break
    fwstats.update_state(False)
    netplan_apply('stop_vpp')

def reset_router_config():
    """Reset router config by cleaning DB and removing config files.

     :returns: None.
     """
    with FwRouterCfg(fwglobals.g.ROUTER_CFG_FILE) as router_cfg:
        router_cfg.clean()
    if os.path.exists(fwglobals.g.ROUTER_STATE_FILE):
        os.remove(fwglobals.g.ROUTER_STATE_FILE)
    if os.path.exists(fwglobals.g.FRR_OSPFD_FILE):
        os.remove(fwglobals.g.FRR_OSPFD_FILE)
    if os.path.exists(fwglobals.g.VPP_CONFIG_FILE_BACKUP):
        shutil.copyfile(fwglobals.g.VPP_CONFIG_FILE_BACKUP, fwglobals.g.VPP_CONFIG_FILE)
    elif os.path.exists(fwglobals.g.VPP_CONFIG_FILE_RESTORE):
        shutil.copyfile(fwglobals.g.VPP_CONFIG_FILE_RESTORE, fwglobals.g.VPP_CONFIG_FILE)
    if os.path.exists(fwglobals.g.CONN_FAILURE_FILE):
        os.remove(fwglobals.g.CONN_FAILURE_FILE)
    with FwApps(fwglobals.g.APP_REC_DB_FILE) as db_app_rec:
        db_app_rec.clean()
    with FwMultilink(fwglobals.g.MULTILINK_DB_FILE) as db_multilink:
        db_multilink.clean()
    with FwPolicies(fwglobals.g.POLICY_REC_DB_FILE) as db_policies:
        db_policies.clean()
    fwnetplan.restore_linux_netplan_files()

    reset_dhcpd()

def print_router_config(basic=True, full=False, multilink=False, signature=False):
    """Print router configuration.

     :returns: None.
     """
    with FwRouterCfg(fwglobals.g.ROUTER_CFG_FILE) as router_cfg:
        if basic:
            cfg = router_cfg.dumps(full=full, escape=['add-application','add-multilink-policy'])
        elif multilink:
            cfg = router_cfg.dumps(full=full, types=['add-application','add-multilink-policy'])
        elif signature:
            cfg = router_cfg.get_signature()
        else:
            cfg = ''
        print(cfg)

def dump_router_config(full=False):
    """Dumps router configuration into list of requests that look exactly
    as they would look if were received from server.

    :param full: return requests together with translated commands.

    :returns: list of 'add-X' requests.
    """
    cfg = []
    with FwRouterCfg(fwglobals.g.ROUTER_CFG_FILE) as router_cfg:
        cfg = router_cfg.dump(full)
    return cfg

def get_router_state():
    """Check if VPP is running.

     :returns: VPP state.
     """
    reason = ''
    if os.path.exists(fwglobals.g.ROUTER_STATE_FILE):
        state = 'failed'
        with open(fwglobals.g.ROUTER_STATE_FILE, 'r') as f:
            reason = f.read()
    elif vpp_pid():
        state = 'running'
    else:
        state = 'stopped'
    return (state, reason)

def _get_group_delimiter(lines, delimiter):
    """Helper function to iterate through a group lines by delimiter.

    :param lines:       List of text lines.
    :param delimiter:   Regex to group lines by.

    :returns: None.
    """
    data = []
    for line in lines:
        if re.match(delimiter,line)!=None:
            if data:
                yield data
                data = []
        data.append(line)
    if data:
        yield data

def _parse_add_if(s, res):
    """Helper function that parse fields from a given interface data and add to res.

    :param s:       String with interface data.
    :param res:     Dict to store the result in.

    :returns: None.
    """
    # get interface name
    r = re.search(r"^(\w[^\s]+)\s+\d+\s+(\w+)",s)
    if r!=None and r.group(2)=="up": if_name = r.group(1)
    else: return    # Interface not found, don't add and return
    # rx packets
    r = re.search(r" rx packets\s+(\d+)?",s)
    if r!=None: rx_pkts = r.group(1)
    else: rx_pkts = 0
    # tx packets
    r = re.search(r" tx packets\s+(\d+)?",s)
    if r!=None: tx_pkts = r.group(1)
    else: tx_pkts = 0
    # rx bytes
    r = re.search(r" rx bytes\s+(\d+)?",s)
    if r!=None: rx_bytes = r.group(1)
    else: rx_bytes = 0
    # tx bytes
    r = re.search(r" tx bytes\s+(\d+)?",s)
    if r!=None: tx_bytes = r.group(1)
    else: tx_bytes = 0
    # Add data to res
    res[if_name] = {'rx_pkts':long(rx_pkts), 'tx_pkts':long(tx_pkts), 'rx_bytes':long(rx_bytes), 'tx_bytes':long(tx_bytes)}

def get_vpp_if_count():
    """Get number of VPP interfaces.

     :returns: Dictionary with results.
     """
    shif = _vppctl_read('sh int', wait=False)
    if shif == None:  # Exit with an error
        return {'message':'Error reading interface info', 'ok':0}
    data = shif.splitlines()
    res = {}
    for intf in _get_group_delimiter(data, r"^\w.*?\s"):
        # Contains data for a given interface
        ifdata = ''.join(intf)
        _parse_add_if(ifdata, res)
    return {'message':res, 'ok':1}

def ip_str_to_bytes(ip_str):
    """Convert IP address string into bytes.

     :param ip_str:         IP address string.

     :returns: IP address in bytes representation.
     """
    # take care of possible netmask, like in 192.168.56.107/24
    addr_ip = ip_str.split('/')[0]
    addr_len = int(ip_str.split('/')[1]) if len(ip_str.split('/')) > 1 else 32
    return socket.inet_pton(socket.AF_INET, addr_ip), addr_len

def mac_str_to_bytes(mac_str):      # "08:00:27:fd:12:01" -> bytes
    """Convert MAC address string into bytes.

     :param mac_str:        MAC address string.

     :returns: MAC address in bytes representation.
     """
    return mac_str.replace(':', '').decode('hex')

def is_python2():
    """Checks if it is Python 2 version.

     :returns: 'True' if Python2 and 'False' otherwise.
     """
    ret = True if sys.version_info < (3, 0) else False
    return ret

def hex_str_to_bytes(hex_str):
    """Convert HEX string into bytes.

     :param hex_str:        HEX string.

     :returns: Bytes array.
     """
    if is_python2():
        return hex_str.decode("hex")
    else:
        return bytes.fromhex(hex_str)

def is_str(p):
    """Check if it is a string.

     :param p:          String.

     :returns: 'True' if string and 'False' otherwise.
     """
    if is_python2():
        return type(p)==str or type(p)==unicode
    else:
        return type(p)==str

def yaml_dump(var):
    """Convert object into YAML string.

    :param var:        Object.

    :returns: YAML string.
    """
    str = yaml.dump(var, canonical=True)
    str = re.sub(r"\n[ ]+: ", ' : ', str)
    return str

#
def valid_message_string(str):
    """Ensure that string contains only allowed by management characters.
    To mitigate security risks management limits text that might be received
    within responses to the management-to-device requests.
    This function ensure the compliance of string to the management requirements.

    :param str:        String.

    :returns: 'True' if valid and 'False' otherwise.
    """
    if len(str) > 200:
        fwglobals.log.excep("valid_message_string: string is too long")
        return False
    # Enable following characters only: [0-9],[a-z],[A-Z],'-','_',' ','.',':',',', etc.
    tmp_str = re.sub(r'[-_.,:0-9a-zA-Z_" \']', '', str)
    if len(tmp_str) > 0:
        fwglobals.log.excep("valid_message_string: string has not allowed characters")
        return False
    return True

def obj_dump(obj, print_obj_dir=False):
    """Print object fields and values. Used for debugging.

     :param obj:                Object.
     :param print_obj_dir:      Print list of attributes and methods.

     :returns: None.
     """
    callers_local_vars = inspect.currentframe().f_back.f_locals.items()
    obj_name = [var_name for var_name, var_val in callers_local_vars if var_val is obj][0]
    print('========================== obj_dump start ==========================')
    print("obj=%s" % obj_name)
    print("str(%s): %s" % (obj_name, str(obj)))
    if print_obj_dir:
        print("dir(%s): %s" % (obj_name, str(dir(obj))))
    obj_dump_attributes(obj)
    print('========================== obj_dump end ==========================')

def obj_dump_attributes(obj, level=1):
    """Print object attributes.

    :param obj:          Object.
    :param level:        How many levels to print.

    :returns: None.
    """
    for a in dir(obj):
        if re.match('__.+__', a):   # Escape all special attributes, like __abstractmethods__, for which val = getattr(obj, a) might fail
            continue
        val = getattr(obj, a)
        if isinstance(val, (int, float, str, unicode, list, dict, set, tuple)):
            print(level*' ' + a + '(%s): ' % str(type(val)) + str(val))
        else:
            print(level*' ' + a + ':')
            obj_dump_attributes(val, level=level+1)

def vpp_startup_conf_add_devices(vpp_config_filename, devices):
    p = FwStartupConf()
    config = p.load(vpp_config_filename)

    if config['dpdk'] == None:
        tup = p.create_element('dpdk')
        config.append(tup)
    for dev in devices:
<<<<<<< HEAD
        dev = hw_addr_to_short(dev)
        addr_type, addr = hw_addr_parse(dev)
        if addr_type == "pci":
            config_param = 'dev %s' % addr
            if p.get_element(config['dpdk'],config_param) == None:
                tup = p.create_element(config_param)
                config['dpdk'].append(tup)
=======
        dev_short = pci_to_short(dev)
        dev_full = pci_to_full(dev)
        old_config_param = 'dev %s' % dev_full
        new_config_param = 'dev %s' % dev_short
        if p.get_element(config['dpdk'],old_config_param) != None:
            p.remove_element(config['dpdk'], old_config_param)
        if p.get_element(config['dpdk'],new_config_param) == None:
            tup = p.create_element(new_config_param)
            config['dpdk'].append(tup)
>>>>>>> aa90fcde

    p.dump(config, vpp_config_filename)
    return (True, None)   # 'True' stands for success, 'None' - for the returned object or error string.

def vpp_startup_conf_remove_devices(vpp_config_filename, devices):
    p = FwStartupConf()
    config = p.load(vpp_config_filename)

    if config['dpdk'] == None:
        return
    for dev in devices:
<<<<<<< HEAD
        dev = hw_addr_to_short(dev)
        addr_type, addr = hw_addr_parse(dev)
        config_param = 'dev %s' % addr
=======
        dev_short = pci_to_short(dev)
        config_param = 'dev %s' % dev_short
>>>>>>> aa90fcde
        key = p.get_element(config['dpdk'],config_param)
        if key:
            p.remove_element(config['dpdk'], key)

    p.dump(config, vpp_config_filename)
    return (True, None)   # 'True' stands for success, 'None' - for the returned object or error string.

def vpp_startup_conf_add_nat(vpp_config_filename):
    p = FwStartupConf()
    config = p.load(vpp_config_filename)
    if config['nat'] == None:
        tup = p.create_element('nat')
        config.append(tup)
        config['nat'].append(p.create_element('endpoint-dependent'))
        config['nat'].append(p.create_element('translation hash buckets 1048576'))
        config['nat'].append(p.create_element('translation hash memory 268435456'))
        config['nat'].append(p.create_element('user hash buckets 1024'))
        config['nat'].append(p.create_element('max translations per user 10000'))

    p.dump(config, vpp_config_filename)
    return (True, None)   # 'True' stands for success, 'None' - for the returned object or error string.

def vpp_startup_conf_remove_nat(vpp_config_filename):
    p = FwStartupConf()
    config = p.load(vpp_config_filename)
    key = p.get_element(config, 'nat')
    if key:
        p.remove_element(config,key)
    p.dump(config, vpp_config_filename)
    return (True, None)   # 'True' stands for success, 'None' - for the returned object or error string.

def reset_dhcpd():
    if os.path.exists(fwglobals.g.DHCPD_CONFIG_FILE_BACKUP):
        shutil.copyfile(fwglobals.g.DHCPD_CONFIG_FILE_BACKUP, fwglobals.g.DHCPD_CONFIG_FILE)

    cmd = 'sudo systemctl stop isc-dhcp-server'

    try:
        output = subprocess.check_output(cmd, shell=True)
    except:
        return False

    return True

def modify_dhcpd(is_add, params):
    """Modify /etc/dhcp/dhcpd configuration file.

    :param params:   Parameters from flexiManage.

    :returns: String with sed commands.
    """
    hw_addr         = params['interface']
    range_start = params.get('range_start', '')
    range_end   = params.get('range_end', '')
    dns         = params.get('dns', {})
    mac_assign  = params.get('mac_assign', {})

    interfaces = fwglobals.g.router_cfg.get_interfaces(hw_addr=hw_addr)
    if not interfaces:
        return (False, "modify_dhcpd: %s was not found" % (hw_addr))

    address = IPNetwork(interfaces[0]['addr'])
    router = str(address.ip)
    subnet = str(address.network)
    netmask = str(address.netmask)

    if not os.path.exists(fwglobals.g.DHCPD_CONFIG_FILE_BACKUP):
        shutil.copyfile(fwglobals.g.DHCPD_CONFIG_FILE, fwglobals.g.DHCPD_CONFIG_FILE_BACKUP)

    config_file = fwglobals.g.DHCPD_CONFIG_FILE

    remove_string = 'sudo sed -e "/subnet %s netmask %s {/,/}/d" ' \
                    '-i %s; ' % (subnet, netmask, config_file)

    range_string = ''
    if range_start:
        range_string = 'range %s %s;\n' % (range_start, range_end)

    if dns:
        dns_string = 'option domain-name-servers'
        for d in dns[:-1]:
            dns_string += ' %s,' % d
        dns_string += ' %s;\n' % dns[-1]
    else:
        dns_string = ''

    subnet_string = 'subnet %s netmask %s' % (subnet, netmask)
    routers_string = 'option routers %s;\n' % (router)
    dhcp_string = 'echo "' + subnet_string + ' {\n' + range_string + \
                 routers_string + dns_string + '}"' + ' | sudo tee -a %s;' % config_file

    if is_add == 1:
        exec_string = remove_string + dhcp_string
    else:
        exec_string = remove_string

    for mac in mac_assign:
        remove_string_2 = 'sudo sed -e "/host %s {/,/}/d" ' \
                          '-i %s; ' % (mac['host'], config_file)

        host_string = 'host %s {\n' % (mac['host'])
        ethernet_string = 'hardware ethernet %s;\n' % (mac['mac'])
        ip_address_string = 'fixed-address %s;\n' % (mac['ipv4'])
        mac_assign_string = 'echo "' + host_string + ethernet_string + ip_address_string + \
                            '}"' + ' | sudo tee -a %s;' % config_file

        if is_add == 1:
            exec_string += remove_string_2 + mac_assign_string
        else:
            exec_string += remove_string_2

    try:
        output = subprocess.check_output(exec_string, shell=True)
    except Exception as e:
        return (False, "Exception: %s\nOutput: %s" % (str(e), output))

    return True

def vpp_multilink_update_labels(labels, remove, next_hop=None, dev=None, sw_if_index=None):
    """Updates VPP with flexiwan multilink labels.
    These labels are used for Multi-Link feature: user can mark interfaces
    or tunnels with labels and than add policy to choose interface/tunnel by
    label where to forward packets to.

        REMARK: this function is temporary solution as it uses VPP CLI to
    configure lables. Remove it, when correspondent Python API will be added.
    In last case the API should be called directly from translation.

    :param params: labels      - python list of labels
                   is_dia      - type of labels (DIA - Direct Internet Access)
                   remove      - True to remove labels, False to add.
                   dev         - Hardware address of device to apply labels to.
                   next_hop_ip - IP address of next hop.

    :returns: (True, None) tuple on success, (False, <error string>) on failure.
    """

    ids_list = fwglobals.g.router_api.multilink.get_label_ids_by_names(labels, remove)
    ids = ','.join(map(str, ids_list))

    if dev:
        vpp_if_name = hw_addr_to_vpp_if_name(dev)
    elif sw_if_index:
        vpp_if_name = vpp_sw_if_index_to_name(sw_if_index)
    else:
        return (False, "Neither 'dev' nor 'sw_if_index' was found in params")

    if not vpp_if_name:
        return (False, "'vpp_if_name' was not found for %s" % dev)

    if not next_hop:
        tap = vpp_if_name_to_tap(vpp_if_name)
        next_hop, _ = get_interface_gateway(tap)
    if not next_hop:
        return (False, "'next_hop' was not provided and there is no default gateway")

    op = 'del' if remove else 'add'

    vppctl_cmd = 'fwabf link %s label %s via %s %s' % (op, ids, next_hop, vpp_if_name)

    fwglobals.log.debug("vppctl " + vppctl_cmd)

    out = _vppctl_read(vppctl_cmd, wait=False)
    if out is None:
        return (False, "failed vppctl_cmd=%s" % vppctl_cmd)

    return (True, None)


def vpp_multilink_update_policy_rule(add, links, policy_id, fallback, order, acl_id=None, priority=None):
    """Updates VPP with flexiwan policy rules.
    In general, policy rules instruct VPP to route packets to specific interface,
    which is marked with multilink label that noted in policy rule.

        REMARK: this function is temporary solution as it uses VPP CLI to
    configure policy rules. Remove it, when correspondent Python API will be added.
    In last case the API should be called directly from translation.

    :param params: params - rule parameters:
                        policy-id - the policy id (two byte integer)
                        labels    - labels of interfaces to be used for packet forwarding
                        remove    - True to remove rule, False to add.

    :returns: (True, None) tuple on success, (False, <error string>) on failure.
    """
    op = 'add' if add else 'del'

    lan_vpp_name_list      = get_interface_vpp_names(type='lan')
    loopback_vpp_name_list = get_tunnel_interface_vpp_names()
    interfaces = lan_vpp_name_list + loopback_vpp_name_list

    if not add:
        for if_vpp_name in interfaces:
            vpp_multilink_attach_policy_rule(if_vpp_name, int(policy_id), priority, 0, True)
        fwglobals.g.policies.remove_policy(policy_id)

    fallback = 'fallback drop' if re.match(fallback, 'drop') else ''
    order    = 'select_group random' if re.match(order, 'load-balancing') else ''

    if acl_id is None:
        vppctl_cmd = 'fwabf policy %s id %d action %s %s' % (op, policy_id, fallback, order)
    else:
        vppctl_cmd = 'fwabf policy %s id %d acl %d action %s %s' % (op, policy_id, acl_id, fallback, order)

    group_id = 1
    for link in links:
        order  = 'random' if re.match(link.get('order', 'None'), 'load-balancing') else ''
        labels = link['pathlabels']
        ids_list = fwglobals.g.router_api.multilink.get_label_ids_by_names(labels)
        ids = ','.join(map(str, ids_list))

        vppctl_cmd += ' group %u %s labels %s' % (group_id, order, ids)
        group_id = group_id + 1

    fwglobals.log.debug("vppctl " + vppctl_cmd)

    out = _vppctl_read(vppctl_cmd, wait=False)
    if out is None or re.search('unknown|failed|ret=-', out):
        return (False, "failed vppctl_cmd=%s: %s" % (vppctl_cmd, out))

    if add:
        fwglobals.g.policies.add_policy(policy_id, priority)
        for if_vpp_name in interfaces:
            vpp_multilink_attach_policy_rule(if_vpp_name, int(policy_id), priority, 0, False)

    return (True, None)

def vpp_multilink_attach_policy_rule(int_name, policy_id, priority, is_ipv6, remove):
    """Attach VPP with flexiwan policy rules.

    :param int_name:  The name of the interface in VPP
    :param policy_id: The policy id (two byte integer)
    :param priority:  The priority (integer)
    :param is_ipv6:   True if policy should be applied on IPv6 packets, False otherwise.
    :param remove:    True to remove rule, False to add.

    :returns: (True, None) tuple on success, (False, <error string>) on failure.
    """

    op = 'del' if remove else 'add'
    ip_version = 'ip6' if is_ipv6 else 'ip4'

    vppctl_cmd = 'fwabf attach %s %s policy %d priority %d %s' % (ip_version, op, policy_id, priority, int_name)

    fwglobals.log.debug("vppctl " + vppctl_cmd)

    out = _vppctl_read(vppctl_cmd, wait=False)
    if out is None or re.search('unknown|failed|ret=-', out):
        return (False, "failed vppctl_cmd=%s" % vppctl_cmd)

    return (True, None)

def get_interface_sw_if_index(ip):
    """Convert interface src IP address into gateway VPP sw_if_index.

    :param ip: IP address.

    :returns: sw_if_index.
    """

    hw_addr, _ = fwglobals.g.router_cfg.get_wan_interface_gw(ip)
    if not hw_addr:
        return None
    return hw_addr_to_vpp_sw_if_index(hw_addr)

def get_interface_vpp_names(type=None):
    res = []
    interfaces = fwglobals.g.router_cfg.get_interfaces()
    for params in interfaces:
        if type == None or re.match(type, params['type'], re.IGNORECASE):
            sw_if_index = hw_addr_to_vpp_sw_if_index(params['hw_addr'])
            if_vpp_name = vpp_sw_if_index_to_name(sw_if_index)
            res.append(if_vpp_name)
    return res

def get_tunnel_interface_vpp_names():
    res = []
    tunnels = fwglobals.g.router_cfg.get_tunnels()
    for params in tunnels:
        sw_if_index = vpp_ip_to_sw_if_index(params['loopback-iface']['addr'])
        if_vpp_name = vpp_sw_if_index_to_name(sw_if_index)
        res.append(if_vpp_name)
    return res

def get_interface_gateway_from_router_db(ip):
    """Convert interface src IP address into gateway IP address.

    :param ip: IP address.

    :returns: IP address.
    """

    _, gw_ip = fwglobals.g.router_cfg.get_wan_interface_gw(ip)
    return ip_str_to_bytes(gw_ip)[0]

def add_static_route(addr, via, metric, remove, hw_addr=None):
    """Add static route.

    :param params: params:
                        addr    - Destination network.
                        via     - Gateway address.
                        metric  - Metric.
                        remove  - True to remove route.
                        hw_addr - Hardware address of device to be used for outgoing packets.

    :returns: (True, None) tuple on success, (False, <error string>) on failure.
    """
    if addr == 'default':
        return (True, None)

    metric = ' metric %s' % metric if metric else ''
    op     = 'replace'

    cmd_show = "sudo ip route show exact %s %s" % (addr, metric)
    try:
        output = subprocess.check_output(cmd_show, shell=True)
    except:
        return False

    lines = output.splitlines()
    next_hop = ''
    if lines:
        removed = False
        for line in lines:
            words = line.split('via ')
            if len(words) > 1:
                if remove and not removed and re.search(via, words[1]):
                    removed = True
                    continue

                next_hop += ' nexthop via ' + words[1]

    if remove:
        if not next_hop:
            op = 'del'
        cmd = "sudo ip route %s %s%s %s" % (op, addr, metric, next_hop)
    else:
        if not hw_addr:
            cmd = "sudo ip route %s %s%s nexthop via %s %s" % (op, addr, metric, via, next_hop)
        else:
            tap = hw_addr_to_tap(hw_addr)
            cmd = "sudo ip route %s %s%s nexthop via %s dev %s %s" % (op, addr, metric, via, tap, next_hop)

    try:
        fwglobals.log.debug(cmd)
        output = subprocess.check_output(cmd, shell=True)
    except Exception as e:
        return (False, "Exception: %s\nOutput: %s" % (str(e), output))

    return True

def vpp_set_dhcp_detect(hw_addr, remove):
    """Enable/disable DHCP detect feature.

    :param params: params:
                        hw_addr -  Interface hardware address.
                        remove  - True to remove rule, False to add.

    :returns: (True, None) tuple on success, (False, <error string>) on failure.
    """
    addr_type, _ = hw_addr_parse(hw_addr)

    if addr_type != "pci":
        return (False, "addr type needs to be a pci address")

    op = 'del' if remove else ''

    sw_if_index = hw_addr_to_vpp_sw_if_index(hw_addr)
    int_name = vpp_sw_if_index_to_name(sw_if_index)


    vppctl_cmd = 'set dhcp detect intfc %s %s' % (int_name, op)

    fwglobals.log.debug("vppctl " + vppctl_cmd)

    out = _vppctl_read(vppctl_cmd, wait=False)
    if out is None:
        return (False, "failed vppctl_cmd=%s" % vppctl_cmd)

    return True


def tunnel_change_postprocess(add, addr):
    """Tunnel add/remove postprocessing

    :param params: params - rule parameters:
                        add -  True if tunnel is added, False otherwise.
                        addr - loopback address

    :returns: (True, None) tuple on success, (False, <error string>) on failure.
    """
    sw_if_index = vpp_ip_to_sw_if_index(addr)
    if_vpp_name = vpp_sw_if_index_to_name(sw_if_index)
    policies = fwglobals.g.policies.policies_get()
    remove = not add

    for policy_id, priority in policies.items():
        vpp_multilink_attach_policy_rule(if_vpp_name, int(policy_id), priority, 0, remove)

def fix_params(params, message=None):
    if 'pci' in params:
        if type(params['pci']) == list:
            params['hw_addr'] = [add_type_to_hw_addr(pci) for pci in params['pci']]
            del params['pci']
        else:
            params['hw_addr'] = add_type_to_hw_addr(params.pop('pci'))

    if message and re.match('(add|remove)-dhcp-config', message) and 'interface' in params:
        params['interface'] = add_type_to_hw_addr(params['interface'])

    return params


# The purpose of this function is to fix 'params' that contains the pci as interface identification.
# The function changes the pci address into an hardware address which is the new interface identifier.
# Since we have different types of `params` object,
# we need to use several if/else statements in order to handle all of them.
def fix_request_params(params, message=None):
    fwglobals.log.debug("fix_request_params: incoming: %s" %(params))
    if 'requests' in params:
        requests = params['requests']
        for request in requests:
            if 'params' in request:
                request['params'] = fix_params(request['params'], request['message'])

    if 'pci' in params:
        params = fix_params(params)

    if 'args' in params and 'params' in params['args']:
        nested_params = params['args']['params']
        if 'interface' in nested_params:
            nested_params['interface'] = add_type_to_hw_addr(nested_params['interface'])

    if message and re.match('(add|remove)-dhcp-config', message) and 'interface' in params:
        params['interface'] = add_type_to_hw_addr(params['interface'])

    fwglobals.log.debug("fix_request_params: output: %s" %(params))

    return params

def fix_message(msg):
    msg = fix_aggregated_message_format(msg)
    msg['params'] = fix_request_params(msg['params'])
    return msg

# Today (May-2019) message aggregation is not well defined in protocol between
# device and server. It uses several types of aggregations:
#   1. 'start-router' aggregation: requests are embedded into 'params' field on some request
#   2. 'add-interface' aggregation: 'params' field is list of 'interface params'
#   3. 'list' aggregation: the high level message is a list of requests
# As protocol is not well defined on this matter, for now we assume
# that 'list' is used for FWROUTER_API requests only (add-/remove-/modify-),
# so it should be handled as atomic operation and should be reverted in case of
# failure of one of the requests in opposite order - from the last succeeded
# request to the first, when the whole operation is considered to be failed.
# Convert both type of aggregations into same format:
# {
#   'message': 'aggregated',
#   'params' : {
#                'requests':     <list of aggregated requests>,
#                'original_msg': <original message>
#              }
# }
# The 'original_msg' is needed for configuration hash feature - every received
# message is used for signing router configuration to enable database sync
# between device and server. Once the protocol is fixed, there will be no more
# need in this proprietary format.
#
def fix_aggregated_message_format(msg):

    requests = []

    # 'list' aggregation
    if type(msg) == list:
        return  \
            {
                'message': 'aggregated',
                'params' : { 'requests': msg }
            }

    # 'start-router' aggregation
    # 'start-router' might include interfaces and routes. Move them into list.
    if msg['message'] == 'start-router' and 'params' in msg:

        start_router_params = copy.deepcopy(msg['params'])  # We are going to modify params, so preserve original message
        if 'interfaces' in start_router_params:
            for iface_params in start_router_params['interfaces']:
                requests.append(
                    {
                        'message': 'add-interface',
                        'params' : iface_params
                    })
            del start_router_params['interfaces']
        if 'routes' in start_router_params:
            for route_params in start_router_params['routes']:
                requests.append(
                    {
                        'message': 'add-route',
                        'params' : route_params
                    })
            del start_router_params['routes']

        if len(requests) > 0:
            if bool(start_router_params):  # If there are params after deletions above - use them
                requests.append(
                    {
                        'message': 'start-router',
                        'params' : start_router_params
                    })
            else:
                requests.append(
                    {
                        'message': 'start-router'
                    })
            return \
                {
                    'message': 'aggregated',
                    'params' : { 'requests': requests }
                }

    # 'add-X' aggregation
    # 'add-interface'/'remove-interface' can have actually a list of interfaces.
    # This is done by setting 'params' as a list of interface params, where
    # every element represents parameters of some interface.
    if re.match('add-|remove-', msg['message']) and type(msg['params']) is list:

        for params in msg['params']:
            requests.append(
                {
                    'message': msg['message'],
                    'params' : params
                })

        return \
            {
                'message': 'aggregated',
                'params' : { 'requests': requests }
            }

    # Remove NULL elements from aggregated requests, if sent by bogus flexiManage
    #
    if msg['message'] == 'aggregated':
        requests = [r for r in msg['params']['requests'] if r]
        return \
            {
                'message': 'aggregated',
                'params' : { 'requests': requests }
            }

    # No conversion is needed here.
    # We return copy of object in order to be consistent with previous 'return'-s
    # which return new object. The caller function might rely on this,
    # e.g. see the fwglobals.g.handle_request() assumes
    #
    return copy.deepcopy(msg)

def frr_create_ospfd(frr_cfg_file, ospfd_cfg_file, router_id):
    '''Creates the /etc/frr/ospfd.conf file, initializes it with router id and
    ensures that ospf is switched on in the frr configuration'''

    if os.path.exists(ospfd_cfg_file):
        return

    # Initialize ospfd.conf
    with open(ospfd_cfg_file,"w") as f:
        file_write_and_flush(f,
            'hostname ospfd\n' + \
            'password zebra\n' + \
            'log file /var/log/frr/ospfd.log informational\n' + \
            'log stdout\n' + \
            '!\n' + \
            'router ospf\n' + \
            '    ospf router-id ' + router_id + '\n' + \
            '!\n')

    # Ensure that ospfd is switched on in /etc/frr/daemons.
    subprocess.check_call('sudo sed -i -E "s/ospfd=no/ospfd=yes/" %s' % frr_cfg_file, shell=True)

def file_write_and_flush(f, data):
    '''Wrapper over the f.write() method that flushes wrote content
    into the disk immediately

    :param f:       the python file object
    :param data:    the data to write into file
    '''
    f.write(data)
    f.flush()
    os.fsync(f.fileno())

def netplan_apply(caller_name=None):
    '''Wrapper over the f.write() method that flushes wrote content
    into the disk immediately

    :param f:       the python file object
    :param data:    the data to write into file
    '''
    cmd = 'netplan apply'
    log_str = caller_name + ': ' + cmd if caller_name else cmd
    fwglobals.log.debug(log_str)
    os.system(cmd)
    time.sleep(1)  # Give a second to Linux to configure interfaces

def compare_request_params(params1, params2):
    """ Compares two dictionaries while normalizing them for comparison
    and ignoring orphan keys that have None or empty string value.
        The orphans keys are keys that present in one dict and don't
    present in the other dict, thanks to Scooter Software Co. for the term :)
        We need this function to pay for bugs in flexiManage code, where
    is provides add-/modify-/remove-X requests for same configuration
    item with inconsistent letter case, None/empty string,
    missing parameters, etc.
        Note! The normalization is done for top level keys only!
    """
    if not params1 or not params2:
        return False
    if type(params1) != type(params2):
        return False
    if type(params1) != dict:
        return (params1 == params2)

    set_keys1   = set(params1.keys())
    set_keys2   = set(params2.keys())
    keys1_only  = list(set_keys1 - set_keys2)
    keys2_only  = list(set_keys2 - set_keys1)
    keys_common = set_keys1.intersection(set_keys2)

    for key in keys1_only:
        if type(params1[key]) == bool or params1[key]:
            # params1 has non-empty string/value that does not present in params2
            return False

    for key in keys2_only:
        if type(params2[key]) == bool or params2[key]:
            # params2 has non-empty string/value that does not present in params1
            return False

    for key in keys_common:
        val1 = params1[key]
        val2 = params2[key]
        if val1 and val2:   # Both values are neither None-s nor empty strings.
            if type(val1) != type(val2):
                return False        # Not comparable types
            if type(val1) == str:
                if val1.lower() != val2.lower():
                    return False    # Strings are not equal
            elif val1 != val2:
                return False        # Values are not equal
    return True

def check_if_virtual_environment():
    virt_exist = os.popen('dmesg |grep -i hypervisor| grep -i detected').read()
    if virt_exist =='':
        return False
    else:
        return True

def check_root_access():
    if os.geteuid() == 0: return True
    print("Error: requires root privileges, try to run 'sudo'")
    return False

def set_linux_reverse_path_filter(dev_name, on):
    """ set rp_filter value of Linux property

    : param dev_name : device name to set the property for
    : param on       : if on is False, disable rp_filter. Else, enable it
    """
    if dev_name == None:
        return

    _, metric = get_interface_gateway(dev_name)
    # for default interface, skip the setting as it is redundant
    if metric == '' or int(metric) == 0:
        return

    val = 1 if on else 0

    os.system('sysctl -w net.ipv4.conf.%s.rp_filter=%d' %(dev_name, val))
    os.system('sysctl -w net.ipv4.conf.all.rp_filter=%d' %(val))
    os.system('sysctl -w net.ipv4.conf.default.rp_filter=%d' %(val))<|MERGE_RESOLUTION|>--- conflicted
+++ resolved
@@ -292,11 +292,7 @@
     """
     return True if IPAddress(ip) in IPNetwork(subnet) else False
 
-<<<<<<< HEAD
 def hw_addr_to_full(hw_addr):
-=======
-def pci_to_full(pci_addr):
->>>>>>> aa90fcde
     """Convert short PCI into full representation.
     the 'hw_addr' param could be either a pci or a usb address.
     in case of pci address - the function will convert into a full address
@@ -315,11 +311,7 @@
     return hw_addr
 
 # Convert 0000:00:08.01 provided by management to 0000:00:08.1 used by Linux
-<<<<<<< HEAD
 def hw_addr_to_short(hw_addr):
-=======
-def pci_to_short(pci):
->>>>>>> aa90fcde
     """Convert full PCI into short representation.
     the 'hw_addr' param could be either a pci or a usb address.
     in case of pci address - convert pci provided by management into a short address used by Linux
@@ -401,34 +393,8 @@
 
     :returns: hardware address.
     """
-<<<<<<< HEAD
     try:
         if_addr = subprocess.check_output("sudo ls -l /sys/class/net/ | grep %s" % linuxif, shell=True)
-=======
-    NETWORK_BASE_CLASS = "02"
-    vpp_run = vpp_does_run()
-    lines = subprocess.check_output(["lspci", "-Dvmmn"]).splitlines()
-    for line in lines:
-        vals = line.decode().split("\t", 1)
-        if len(vals) == 2:
-            # keep slot number
-            if vals[0] == 'Slot:':
-                slot = vals[1]
-            if vals[0] == 'Class:':
-                if vals[1][0:2] == NETWORK_BASE_CLASS:
-                    interface = pci_to_linux_iface(slot)
-                    if not interface and vpp_run:
-                        interface = pci_to_tap(slot)
-                    if not interface:
-                        continue
-                    if interface == linuxif:
-                        driver = os.path.realpath('/sys/bus/pci/devices/%s/driver' % slot).split('/')[-1]
-                        return (pci_to_full(slot), "" if driver=='driver' else driver)
-    return ("","")
-
-def pci_to_linux_iface(pci):
-    """Convert PCI address into Linux interface name.
->>>>>>> aa90fcde
 
         if re.search('pci', if_addr):
             if re.search('usb', if_addr):
@@ -458,12 +424,8 @@
     # lrwxrwxrwx 1 root root 0 Jul  4 16:21 lo -> ../../devices/virtual/net/lo
 
     # We get 0000:00:08.01 from management and not 0000:00:08.1, so convert a little bit
-<<<<<<< HEAD
     hw_addr = hw_addr_to_short(hw_addr)
     _, addr = hw_addr_parse(hw_addr)
-=======
-    pci = pci_to_short(pci)
->>>>>>> aa90fcde
 
     try:
         output = subprocess.check_output("sudo ls -l /sys/class/net/ | grep " + addr, shell=True)
@@ -485,16 +447,11 @@
     # lrwxrwxrwx 1 root root 0 Jul 17 23:01 /sys/bus/pci/devices/0000:0b:00.0/driver -> ../../../../bus/pci/drivers/vfio-pci
     # lrwxrwxrwx 1 root root 0 Jul 17 23:01 /sys/bus/pci/devices/0000:13:00.0/driver -> ../../../../bus/pci/drivers/vfio-pci
 
-<<<<<<< HEAD
     # We get pci:0000:00:08.01 from management and not 0000:00:08.1, so convert a little bit
     hw_addr = hw_addr_to_short(hw_addr)
     addr_type, addr = hw_addr_parse(hw_addr)
     if addr_type == 'usb':
         return False
-=======
-    # We get 0000:00:08.01 from management and not 0000:00:08.1, so convert a little bit
-    pci = pci_to_short(pci)
->>>>>>> aa90fcde
 
     try:
         # The 'ls -l /sys/bus/pci/devices/*/driver' approach doesn't work well.
@@ -524,7 +481,6 @@
 
     :returns: VPP interface name.
     """
-<<<<<<< HEAD
     addr_type, _ = hw_addr_parse(hw_addr)
     if addr_type == "pci":
         hw_addr = hw_addr_to_full(hw_addr)
@@ -533,12 +489,6 @@
         else: return _build_hw_addr_to_vpp_if_name_maps(hw_addr, None)
 
     return None
-=======
-    pci = pci_to_full(pci)
-    vpp_if_name = fwglobals.g.get_cache_data('PCI_TO_VPP_IF_NAME_MAP').get(pci)
-    if vpp_if_name: return vpp_if_name
-    else: return _build_pci_to_vpp_if_name_maps(pci, None)
->>>>>>> aa90fcde
 
 # 'vpp_if_name_to_hw_addr' function maps interface name, eg. 'GigabitEthernet0/8/0'
 # into the pci of that interface, eg. '0000:00:08.00'.
@@ -580,15 +530,10 @@
             valregex=r"^(\w[^\s]+)\s+\d+\s+(\w+)",
             keyregex=r"\s+pci:.*\saddress\s(.*?)\s")
         if k and v:
-<<<<<<< HEAD
             k = add_type_to_hw_addr(k)
             full_addr = hw_addr_to_full(k)
             fwglobals.g.get_cache_data('DEV_TO_VPP_IF_NAME_MAP')[full_addr] = v
             fwglobals.g.get_cache_data('VPP_IF_NAME_TO_DEV_MAP')[v] = full_addr
-=======
-            fwglobals.g.get_cache_data('PCI_TO_VPP_IF_NAME_MAP')[pci_to_full(k)] = v
-            fwglobals.g.get_cache_data('VPP_IF_NAME_TO_PCI_MAP')[v] = pci_to_full(k)
->>>>>>> aa90fcde
 
     vmxnet3hw = fwglobals.g.router_api.vpp_api.vpp.api.vmxnet3_dump()
     for hw_if in vmxnet3hw:
@@ -689,17 +634,12 @@
 
     :returns: Linux TAP interface name.
     """
-<<<<<<< HEAD
     addr_type, _ = hw_addr_parse(hw_addr)
     if addr_type == 'usb':
         return None
 
     pci_full = hw_addr_to_full(hw_addr)
     cache    = fwglobals.g.get_cache_data('DEV_TO_VPP_TAP_NAME_MAP')
-=======
-    pci_full = pci_to_full(pci)
-    cache    = fwglobals.g.get_cache_data('PCI_TO_VPP_TAP_NAME_MAP')
->>>>>>> aa90fcde
     tap = cache.get(pci_full)
     if tap:
         return tap
@@ -1141,25 +1081,18 @@
         tup = p.create_element('dpdk')
         config.append(tup)
     for dev in devices:
-<<<<<<< HEAD
-        dev = hw_addr_to_short(dev)
-        addr_type, addr = hw_addr_parse(dev)
+        dev_short = hw_addr_to_short(dev)
+        dev_full = hw_addr_to_full(dev)
+        addr_type, addr_short = hw_addr_parse(dev_short)
+        addr_type, addr_full = hw_addr_parse(dev_full)
         if addr_type == "pci":
-            config_param = 'dev %s' % addr
-            if p.get_element(config['dpdk'],config_param) == None:
-                tup = p.create_element(config_param)
+            old_config_param = 'dev %s' % addr_full
+            new_config_param = 'dev %s' % addr_short
+            if p.get_element(config['dpdk'],old_config_param) != None:
+                p.remove_element(config['dpdk'], old_config_param)
+            if p.get_element(config['dpdk'],new_config_param) == None:
+                tup = p.create_element(new_config_param)
                 config['dpdk'].append(tup)
-=======
-        dev_short = pci_to_short(dev)
-        dev_full = pci_to_full(dev)
-        old_config_param = 'dev %s' % dev_full
-        new_config_param = 'dev %s' % dev_short
-        if p.get_element(config['dpdk'],old_config_param) != None:
-            p.remove_element(config['dpdk'], old_config_param)
-        if p.get_element(config['dpdk'],new_config_param) == None:
-            tup = p.create_element(new_config_param)
-            config['dpdk'].append(tup)
->>>>>>> aa90fcde
 
     p.dump(config, vpp_config_filename)
     return (True, None)   # 'True' stands for success, 'None' - for the returned object or error string.
@@ -1171,14 +1104,9 @@
     if config['dpdk'] == None:
         return
     for dev in devices:
-<<<<<<< HEAD
         dev = hw_addr_to_short(dev)
         addr_type, addr = hw_addr_parse(dev)
         config_param = 'dev %s' % addr
-=======
-        dev_short = pci_to_short(dev)
-        config_param = 'dev %s' % dev_short
->>>>>>> aa90fcde
         key = p.get_element(config['dpdk'],config_param)
         if key:
             p.remove_element(config['dpdk'], key)
