--- conflicted
+++ resolved
@@ -42,10 +42,6 @@
 import traceback
 import yaml
 from netaddr import IPNetwork, IPAddress
-<<<<<<< HEAD
-=======
-import serial
->>>>>>> 95db268f
 import ipaddress
 import zlib
 import base64
