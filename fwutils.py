--- conflicted
+++ resolved
@@ -405,48 +405,8 @@
 
     :returns: dev_id.
     """
-<<<<<<< HEAD
-    NETWORK_BASE_CLASS = "02"
-    vpp_run = vpp_does_run()
-    lines = subprocess.check_output(["lspci", "-Dvmmn"]).splitlines()
-    for line in lines:
-        vals = line.decode().split("\t", 1)
-        if len(vals) == 2:
-            # keep slot number
-            if vals[0] == 'Slot:':
-                slot = vals[1]
-            if vals[0] == 'Class:':
-                if vals[1][0:2] == NETWORK_BASE_CLASS:
-                    interface = pci_to_linux_iface(slot)
-                    if not interface and vpp_run:
-                        interface = pci_to_tap(slot)
-                    if not interface:
-                        continue
-                    if interface == linuxif:
-                        return pci_addr_full(slot)
-    return ""
-
-def linux_to_usb_addr(linuxif):
-    """Convert Linux interface name into PCI address or into BUS address
-
-    :param linuxif:      Linux interface name.
-
-    :returns: PCI address.
-    """
-    test = subprocess.check_output("sudo ls -l /sys/class/net/ | grep %s" % linuxif, shell=True)
-
-    if re.search('usb', test):
-        address = 'usb%s' % re.search('usb(.+?)/net', test).group(1)
-        return address
-
-    return ""
-
-def pci_to_linux_iface(pci):
-    """Convert PCI address into Linux interface name.
-=======
     try:
         if_addr = subprocess.check_output("sudo ls -l /sys/class/net/ | grep %s" % linuxif, shell=True)
->>>>>>> 962d5678
 
         if re.search('pci', if_addr):
             if re.search('usb', if_addr):
@@ -480,12 +440,7 @@
     _, addr = dev_id_parse(dev_id)
 
     try:
-<<<<<<< HEAD
-        pci = pci_full_to_short(pci)
-        output = subprocess.check_output("sudo ls -l /sys/class/net/ | grep " + pci, shell=True)
-=======
         output = subprocess.check_output("sudo ls -l /sys/class/net/ | grep " + addr, shell=True)
->>>>>>> 962d5678
     except:
         return None
     if output is None:
@@ -676,32 +631,7 @@
 
     return None
 
-<<<<<<< HEAD
-# 'linux_if_name_to_vpp_sw_if_index' function maps linux interface referenced by interface name, e.g 'eth0'
-# into index of this tapcli interface in VPP, eg. tapcli-0
-def linux_if_name_to_vpp_sw_if_index(interface_name):
-    """Convert Linux Interface Name into VPP sw_if_index.
-
-    :param interface_name:      Linux interface name.
-
-    :returns: sw_if_index.
-    """
-    vpp_if_name = vpp_tapcli_by_linux_interface_name(interface_name)
-    fwglobals.log.debug("linux_if_name_to_vpp_sw_if_index(%s): vpp_if_name: %s" % (interface_name, str(vpp_if_name)))
-    if vpp_if_name is None:
-        return None
-
-    sw_ifs = fwglobals.g.router_api.vpp_api.vpp.api.sw_interface_dump()
-    for sw_if in sw_ifs:
-        if re.match(vpp_if_name, sw_if.interface_name):    # Use regex, as sw_if.interface_name might include trailing whitespaces
-            return sw_if.sw_if_index
-    fwglobals.log.debug("linux_if_name_to_vpp_sw_if_index(%s): vpp_if_name: %s" % (interface_name, yaml.dump(sw_ifs, canonical=True)))
-    return None
-
-# 'pci_to_tap' function maps interface referenced by pci, e.g '0000:00:08.00'
-=======
 # 'dev_id_to_tap' function maps interface referenced by pci, e.g '0000:00:08.00'
->>>>>>> 962d5678
 # into interface in Linux created by 'vppctl enable tap-inject' command, e.g. vpp1.
 # To do that we convert firstly the pci into name of interface in VPP,
 # e.g. 'GigabitEthernet0/8/0' and than we grep output of 'vppctl sh tap-inject'
