################################################################################
# flexiWAN SD-WAN software - flexiEdge, flexiManage.
# For more information go to https://flexiwan.com
#
# Copyright (C) 2019  flexiWAN Ltd.
#
# This program is free software: you can redistribute it and/or modify it under
# the terms of the GNU Affero General Public License as published by the Free
# Software Foundation, either version 3 of the License, or (at your option) any
# later version.
#
# This program is distributed in the hope that it will be useful,
# but WITHOUT ANY WARRANTY; without even the implied warranty of MERCHANTABILITY
# or FITNESS FOR A PARTICULAR PURPOSE.
# See the GNU Affero General Public License for more details.
#
# You should have received a copy of the GNU Affero General Public License
# along with this program. If not, see <https://www.gnu.org/licenses/>.
################################################################################

import copy
import glob
import hashlib
import inspect
import json
import os
import time
import platform
import subprocess
import psutil
import socket
import re
import fwglobals
import fwnetplan
import fwstats
import shutil
import sys
import traceback
import yaml
from netaddr import IPNetwork, IPAddress

common_tools = os.path.join(os.path.dirname(os.path.realpath(__file__)) , 'tools' , 'common')
sys.path.append(common_tools)
from fw_vpp_startupconf import FwStartupConf

from fwapplications import FwApps
from fwrouter_cfg   import FwRouterCfg
from fwmultilink    import FwMultilink
from fwpolicies     import FwPolicies


dpdk = __import__('dpdk-devbind')

def get_device_logs(file, num_of_lines):
    """Get device logs.

    :param file:            File name.
    :param num_of_lines:    Number of lines.

    :returns: Return list.
    """
    try:
        cmd = "tail -{} {}".format(num_of_lines, file)
        res = subprocess.check_output(cmd, shell=True).splitlines()

        # On zero matching, res is a list with a single empty
        # string which we do not want to return to the caller
        return res if res != [''] else []
    except (OSError, subprocess.CalledProcessError) as err:
        raise err

def get_device_packet_traces(num_of_packets, timeout):
    """Get device packet traces.

    :param num_of_packets:    Number of lines.
    :param timeout:           Timeout to wait for trace to complete.

    :returns: Array of traces.
    """
    try:
        cmd = 'sudo vppctl clear trace'
        subprocess.check_output(cmd, shell=True)
        cmd = 'sudo vppctl show vmxnet3'
        shif_vmxnet3 = subprocess.check_output(cmd, shell=True)
        if shif_vmxnet3 is '':
            cmd = 'sudo vppctl trace add dpdk-input {}'.format(num_of_packets)
        else:
            cmd = 'sudo vppctl trace add vmxnet3-input {}'.format(num_of_packets)
        subprocess.check_output(cmd, shell=True)
        time.sleep(timeout)
        cmd = 'sudo vppctl show trace max {}'.format(num_of_packets)
        res = subprocess.check_output(cmd, shell=True).splitlines()
        # skip first line (contains unnecessary information header)
        return res[1:] if res != [''] else []
    except (OSError, subprocess.CalledProcessError) as err:
        raise err

def get_device_versions(fname):
    """Get agent version.

    :param fname:           Versions file name.

    :returns: Version value.
    """
    try:
        with open(fname, 'r') as stream:
            versions = yaml.load(stream, Loader=yaml.BaseLoader)
            return versions
    except:
        err = "get_device_versions: failed to get versions: %s" % (format(sys.exc_info()[1]))
        fwglobals.log.error(err)
        return None

def get_machine_id():
    """Get machine id.

    :returns: UUID.
    """
    if fwglobals.g.cfg.UUID:    # If UUID is configured manually, use it
        return fwglobals.g.cfg.UUID

    try:                        # Fetch UUID from machine
        if platform.system()=="Windows":
            machine_id = subprocess.check_output('wmic csproduct get uuid').decode().split('\n')[1].strip()
        else:
            machine_id = subprocess.check_output(['cat','/sys/class/dmi/id/product_uuid']).decode().split('\n')[0].strip()
        return machine_id.upper()
    except:
        return None

def get_machine_serial():
    """Get machine serial number.

    :returns: S/N string.
    """
    try:
        serial = subprocess.check_output(['dmidecode', '-s', 'system-serial-number']).decode().split('\n')[0].strip()
        return str(serial)
    except:
        return '0'
def pid_of(proccess_name):
    """Get pid of process.

    :param proccess_name:   Proccess name.

    :returns:           process identifier.
    """
    try:
        pid = subprocess.check_output(['pidof', proccess_name])
    except:
        pid = None
    return pid

def vpp_pid():
    """Get pid of VPP process.

    :returns:           process identifier.
    """
    try:
        pid = pid_of('vpp')
    except:
        pid = None
    return pid

def vpp_does_run():
    """Check if VPP is running.

    :returns:           Return 'True' if VPP is running.
    """
    runs = True if vpp_pid() else False
    return runs

def af_to_name(af_type):
    """Convert socket type.

    :param af_type:        Socket type.

    :returns: String.
    """
    af_map = {
    	socket.AF_INET: 'IPv4',
    	socket.AF_INET6: 'IPv6',
    	psutil.AF_LINK: 'MAC',
	}
    return af_map.get(af_type, af_type)

def get_os_routing_table():
    """Get routing table.

    :returns: List of routes.
    """
    try:
        routing_table = subprocess.check_output(['route', '-n']).split('\n')
        return routing_table
    except:
        return (None)

def get_default_route():
    """Get default route.

    :returns: Default route.
    """
    try:
        output = os.popen('ip route list match default').read()
        if output:
            routes = output.splitlines()
            if routes:
                route = routes[0]
                dev_split = route.split('dev ')
                rdev = dev_split[1].split(' ')[0] if len(dev_split) > 1 else ''
                rip_split = route.split('via ')
                rip = rip_split[1].split(' ')[0] if len(rip_split) > 1 else ''
                return (rip, rdev)
    except:
        return ("", "")
    return ("", "")

def get_interface_gateway(if_name):
    """Get gateway.

    :returns: Gateway ip address.
    """
    try:
        cmd   = "ip route list match default | grep via | grep 'dev %s'" % if_name
        route = os.popen(cmd).read()
        if not route:
            return '', ''
    except:
        return '', ''

    rip    = route.split('via ')[1].split(' ')[0]
    metric = '' if not 'metric ' in route else route.split('metric ')[1].split(' ')[0]
    return rip, metric

def get_interface_address_all(filtr=None):
    """ Get all interfaces from linux, and add only the ones that have address family of
    AF_INET. if filter=='gw', add only interfaces with GW.
    : param filtr : if filtr='gw', return only interfaces with IP address and Gateway.
                    if filtr is None, return all IP addresses in the system.
    : return : list of WAN interfaces
    """
    ip_list = []
    interfaces = psutil.net_if_addrs()
    for nicname, addrs in interfaces.items():
        pciaddr = linux_to_pci_addr(nicname)
        if pciaddr and pciaddr[0] == "":
            continue
        for addr in addrs:
            if addr.family == socket.AF_INET:
                ip = addr.address.split('%')[0]
                if filtr == 'gw':
                    gateway, _ = get_interface_gateway(nicname)
                    if gateway != '':
                        ip_list.append(ip)
                        break
                else:
                    ip_list.append(ip)
                    break
    return ip_list

def get_interface_address(if_name):
    """Get interface IP address.

    :param iface:        Interface name.

    :returns: IP address.
    """
    interfaces = psutil.net_if_addrs()
    if if_name not in interfaces:
        fwglobals.log.debug("get_interface_address(%s): interfaces: %s" % (if_name, str(interfaces)))
        return None

    addresses = interfaces[if_name]
    for addr in addresses:
        if addr.family == socket.AF_INET:
            ip   = addr.address
            mask = IPAddress(addr.netmask).netmask_bits()
            return '%s/%s' % (ip, mask)

    fwglobals.log.debug("get_interface_address(%s): %s" % (if_name, str(addresses)))
    return None

def get_interface_name(ip_no_mask):
    """ Get interface name based on IP address

    : param ip_no_mask: ip address with no mask
    : returns : if_name - interface name
    """
    interfaces = psutil.net_if_addrs()
    for if_name in interfaces:
        addresses = interfaces[if_name]
        for address in addresses:
            if address.family == socket.AF_INET and address.address == ip_no_mask:
                return if_name
    return None

def is_ip_in_subnet(ip, subnet):
    """Check if IP address is in subnet.

    :param ip:            IP address.
    :param subnet:        Subnet address.

    :returns: 'True' if address is in subnet.
    """
    return True if IPAddress(ip) in IPNetwork(subnet) else False

def pci_to_full(pci_addr):
    """Convert short PCI into full representation.

    :param pci_addr:      Short PCI address.

    :returns: Full PCI address.
    """
    pc = pci_addr.split('.')
    if len(pc) == 2:
        return pc[0]+'.'+"%02x"%(int(pc[1],16))
    return pci_addr

# Convert 0000:00:08.01 provided by management to 0000:00:08.1 used by Linux
def pci_to_short(pci):
    """Convert full PCI into short representation.

    :param pci_addr:      Full PCI address.

    :returns: Short PCI address.
    """
    l = pci.split('.')
    if len(l[1]) == 2 and l[1][0] == '0':
        pci = l[0] + '.' + l[1][1]
    return pci

def get_linux_pcis():
    """ Get the list of PCI-s of all network interfaces available in Linux.
    """
    pci_list = fwglobals.g.get_cache_data('PCIS')
    if not pci_list:
        interfaces = psutil.net_if_addrs()
        for (nicname, _) in interfaces.items():
            pciaddr = linux_to_pci_addr(nicname)
            if pciaddr and pciaddr[0] == "":
                continue
            pci_list.append(pciaddr[0])
    return pci_list

def linux_to_pci_addr(linuxif):
    """Convert Linux interface name into PCI address.

    :param linuxif:      Linux interface name.

    :returns: PCI address.
    """
    NETWORK_BASE_CLASS = "02"
    vpp_run = vpp_does_run()
    lines = subprocess.check_output(["lspci", "-Dvmmn"]).splitlines()
    for line in lines:
        vals = line.decode().split("\t", 1)
        if len(vals) == 2:
            # keep slot number
            if vals[0] == 'Slot:':
                slot = vals[1]
            if vals[0] == 'Class:':
                if vals[1][0:2] == NETWORK_BASE_CLASS:
                    interface = pci_to_linux_iface(slot)
                    if not interface and vpp_run:
                        interface = pci_to_tap(slot)
                    if not interface:
                        continue
                    if interface == linuxif:
<<<<<<< HEAD
                        return pci_addr_full(slot)
    return ""

def linux_to_usb_addr(linuxif):
    """Convert Linux interface name into PCI address or into BUS address

    :param linuxif:      Linux interface name.

    :returns: PCI address.
    """
    test = subprocess.check_output("sudo ls -l /sys/class/net/ | grep %s" % linuxif, shell=True)

    if re.search('usb', test):
        address = 'usb%s' % re.search('usb(.+?)/net', test).group(1)
        return address

    return ""
=======
                        driver = os.path.realpath('/sys/bus/pci/devices/%s/driver' % slot).split('/')[-1]
                        return (pci_to_full(slot), "" if driver=='driver' else driver)
    return ("","")
>>>>>>> 1ad933f0

def pci_to_linux_iface(pci):
    """Convert PCI address into Linux interface name.

    :param pci:      PCI address.

    :returns: Linux interface name.
    """
    # igorn@ubuntu-server-1:~$ sudo ls -l /sys/class/net/
    # total 0
    # lrwxrwxrwx 1 root root 0 Jul  4 16:21 enp0s3 -> ../../devices/pci0000:00/0000:00:03.0/net/enp0s3
    # lrwxrwxrwx 1 root root 0 Jul  4 16:21 enp0s8 -> ../../devices/pci0000:00/0000:00:08.0/net/enp0s8
    # lrwxrwxrwx 1 root root 0 Jul  4 16:21 enp0s9 -> ../../devices/pci0000:00/0000:00:09.0/net/enp0s9
    # lrwxrwxrwx 1 root root 0 Jul  4 16:21 lo -> ../../devices/virtual/net/lo

    # We get 0000:00:08.01 from management and not 0000:00:08.1, so convert a little bit
<<<<<<< HEAD
=======
    pci = pci_to_short(pci)

>>>>>>> 1ad933f0
    try:
        pci = pci_full_to_short(pci)
        output = subprocess.check_output("sudo ls -l /sys/class/net/ | grep " + pci, shell=True)
    except:
        return None
    if output is None:
        return None
    return output.rstrip().split('/')[-1]

def pci_is_vmxnet3(pci):
    """Check if PCI address is vmxnet3.

    :param pci:      PCI address.

    :returns: 'True' if it is vmxnet3, 'False' otherwise.
    """
    # igorn@ubuntu-server-1:~$ sudo ls -l /sys/bus/pci/devices/*/driver
    # lrwxrwxrwx 1 root root 0 Jul 17 22:08 /sys/bus/pci/devices/0000:03:00.0/driver -> ../../../../bus/pci/drivers/vmxnet3
    # lrwxrwxrwx 1 root root 0 Jul 17 23:01 /sys/bus/pci/devices/0000:0b:00.0/driver -> ../../../../bus/pci/drivers/vfio-pci
    # lrwxrwxrwx 1 root root 0 Jul 17 23:01 /sys/bus/pci/devices/0000:13:00.0/driver -> ../../../../bus/pci/drivers/vfio-pci

    # We get 0000:00:08.01 from management and not 0000:00:08.1, so convert a little bit
    pci = pci_to_short(pci)

    try:
        # The 'ls -l /sys/bus/pci/devices/*/driver' approach doesn't work well.
        # When vpp starts, it rebinds device to vfio-pci, so 'ls' doesn't detect it.
        # Therefore we go with dpdk-devbind.py. It should be installed on Linux
        # as a part of flexiwan-router installation.
        # When vpp does not run, we get:
        #   0000:03:00.0 'VMXNET3 Ethernet Controller' if=ens160 drv=vmxnet3 unused=vfio-pci,uio_pci_generic
        # When vpp does run, we get:
        #   0000:03:00.0 'VMXNET3 Ethernet Controller' if=ens160 drv=vfio-pci unused=vmxnet3,uio_pci_generic
        #
        #output = subprocess.check_output("sudo ls -l /sys/bus/pci/devices/%s/driver | grep vmxnet3" % pci, shell=True)
        output = subprocess.check_output("sudo dpdk-devbind -s | grep -E '%s .*vmxnet3'" % pci, shell=True)
    except:
        return False
    if output is None:
        return False
    return True

# 'pci_to_vpp_if_name' function maps interface referenced by pci, eg. '0000:00:08.00'
# into name of interface in VPP, eg. 'GigabitEthernet0/8/0'.
# We use the interface cache mapping, if doesn't exist we rebuild the cache
def pci_to_vpp_if_name(pci):
    """Convert PCI address into VPP interface name.

    :param pci:      PCI address.

    :returns: VPP interface name.
    """
    pci = pci_to_full(pci)
    vpp_if_name = fwglobals.g.get_cache_data('PCI_TO_VPP_IF_NAME_MAP').get(pci)
    if vpp_if_name: return vpp_if_name
    else: return _build_pci_to_vpp_if_name_maps(pci, None)

# 'vpp_if_name_to_pci' function maps interface name, eg. 'GigabitEthernet0/8/0'
# into the pci of that interface, eg. '0000:00:08.00'.
# We use the interface cache mapping, if doesn't exist we rebuild the cache
def vpp_if_name_to_pci(vpp_if_name):
    """Convert PCI address into VPP interface name.

    :param vpp_if_name:      VPP interface name.

    :returns: PCI address.
    """
    pci = fwglobals.g.get_cache_data('VPP_IF_NAME_TO_PCI_MAP').get(vpp_if_name)
    if pci: return pci
    else: return _build_pci_to_vpp_if_name_maps(None, vpp_if_name)

# '_build_pci_to_vpp_if_name_maps' function build the local caches of
# pci to vpp_if_name and vise vera
# if pci provided, return the name found for this pci,
# else, if name provided, return the pci for this name,
# else, return None
# To do that we dump all hardware interfaces, split the dump into list by empty line,
# and search list for interface that includes the pci name.
# The dumps brings following table:
#              Name                Idx    Link  Hardware
# GigabitEthernet0/8/0               1    down  GigabitEthernet0/8/0
#   Link speed: unknown
#   ...
#   pci: device 8086:100e subsystem 8086:001e address 0000:00:08.00 numa 0
#
def _build_pci_to_vpp_if_name_maps(pci, vpp_if_name):
    shif = _vppctl_read('show hardware-interfaces')
    if shif == None:
        fwglobals.log.debug("_build_pci_to_vpp_if_name_maps: Error reading interface info")
    data = shif.splitlines()
    for intf in _get_group_delimiter(data, r"^\w.*?\d"):
        # Contains data for a given interface
        ifdata = ''.join(intf)
        (k,v) = _parse_vppname_map(ifdata,
            valregex=r"^(\w[^\s]+)\s+\d+\s+(\w+)",
            keyregex=r"\s+pci:.*\saddress\s(.*?)\s")
        if k and v:
            fwglobals.g.get_cache_data('PCI_TO_VPP_IF_NAME_MAP')[pci_to_full(k)] = v
            fwglobals.g.get_cache_data('VPP_IF_NAME_TO_PCI_MAP')[v] = pci_to_full(k)

    vmxnet3hw = fwglobals.g.router_api.vpp_api.vpp.api.vmxnet3_dump()
    for hw_if in vmxnet3hw:
        vpp_if_name = hw_if.if_name.rstrip(' \t\r\n\0')
        pci_addr = pci_bytes_to_str(hw_if.pci_addr)
        fwglobals.g.get_cache_data('PCI_TO_VPP_IF_NAME_MAP')[pci_addr] = vpp_if_name
        fwglobals.g.get_cache_data('VPP_IF_NAME_TO_PCI_MAP')[vpp_if_name] = pci_addr

    if pci:
        vpp_if_name = fwglobals.g.get_cache_data('PCI_TO_VPP_IF_NAME_MAP').get(pci)
        if vpp_if_name: return vpp_if_name
    elif vpp_if_name:
        pci = fwglobals.g.get_cache_data('VPP_IF_NAME_TO_PCI_MAP').get(vpp_if_name)
        if pci: return pci

    fwglobals.log.debug("_build_pci_to_vpp_if_name_maps(%s, %s) not found: sh hard: %s" % (pci, vpp_if_name, shif))
    fwglobals.log.debug("_build_pci_to_vpp_if_name_maps(%s, %s): not found sh vmxnet3: %s" % (pci, vpp_if_name, vmxnet3hw))
    fwglobals.log.debug(str(traceback.extract_stack()))
    return None

# 'pci_str_to_bytes' converts "0000:0b:00.0" string to bytes to pack following struct:
#    struct
#    {
#      u16 domain;
#      u8 bus;
#      u8 slot: 5;
#      u8 function:3;
#    };
#
def pci_str_to_bytes(pci_str):
    """Convert PCI address into bytes.

    :param pci_str:      PCI address.

    :returns: Bytes array.
    """
    list = re.split(r':|\.', pci_str)
    domain   = int(list[0], 16)
    bus      = int(list[1], 16)
    slot     = int(list[2], 16)
    function = int(list[3], 16)
    bytes = ((domain & 0xffff) << 16) | ((bus & 0xff) << 8) | ((slot & 0x1f) <<3 ) | (function & 0x7)
    return socket.htonl(bytes)   # vl_api_vmxnet3_create_t_handler converts parameters by ntoh for some reason (vpp\src\plugins\vmxnet3\vmxnet3_api.c)

# 'pci_str_to_bytes' converts pci bytes into full string "0000:0b:00.0"
def pci_bytes_to_str(pci_bytes):
    """Converts PCI bytes to PCI full string.

    :param pci_str:      PCI bytes.

    :returns: PCI full string.
    """
    bytes = socket.ntohl(pci_bytes)
    domain   = (bytes >> 16)
    bus      = (bytes >> 8) & 0xff
    slot     = (bytes >> 3) & 0x1f
    function = (bytes) & 0x7
    return "%04x:%02x:%02x.%02x" % (domain, bus, slot, function)

# 'pci_to_vpp_sw_if_index' function maps interface referenced by pci, e.g '0000:00:08.00'
# into index of this interface in VPP, eg. 1.
# To do that we convert firstly the pci into name of interface in VPP,
# e.g. 'GigabitEthernet0/8/0', than we dump all VPP interfaces and search for interface
# with this name. If found - return interface index.

def pci_to_vpp_sw_if_index(pci):
    """Convert PCI address into VPP sw_if_index.

    :param pci:      PCI address.

    :returns: sw_if_index.
    """
    vpp_if_name = pci_to_vpp_if_name(pci)
    fwglobals.log.debug("pci_to_vpp_sw_if_index(%s): vpp_if_name: %s" % (pci, str(vpp_if_name)))
    if vpp_if_name is None:
        return None

    sw_ifs = fwglobals.g.router_api.vpp_api.vpp.api.sw_interface_dump()
    for sw_if in sw_ifs:
        if re.match(vpp_if_name, sw_if.interface_name):    # Use regex, as sw_if.interface_name might include trailing whitespaces
            return sw_if.sw_if_index
    fwglobals.log.debug("pci_to_vpp_sw_if_index(%s): vpp_if_name: %s" % (pci, yaml.dump(sw_ifs, canonical=True)))
    return None

# 'linux_if_name_to_vpp_sw_if_index' function maps linux interface referenced by interface name, e.g 'eth0'
# into index of this tapcli interface in VPP, eg. tapcli-0
def linux_if_name_to_vpp_sw_if_index(interface_name):
    """Convert Linux Interface Name into VPP sw_if_index.

    :param interface_name:      Linux interface name.

    :returns: sw_if_index.
    """
    vpp_if_name = vpp_tapcli_by_linux_interface_name(interface_name)
    fwglobals.log.debug("linux_if_name_to_vpp_sw_if_index(%s): vpp_if_name: %s" % (interface_name, str(vpp_if_name)))
    if vpp_if_name is None:
        return None

    sw_ifs = fwglobals.g.router_api.vpp_api.vpp.api.sw_interface_dump()
    for sw_if in sw_ifs:
        if re.match(vpp_if_name, sw_if.interface_name):    # Use regex, as sw_if.interface_name might include trailing whitespaces
            return sw_if.sw_if_index
    fwglobals.log.debug("linux_if_name_to_vpp_sw_if_index(%s): vpp_if_name: %s" % (interface_name, yaml.dump(sw_ifs, canonical=True)))
    return None

# 'pci_to_tap' function maps interface referenced by pci, e.g '0000:00:08.00'
# into interface in Linux created by 'vppctl enable tap-inject' command, e.g. vpp1.
# To do that we convert firstly the pci into name of interface in VPP,
# e.g. 'GigabitEthernet0/8/0' and than we grep output of 'vppctl sh tap-inject'
# command by this name:
#   root@ubuntu-server-1:/# vppctl sh tap-inject
#       GigabitEthernet0/8/0 -> vpp0
#       GigabitEthernet0/9/0 -> vpp1
def pci_to_tap(pci):
    """Convert PCI address into TAP name.

    :param pci:      PCI address.

    :returns: Linux TAP interface name.
    """
    pci_full = pci_to_full(pci)
    cache    = fwglobals.g.get_cache_data('PCI_TO_VPP_TAP_NAME_MAP')
    tap = cache.get(pci_full)
    if tap:
        return tap

    vpp_if_name = pci_to_vpp_if_name(pci)
    if vpp_if_name is None:
        return None
    tap = vpp_if_name_to_tap(vpp_if_name)
    if tap:
        cache[pci_full] = tap
    return tap

# 'vpp_if_name_to_tap' function maps name of interface in VPP, e.g. loop0,
# into name of correspondent tap interface in Linux.
# To do that it greps output of 'vppctl sh tap-inject' by the interface name:
#   root@ubuntu-server-1:/# vppctl sh tap-inject
#       GigabitEthernet0/8/0 -> vpp0
#       GigabitEthernet0/9/0 -> vpp1
#       loop0 -> vpp2
def vpp_if_name_to_tap(vpp_if_name):
    """Convert VPP interface name into Linux TAP interface name.

     :param vpp_if_name:      PCI address.

     :returns: Linux TAP interface name.
     """
    # vpp_api.cli() throw exception in vpp 19.01 (and works in vpp 19.04)
    # taps = fwglobals.g.router_api.vpp_api.cli("show tap-inject")
    taps = _vppctl_read("show tap-inject")
    if taps is None:
        raise Exception("vpp_if_name_to_tap: failed to fetch tap info from VPP")

    pattern = '%s -> ([a-zA-Z0-9_]+)' % vpp_if_name
    match = re.search(pattern, taps)
    if match is None:
        return None
    tap = match.group(1)
    return tap

def vpp_tap_by_linux_interface_name(linux_if_name):
    tapcli = vpp_tapcli_by_linux_interface_name(linux_if_name)
    return vpp_if_name_to_tap(tapcli)

def vpp_tapcli_by_linux_interface_name(linux_if_name):
    linux_tap = linux_tap_by_interface_name(linux_if_name)
    words = linux_tap.split('cli-')
    return "tapcli-%s" % words[-1]

def linux_tap_by_interface_name(linux_if_name):
    try:
        links = subprocess.check_output("sudo ip link | grep tap_%s" % linux_if_name, shell=True)
        lines = links.splitlines()

        for line in lines:
            words = line.split(': ')
            return words[1]
    except:        
        return None

def configure_tap_in_linux_and_vpp(linux_if_name):
    """Create tap interface in linux and vpp.
      This function will create three interfaces:
        1. linux tap interface.
        2. vpp tap interface in vpp.
        3. linux interface for tap-inject.
    
    :param linux_if_name: name of the linux interface to create tap for

    :returns: VPP tap interface name.
    """    
    try:
        vpp_if_name_to_pci = subprocess.check_output("sudo vppctl show int | grep tapcli-", shell=True).splitlines()
    except: 
        vpp_if_name_to_pci = []

    length = str(len(vpp_if_name_to_pci))
    linux_tap_name = "tap_%s_cli-%s" % (linux_if_name, length)

    vpp_tap_connect(linux_tap_name)

    return (True, None)

def vpp_tap_connect(linux_tap_if_name):
    """Run vpp tap connect command.
      This command will create a linux tap interface and also tapcli interface in vpp.
      
     :param linux_tap_if_name: name to be assigned to linux tap device

     :returns: VPP tap interface name.
     """

    vppctl_cmd = "tap connect %s" % linux_tap_if_name
    fwglobals.log.debug("vppctl " + vppctl_cmd)
    subprocess.check_output("sudo vppctl %s" % vppctl_cmd, shell=True).splitlines()

def vpp_sw_if_index_to_name(sw_if_index):
    """Convert VPP sw_if_index into VPP interface name.

     :param sw_if_index:      VPP sw_if_index.

     :returns: VPP interface name.
     """
    name = ''

    for sw_if in fwglobals.g.router_api.vpp_api.vpp.api.sw_interface_dump():
        if sw_if_index == sw_if.sw_if_index:
            name = sw_if.interface_name.rstrip(' \t\r\n\0')

    return name

# 'sw_if_index_to_tap' function maps sw_if_index assigned by VPP to some interface,
# e.g '4' into interface in Linux created by 'vppctl enable tap-inject' command, e.g. vpp2.
# To do that we dump all interfaces from VPP, find the one with the provided index,
# take its name, e.g. loop0, and grep output of 'vppctl sh tap-inject' by this name:
#   root@ubuntu-server-1:/# vppctl sh tap-inject
#       GigabitEthernet0/8/0 -> vpp0
#       GigabitEthernet0/9/0 -> vpp1
#       loop0 -> vpp2
def vpp_sw_if_index_to_tap(sw_if_index):
    """Convert VPP sw_if_index into Linux TAP interface name.

     :param sw_if_index:      VPP sw_if_index.

     :returns: Linux TAP interface name.
     """
    return vpp_if_name_to_tap(vpp_sw_if_index_to_name(sw_if_index))

def vpp_ip_to_sw_if_index(ip):
    """Convert ip address into VPP sw_if_index.

     :param ip: IP address.

     :returns: sw_if_index.
     """
    network = IPNetwork(ip)

    for sw_if in fwglobals.g.router_api.vpp_api.vpp.api.sw_interface_dump():
        tap = vpp_sw_if_index_to_tap(sw_if.sw_if_index)
        if tap:
            int_address = IPNetwork(get_interface_address(tap))
            if network == int_address:
                return sw_if.sw_if_index

def _vppctl_read(cmd, wait=True):
    """Read command from VPP.

    :param cmd:       Command to execute (not including vppctl).
    :param wait:      Whether to wait until command succeeds.

    :returns: Output returned bu vppctl.
    """
    retries = 200
    retries_sleep = 1
    if wait == False:
        retries = 1
        retries_sleep = 0
    # make sure socket exists
    for _ in range(retries):
        if os.path.exists("/run/vpp/cli.sock"):
            break
        time.sleep(retries_sleep)
    if not os.path.exists("/run/vpp/cli.sock"):
        return None
    # make sure command succeeded, try up to 200 iterations
    for _ in range(retries):
        try:
            _ = open(os.devnull, 'r+b', 0)
            handle = os.popen('sudo vppctl ' + cmd + ' 2>/dev/null')
            data = handle.read()
            retcode = handle.close()
            if retcode == None or retcode == 0:  # Exit OK
                break
        except:
            return None
        time.sleep(retries_sleep)
    if retcode: # not succeeded after 200 retries
        return None
    return data

def _parse_vppname_map(s, valregex, keyregex):
    """Find key and value in a string using regex.

    :param s:               String.
    :param valregex:        Value.
    :param keyregex:        Key.

    :returns: Error message and status code.
    """
    # get value
    r = re.search(valregex,s)
    if r!=None: val_data = r.group(1)
    else: return (None, None)   # val not found, don't add and return
    # get key
    r = re.search(keyregex,s)
    if r!=None: key_data = r.group(1)
    else: return (None, None)   # key not found, don't add and return
    # Return values
    return (key_data, val_data)

def stop_vpp():
    """Stop VPP and rebind Linux interfaces.

     :returns: Error message and status code.
     """
    dpdk_ifs = []
    dpdk.devices = {}
    dpdk.dpdk_drivers = ["igb_uio", "vfio-pci", "uio_pci_generic"]
    dpdk.check_modules()
    dpdk.get_nic_details()
    os.system('sudo systemctl stop vpp')
    os.system('sudo systemctl stop frr')
    for d,v in dpdk.devices.items():
        if "Driver_str" in v:
            if v["Driver_str"] in dpdk.dpdk_drivers:
                dpdk.unbind_one(v["Slot"], False)
                dpdk_ifs.append(d)
        elif "Module_str" != "":
            dpdk_ifs.append(d)
    # refresh nic_details
    dpdk.get_nic_details()
    for d in dpdk_ifs:
        drivers_unused = dpdk.devices[d]["Module_str"].split(',')
        #print ("Drivers unused=" + str(drivers_unused))
        for drv in drivers_unused:
            #print ("Driver=" + str(drv))
            if drv not in dpdk.dpdk_drivers:
                dpdk.bind_one(dpdk.devices[d]["Slot"], drv, False)
                break
    fwstats.update_state(False)
    netplan_apply('stop_vpp')

def reset_router_config():
    """Reset router config by cleaning DB and removing config files.

     :returns: None.
     """
    with FwRouterCfg(fwglobals.g.ROUTER_CFG_FILE) as router_cfg:
        router_cfg.clean()
    if os.path.exists(fwglobals.g.ROUTER_STATE_FILE):
        os.remove(fwglobals.g.ROUTER_STATE_FILE)
    if os.path.exists(fwglobals.g.FRR_OSPFD_FILE):
        os.remove(fwglobals.g.FRR_OSPFD_FILE)
    if os.path.exists(fwglobals.g.VPP_CONFIG_FILE_BACKUP):
        shutil.copyfile(fwglobals.g.VPP_CONFIG_FILE_BACKUP, fwglobals.g.VPP_CONFIG_FILE)
    elif os.path.exists(fwglobals.g.VPP_CONFIG_FILE_RESTORE):
        shutil.copyfile(fwglobals.g.VPP_CONFIG_FILE_RESTORE, fwglobals.g.VPP_CONFIG_FILE)
    if os.path.exists(fwglobals.g.CONN_FAILURE_FILE):
        os.remove(fwglobals.g.CONN_FAILURE_FILE)
    with FwApps(fwglobals.g.APP_REC_DB_FILE) as db_app_rec:
        db_app_rec.clean()
    with FwMultilink(fwglobals.g.MULTILINK_DB_FILE) as db_multilink:
        db_multilink.clean()
    with FwPolicies(fwglobals.g.POLICY_REC_DB_FILE) as db_policies:
        db_policies.clean()
    fwnetplan.restore_linux_netplan_files()

    reset_dhcpd()

def print_router_config(basic=True, full=False, multilink=False, signature=False):
    """Print router configuration.

     :returns: None.
     """
    with FwRouterCfg(fwglobals.g.ROUTER_CFG_FILE) as router_cfg:
        if basic:
            cfg = router_cfg.dumps(full=full, escape=['add-application','add-multilink-policy'])
        elif multilink:
            cfg = router_cfg.dumps(full=full, types=['add-application','add-multilink-policy'])
        elif signature:
            cfg = router_cfg.get_signature()
        else:
            cfg = ''
        print(cfg)

def dump_router_config(full=False):
    """Dumps router configuration into list of requests that look exactly
    as they would look if were received from server.

    :param full: return requests together with translated commands.

    :returns: list of 'add-X' requests.
    """
    cfg = []
    with FwRouterCfg(fwglobals.g.ROUTER_CFG_FILE) as router_cfg:
        cfg = router_cfg.dump(full)
    return cfg

def get_router_state():
    """Check if VPP is running.

     :returns: VPP state.
     """
    reason = ''
    if os.path.exists(fwglobals.g.ROUTER_STATE_FILE):
        state = 'failed'
        with open(fwglobals.g.ROUTER_STATE_FILE, 'r') as f:
            reason = f.read()
    elif vpp_pid():
        state = 'running'
    else:
        state = 'stopped'
    return (state, reason)

def _get_group_delimiter(lines, delimiter):
    """Helper function to iterate through a group lines by delimiter.

    :param lines:       List of text lines.
    :param delimiter:   Regex to group lines by.

    :returns: None.
    """
    data = []
    for line in lines:
        if re.match(delimiter,line)!=None:
            if data:
                yield data
                data = []
        data.append(line)
    if data:
        yield data

def _parse_add_if(s, res):
    """Helper function that parse fields from a given interface data and add to res.

    :param s:       String with interface data.
    :param res:     Dict to store the result in.

    :returns: None.
    """
    # get interface name
    r = re.search(r"^(\w[^\s]+)\s+\d+\s+(\w+)",s)
    if r!=None and r.group(2)=="up": if_name = r.group(1)
    else: return    # Interface not found, don't add and return
    # rx packets
    r = re.search(r" rx packets\s+(\d+)?",s)
    if r!=None: rx_pkts = r.group(1)
    else: rx_pkts = 0
    # tx packets
    r = re.search(r" tx packets\s+(\d+)?",s)
    if r!=None: tx_pkts = r.group(1)
    else: tx_pkts = 0
    # rx bytes
    r = re.search(r" rx bytes\s+(\d+)?",s)
    if r!=None: rx_bytes = r.group(1)
    else: rx_bytes = 0
    # tx bytes
    r = re.search(r" tx bytes\s+(\d+)?",s)
    if r!=None: tx_bytes = r.group(1)
    else: tx_bytes = 0
    # Add data to res
    res[if_name] = {'rx_pkts':long(rx_pkts), 'tx_pkts':long(tx_pkts), 'rx_bytes':long(rx_bytes), 'tx_bytes':long(tx_bytes)}

def get_vpp_if_count():
    """Get number of VPP interfaces.

     :returns: Dictionary with results.
     """
    shif = _vppctl_read('sh int', wait=False)
    if shif == None:  # Exit with an error
        return {'message':'Error reading interface info', 'ok':0}
    data = shif.splitlines()
    res = {}
    for intf in _get_group_delimiter(data, r"^\w.*?\s"):
        # Contains data for a given interface
        ifdata = ''.join(intf)
        _parse_add_if(ifdata, res)
    return {'message':res, 'ok':1}

def ip_str_to_bytes(ip_str):
    """Convert IP address string into bytes.

     :param ip_str:         IP address string.

     :returns: IP address in bytes representation.
     """
    # take care of possible netmask, like in 192.168.56.107/24
    addr_ip = ip_str.split('/')[0]
    addr_len = int(ip_str.split('/')[1]) if len(ip_str.split('/')) > 1 else 32
    return socket.inet_pton(socket.AF_INET, addr_ip), addr_len

def mac_str_to_bytes(mac_str):      # "08:00:27:fd:12:01" -> bytes
    """Convert MAC address string into bytes.

     :param mac_str:        MAC address string.

     :returns: MAC address in bytes representation.
     """
    return mac_str.replace(':', '').decode('hex')

def is_python2():
    """Checks if it is Python 2 version.

     :returns: 'True' if Python2 and 'False' otherwise.
     """
    ret = True if sys.version_info < (3, 0) else False
    return ret

def hex_str_to_bytes(hex_str):
    """Convert HEX string into bytes.

     :param hex_str:        HEX string.

     :returns: Bytes array.
     """
    if is_python2():
        return hex_str.decode("hex")
    else:
        return bytes.fromhex(hex_str)

def is_str(p):
    """Check if it is a string.

     :param p:          String.

     :returns: 'True' if string and 'False' otherwise.
     """
    if is_python2():
        return type(p)==str or type(p)==unicode
    else:
        return type(p)==str

def yaml_dump(var):
    """Convert object into YAML string.

    :param var:        Object.

    :returns: YAML string.
    """
    str = yaml.dump(var, canonical=True)
    str = re.sub(r"\n[ ]+: ", ' : ', str)
    return str

#
def valid_message_string(str):
    """Ensure that string contains only allowed by management characters.
    To mitigate security risks management limits text that might be received
    within responses to the management-to-device requests.
    This function ensure the compliance of string to the management requirements.

    :param str:        String.

    :returns: 'True' if valid and 'False' otherwise.
    """
    if len(str) > 200:
        fwglobals.log.excep("valid_message_string: string is too long")
        return False
    # Enable following characters only: [0-9],[a-z],[A-Z],'-','_',' ','.',':',',', etc.
    tmp_str = re.sub(r'[-_.,:0-9a-zA-Z_" \']', '', str)
    if len(tmp_str) > 0:
        fwglobals.log.excep("valid_message_string: string has not allowed characters")
        return False
    return True

def obj_dump(obj, print_obj_dir=False):
    """Print object fields and values. Used for debugging.

     :param obj:                Object.
     :param print_obj_dir:      Print list of attributes and methods.

     :returns: None.
     """
    callers_local_vars = inspect.currentframe().f_back.f_locals.items()
    obj_name = [var_name for var_name, var_val in callers_local_vars if var_val is obj][0]
    print('========================== obj_dump start ==========================')
    print("obj=%s" % obj_name)
    print("str(%s): %s" % (obj_name, str(obj)))
    if print_obj_dir:
        print("dir(%s): %s" % (obj_name, str(dir(obj))))
    obj_dump_attributes(obj)
    print('========================== obj_dump end ==========================')

def obj_dump_attributes(obj, level=1):
    """Print object attributes.

    :param obj:          Object.
    :param level:        How many levels to print.

    :returns: None.
    """
    for a in dir(obj):
        if re.match('__.+__', a):   # Escape all special attributes, like __abstractmethods__, for which val = getattr(obj, a) might fail
            continue
        val = getattr(obj, a)
        if isinstance(val, (int, float, str, unicode, list, dict, set, tuple)):
            print(level*' ' + a + '(%s): ' % str(type(val)) + str(val))
        else:
            print(level*' ' + a + ':')
            obj_dump_attributes(val, level=level+1)

def vpp_startup_conf_add_devices(vpp_config_filename, devices):
    p = FwStartupConf()
    config = p.load(vpp_config_filename)

    if config['dpdk'] == None:
        tup = p.create_element('dpdk')
        config.append(tup)
    for dev in devices:
        dev_short = pci_to_short(dev)
        dev_full = pci_to_full(dev)
        old_config_param = 'dev %s' % dev_full
        new_config_param = 'dev %s' % dev_short
        if p.get_element(config['dpdk'],old_config_param) != None:
            p.remove_element(config['dpdk'], old_config_param)
        if p.get_element(config['dpdk'],new_config_param) == None:
            tup = p.create_element(new_config_param)
            config['dpdk'].append(tup)

    p.dump(config, vpp_config_filename)
    return (True, None)   # 'True' stands for success, 'None' - for the returned object or error string.

def vpp_startup_conf_remove_devices(vpp_config_filename, devices):
    p = FwStartupConf()
    config = p.load(vpp_config_filename)

    if config['dpdk'] == None:
        return
    for dev in devices:
        dev_short = pci_to_short(dev)
        config_param = 'dev %s' % dev_short
        key = p.get_element(config['dpdk'],config_param)
        if key:
            p.remove_element(config['dpdk'], key)

    p.dump(config, vpp_config_filename)
    return (True, None)   # 'True' stands for success, 'None' - for the returned object or error string.

def vpp_startup_conf_add_nat(vpp_config_filename):
    p = FwStartupConf()
    config = p.load(vpp_config_filename)
    if config['nat'] == None:
        tup = p.create_element('nat')
        config.append(tup)
        config['nat'].append(p.create_element('endpoint-dependent'))
        config['nat'].append(p.create_element('translation hash buckets 1048576'))
        config['nat'].append(p.create_element('translation hash memory 268435456'))
        config['nat'].append(p.create_element('user hash buckets 1024'))
        config['nat'].append(p.create_element('max translations per user 10000'))

    p.dump(config, vpp_config_filename)
    return (True, None)   # 'True' stands for success, 'None' - for the returned object or error string.

def vpp_startup_conf_remove_nat(vpp_config_filename):
    p = FwStartupConf()
    config = p.load(vpp_config_filename)
    key = p.get_element(config, 'nat')
    if key:
        p.remove_element(config,key)
    p.dump(config, vpp_config_filename)
    return (True, None)   # 'True' stands for success, 'None' - for the returned object or error string.

def reset_dhcpd():
    if os.path.exists(fwglobals.g.DHCPD_CONFIG_FILE_BACKUP):
        shutil.copyfile(fwglobals.g.DHCPD_CONFIG_FILE_BACKUP, fwglobals.g.DHCPD_CONFIG_FILE)

    cmd = 'sudo systemctl stop isc-dhcp-server'

    try:
        output = subprocess.check_output(cmd, shell=True)
    except:
        return False

    return True

def modify_dhcpd(is_add, params):
    """Modify /etc/dhcp/dhcpd configuration file.

    :param params:   Parameters from flexiManage.

    :returns: String with sed commands.
    """
    pci         = params['interface']
    range_start = params.get('range_start', '')
    range_end   = params.get('range_end', '')
    dns         = params.get('dns', {})
    mac_assign  = params.get('mac_assign', {})

    interfaces = fwglobals.g.router_cfg.get_interfaces(pci=pci)
    if not interfaces:
        return (False, "modify_dhcpd: %s was not found" % (pci))

    address = IPNetwork(interfaces[0]['addr'])
    router = str(address.ip)
    subnet = str(address.network)
    netmask = str(address.netmask)

    if not os.path.exists(fwglobals.g.DHCPD_CONFIG_FILE_BACKUP):
        shutil.copyfile(fwglobals.g.DHCPD_CONFIG_FILE, fwglobals.g.DHCPD_CONFIG_FILE_BACKUP)

    config_file = fwglobals.g.DHCPD_CONFIG_FILE

    remove_string = 'sudo sed -e "/subnet %s netmask %s {/,/}/d" ' \
                    '-i %s; ' % (subnet, netmask, config_file)

    range_string = ''
    if range_start:
        range_string = 'range %s %s;\n' % (range_start, range_end)

    if dns:
        dns_string = 'option domain-name-servers'
        for d in dns[:-1]:
            dns_string += ' %s,' % d
        dns_string += ' %s;\n' % dns[-1]
    else:
        dns_string = ''

    subnet_string = 'subnet %s netmask %s' % (subnet, netmask)
    routers_string = 'option routers %s;\n' % (router)
    dhcp_string = 'echo "' + subnet_string + ' {\n' + range_string + \
                 routers_string + dns_string + '}"' + ' | sudo tee -a %s;' % config_file

    if is_add == 1:
        exec_string = remove_string + dhcp_string
    else:
        exec_string = remove_string

    for mac in mac_assign:
        remove_string_2 = 'sudo sed -e "/host %s {/,/}/d" ' \
                          '-i %s; ' % (mac['host'], config_file)

        host_string = 'host %s {\n' % (mac['host'])
        ethernet_string = 'hardware ethernet %s;\n' % (mac['mac'])
        ip_address_string = 'fixed-address %s;\n' % (mac['ipv4'])
        mac_assign_string = 'echo "' + host_string + ethernet_string + ip_address_string + \
                            '}"' + ' | sudo tee -a %s;' % config_file

        if is_add == 1:
            exec_string += remove_string_2 + mac_assign_string
        else:
            exec_string += remove_string_2

    try:
        output = subprocess.check_output(exec_string, shell=True)
    except Exception as e:
        return (False, "Exception: %s\nOutput: %s" % (str(e), output))

    return True

def vpp_multilink_update_labels(labels, remove, next_hop=None, dev=None, sw_if_index=None):
    """Updates VPP with flexiwan multilink labels.
    These labels are used for Multi-Link feature: user can mark interfaces
    or tunnels with labels and than add policy to choose interface/tunnel by
    label where to forward packets to.

        REMARK: this function is temporary solution as it uses VPP CLI to
    configure lables. Remove it, when correspondent Python API will be added.
    In last case the API should be called directly from translation.

    :param params: labels      - python list of labels
                   is_dia      - type of labels (DIA - Direct Internet Access)
                   remove      - True to remove labels, False to add.
                   dev         - PCI if device to apply labels to.
                   next_hop_ip - IP address of next hop.

    :returns: (True, None) tuple on success, (False, <error string>) on failure.
    """

    ids_list = fwglobals.g.router_api.multilink.get_label_ids_by_names(labels, remove)
    ids = ','.join(map(str, ids_list))

    if dev:
        vpp_if_name = pci_to_vpp_if_name(dev)
    elif sw_if_index:
        vpp_if_name = vpp_sw_if_index_to_name(sw_if_index)
    else:
        return (False, "Neither 'dev' nor 'sw_if_index' was found in params")

    if not next_hop:
        tap = vpp_if_name_to_tap(vpp_if_name)
        next_hop, _ = get_interface_gateway(tap)
    if not next_hop:
        return (False, "'next_hop' was not provided and there is no default gateway")

    op = 'del' if remove else 'add'

    vppctl_cmd = 'fwabf link %s label %s via %s %s' % (op, ids, next_hop, vpp_if_name)

    fwglobals.log.debug("vppctl " + vppctl_cmd)

    out = _vppctl_read(vppctl_cmd, wait=False)
    if out is None:
        return (False, "failed vppctl_cmd=%s" % vppctl_cmd)

    return (True, None)


def vpp_multilink_update_policy_rule(add, links, policy_id, fallback, order, acl_id=None, priority=None):
    """Updates VPP with flexiwan policy rules.
    In general, policy rules instruct VPP to route packets to specific interface,
    which is marked with multilink label that noted in policy rule.

        REMARK: this function is temporary solution as it uses VPP CLI to
    configure policy rules. Remove it, when correspondent Python API will be added.
    In last case the API should be called directly from translation.

    :param params: params - rule parameters:
                        policy-id - the policy id (two byte integer)
                        labels    - labels of interfaces to be used for packet forwarding
                        remove    - True to remove rule, False to add.

    :returns: (True, None) tuple on success, (False, <error string>) on failure.
    """
    op = 'add' if add else 'del'

    lan_vpp_name_list      = get_interface_vpp_names(type='lan')
    loopback_vpp_name_list = get_tunnel_interface_vpp_names()
    interfaces = lan_vpp_name_list + loopback_vpp_name_list

    if not add:
        for if_vpp_name in interfaces:
            vpp_multilink_attach_policy_rule(if_vpp_name, int(policy_id), priority, 0, True)
        fwglobals.g.policies.remove_policy(policy_id)

    fallback = 'fallback drop' if re.match(fallback, 'drop') else ''
    order    = 'select_group random' if re.match(order, 'load-balancing') else ''

    if acl_id is None:
        vppctl_cmd = 'fwabf policy %s id %d action %s %s' % (op, policy_id, fallback, order)
    else:
        vppctl_cmd = 'fwabf policy %s id %d acl %d action %s %s' % (op, policy_id, acl_id, fallback, order)

    group_id = 1
    for link in links:
        order  = 'random' if re.match(link.get('order', 'None'), 'load-balancing') else ''
        labels = link['pathlabels']
        ids_list = fwglobals.g.router_api.multilink.get_label_ids_by_names(labels)
        ids = ','.join(map(str, ids_list))

        vppctl_cmd += ' group %u %s labels %s' % (group_id, order, ids)
        group_id = group_id + 1

    fwglobals.log.debug("vppctl " + vppctl_cmd)

    out = _vppctl_read(vppctl_cmd, wait=False)
    if out is None or re.search('unknown|failed|ret=-', out):
        return (False, "failed vppctl_cmd=%s: %s" % (vppctl_cmd, out))

    if add:
        fwglobals.g.policies.add_policy(policy_id, priority)
        for if_vpp_name in interfaces:
            vpp_multilink_attach_policy_rule(if_vpp_name, int(policy_id), priority, 0, False)

    return (True, None)

def vpp_multilink_attach_policy_rule(int_name, policy_id, priority, is_ipv6, remove):
    """Attach VPP with flexiwan policy rules.

    :param int_name:  The name of the interface in VPP
    :param policy_id: The policy id (two byte integer)
    :param priority:  The priority (integer)
    :param is_ipv6:   True if policy should be applied on IPv6 packets, False otherwise.
    :param remove:    True to remove rule, False to add.

    :returns: (True, None) tuple on success, (False, <error string>) on failure.
    """

    op = 'del' if remove else 'add'
    ip_version = 'ip6' if is_ipv6 else 'ip4'

    vppctl_cmd = 'fwabf attach %s %s policy %d priority %d %s' % (ip_version, op, policy_id, priority, int_name)

    fwglobals.log.debug("vppctl " + vppctl_cmd)

    out = _vppctl_read(vppctl_cmd, wait=False)
    if out is None or re.search('unknown|failed|ret=-', out):
        return (False, "failed vppctl_cmd=%s" % vppctl_cmd)

    return (True, None)

def get_interface_sw_if_index(ip):
    """Convert interface src IP address into gateway VPP sw_if_index.

    :param ip: IP address.

    :returns: sw_if_index.
    """

    pci, _ = fwglobals.g.router_cfg.get_wan_interface_gw(ip)
    if not pci:
        return None
    return pci_to_vpp_sw_if_index(pci)

def get_interface_vpp_names(type=None):
    res = []
    interfaces = fwglobals.g.router_cfg.get_interfaces()
    for params in interfaces:
        if type == None or re.match(type, params['type'], re.IGNORECASE):
            sw_if_index = pci_to_vpp_sw_if_index(params['pci'])
            if_vpp_name = vpp_sw_if_index_to_name(sw_if_index)
            res.append(if_vpp_name)
    return res

def get_tunnel_interface_vpp_names():
    res = []
    tunnels = fwglobals.g.router_cfg.get_tunnels()
    for params in tunnels:
        sw_if_index = vpp_ip_to_sw_if_index(params['loopback-iface']['addr'])
        if_vpp_name = vpp_sw_if_index_to_name(sw_if_index)
        res.append(if_vpp_name)
    return res

def get_interface_gateway_from_router_db(ip):
    """Convert interface src IP address into gateway IP address.

    :param ip: IP address.

    :returns: IP address.
    """

    pci, gw_ip = fwglobals.g.router_cfg.get_wan_interface_gw(ip)
    return ip_str_to_bytes(gw_ip)[0]

<<<<<<< HEAD
def get_reconfig_hash():
    res = ''
    wan_list = fwglobals.g.router_cfg.get_interfaces(type='wan')
    if len(wan_list) == 0:
        return res
        
    vpp_run = vpp_does_run()
    for wan in wan_list:
        name = None
        if 'pci' in wan and wan['pci'] != '':
            name = pci_to_linux_iface(wan['pci'])

            if name is None and vpp_run:
                name = pci_to_tap(wan['pci'])

        if name is None:
            return ''

        addr = get_interface_address(name)
        if addr != None:
            if not re.search(addr, wan['addr']):
                res += 'addr:' + addr + ','

        gw, metric = get_linux_interface_gateway(name)
        if 'gateway' in wan and not re.match(gw, wan['gateway']):
            res += 'gw:' + gw + ','

        if addr:
            nomaskaddr = addr.split('/')[0]
            public_ip, public_port, nat_type = fwglobals.g.stun_wrapper.find_addr(nomaskaddr)
            if public_ip and public_port:
                res += 'public_ip:' + public_ip + ',' + 'public_port:' + str(public_port) + ','

    if res:
        fwglobals.log.info('get_reconfig_hash: %s' % res)
        hash = hashlib.md5(res).hexdigest()
        return hash

    return ''

=======
>>>>>>> 1ad933f0
def add_static_route(addr, via, metric, remove, pci=None):
    """Add static route.

    :param params: params:
                        addr    - Destination network.
                        via     - Gateway address.
                        metric  - Metric.
                        remove  - True to remove route.
                        pci     - Device to be used for outgoing packets.

    :returns: (True, None) tuple on success, (False, <error string>) on failure.
    """
    if addr == 'default':
        return (True, None)

    metric = ' metric %s' % metric if metric else ''
    op     = 'replace'

    cmd_show = "sudo ip route show exact %s %s" % (addr, metric)
    try:
        output = subprocess.check_output(cmd_show, shell=True)
    except:
        return False

    lines = output.splitlines()
    next_hop = ''
    if lines:
        removed = False
        for line in lines:
            words = line.split('via ')
            if len(words) > 1:
                if remove and not removed and re.search(via, words[1]):
                    removed = True
                    continue

                next_hop += ' nexthop via ' + words[1]

    if remove:
        if not next_hop:
            op = 'del'
        cmd = "sudo ip route %s %s%s %s" % (op, addr, metric, next_hop)
    else:
        if not pci:
            cmd = "sudo ip route %s %s%s nexthop via %s %s" % (op, addr, metric, via, next_hop)
        else:
            tap = pci_to_tap(pci)
            cmd = "sudo ip route %s %s%s nexthop via %s dev %s %s" % (op, addr, metric, via, tap, next_hop)

    try:
        fwglobals.log.debug(cmd)
        output = subprocess.check_output(cmd, shell=True)
    except Exception as e:
        return (False, "Exception: %s\nOutput: %s" % (str(e), output))

    return True

def vpp_set_dhcp_detect(pci, remove):
    """Enable/disable DHCP detect feature.

    :param params: params:
                        pci     -  Interface PCI.
                        remove  - True to remove rule, False to add.

    :returns: (True, None) tuple on success, (False, <error string>) on failure.
    """
    op = 'del' if remove else ''

    sw_if_index = pci_to_vpp_sw_if_index(pci)
    int_name = vpp_sw_if_index_to_name(sw_if_index)


    vppctl_cmd = 'set dhcp detect intfc %s %s' % (int_name, op)

    fwglobals.log.debug("vppctl " + vppctl_cmd)

    out = _vppctl_read(vppctl_cmd, wait=False)
    if out is None:
        return (False, "failed vppctl_cmd=%s" % vppctl_cmd)

    return True

def tunnel_change_postprocess(add, addr):
    """Tunnel add/remove postprocessing

    :param params: params - rule parameters:
                        add -  True if tunnel is added, False otherwise.
                        addr - loopback address

    :returns: (True, None) tuple on success, (False, <error string>) on failure.
    """
    sw_if_index = vpp_ip_to_sw_if_index(addr)
    if_vpp_name = vpp_sw_if_index_to_name(sw_if_index)
    policies = fwglobals.g.policies.policies_get()
    remove = not add

    for policy_id, priority in policies.items():
        vpp_multilink_attach_policy_rule(if_vpp_name, int(policy_id), priority, 0, remove)

# Today (May-2019) message aggregation is not well defined in protocol between
# device and server. It uses several types of aggregations:
#   1. 'start-router' aggregation: requests are embedded into 'params' field on some request
#   2. 'add-interface' aggregation: 'params' field is list of 'interface params'
#   3. 'list' aggregation: the high level message is a list of requests
# As protocol is not well defined on this matter, for now we assume
# that 'list' is used for FWROUTER_API requests only (add-/remove-/modify-),
# so it should be handled as atomic operation and should be reverted in case of
# failure of one of the requests in opposite order - from the last succeeded
# request to the first, when the whole operation is considered to be failed.
# Convert both type of aggregations into same format:
# {
#   'message': 'aggregated',
#   'params' : {
#                'requests':     <list of aggregated requests>,
#                'original_msg': <original message>
#              }
# }
# The 'original_msg' is needed for configuration hash feature - every received
# message is used for signing router configuration to enable database sync
# between device and server. Once the protocol is fixed, there will be no more
# need in this proprietary format.
#
def fix_aggregated_message_format(msg):

    requests = []

    # 'list' aggregation
    if type(msg) == list:
        return  \
            {
                'message': 'aggregated',
                'params' : { 'requests': msg }
            }

    # 'start-router' aggregation
    # 'start-router' might include interfaces and routes. Move them into list.
    if msg['message'] == 'start-router' and 'params' in msg:

        start_router_params = copy.deepcopy(msg['params'])  # We are going to modify params, so preserve original message
        if 'interfaces' in start_router_params:
            for iface_params in start_router_params['interfaces']:
                requests.append(
                    {
                        'message': 'add-interface',
                        'params' : iface_params
                    })
            del start_router_params['interfaces']
        if 'routes' in start_router_params:
            for route_params in start_router_params['routes']:
                requests.append(
                    {
                        'message': 'add-route',
                        'params' : route_params
                    })
            del start_router_params['routes']

        if len(requests) > 0:
            if bool(start_router_params):  # If there are params after deletions above - use them
                requests.append(
                    {
                        'message': 'start-router',
                        'params' : start_router_params
                    })
            else:
                requests.append(
                    {
                        'message': 'start-router'
                    })
            return \
                {
                    'message': 'aggregated',
                    'params' : { 'requests': requests }
                }

    # 'add-X' aggregation
    # 'add-interface'/'remove-interface' can have actually a list of interfaces.
    # This is done by setting 'params' as a list of interface params, where
    # every element represents parameters of some interface.
    if re.match('add-|remove-', msg['message']) and type(msg['params']) is list:

        for params in msg['params']:
            requests.append(
                {
                    'message': msg['message'],
                    'params' : params
                })

        return \
            {
                'message': 'aggregated',
                'params' : { 'requests': requests }
            }

    # Remove NULL elements from aggregated requests, if sent by bogus flexiManage
    #
    if msg['message'] == 'aggregated':
        requests = [r for r in msg['params']['requests'] if r]
        return \
            {
                'message': 'aggregated',
                'params' : { 'requests': requests }
            }

    # No conversion is needed here.
    # We return copy of object in order to be consistent with previous 'return'-s
    # which return new object. The caller function might rely on this,
    # e.g. see the fwglobals.g.handle_request() assumes
    #
    return copy.deepcopy(msg)

<<<<<<< HEAD
def get_available_access_points(interface_name):
    """Get WIFI available access points.                            

    :param interface_name: Interface name to get.

    :returns: string array of essids
    """    
    #   -i wlxd0374523abfb
    access_points = []

    def clean(n): 
        n = n.replace('"', '')
        n = n.strip()
        n = n.split(':')[-1]
        return n

    # make sure the interface is up
    cmd = 'ip link set dev %s up' % interface_name
    subprocess.check_output(cmd, shell=True)
  
    try:
        cmd = 'iwlist %s scan | grep ESSID' % interface_name        
        access_points = subprocess.check_output(cmd, shell=True).splitlines()
        access_points = map(clean, access_points)         
        return access_points
    except subprocess.CalledProcessError:
        return access_points

def connect_to_wifi(params):
    interface_name = params['interfaceName']
    essid = params['essid']
    password = params['password']

    wpaIsRun = True if pid_of('wpa_supplicant') else False
    if (wpaIsRun):
        os.system('sudo killall wpa_supplicant')
        time.sleep(3)

    # create config file
    subprocess.check_output('wpa_passphrase %s %s | sudo tee /etc/wpa_supplicant.conf' % (essid, password), shell=True)

    try:
        output = subprocess.check_output('wpa_supplicant -i %s -c /etc/wpa_supplicant.conf -D wext -B -C /var/run/wpa_supplicant' % interface_name, shell=True)
        time.sleep(3)

        is_success = subprocess.check_output('wpa_cli  status | grep wpa_state | cut -d"=" -f2', shell=True)
        
        if (is_success.strip() == 'COMPLETED'):
            # subprocess.check_output('dhclient %s' % interface_name, shell=True)
            return True
        else:
            return False
    except subprocess.CalledProcessError:
        return False  

def is_lte_interface(interface_name):
    """Check if interface is LTE.                            

    :param interface_name: Interface name to check.

    :returns: Boolean.
    """
    driver = get_interface_driver(interface_name)
    supported_lte_drivers = ['cdc_mbim']
    if driver in supported_lte_drivers:
        return True
    
    return False

def run_serial_command(ser, command):
    ser.write('%s\r\n' % command)
    time.sleep(2)
    ret = []

    while ser.inWaiting() > 0:
		msg = ser.readline().strip()
		msg = msg.replace("\r","")
		msg = msg.replace("\n","")
		if msg!="":
			ret.append(msg)

    return ret

def get_lte_apn_configured():
    #ser = serial.Serial('/dev/ttyUSB2', 115200, timeout=5)
    #ser.write('At+cgdcont?\r\n')
    # ser.write('AT!GSTATUS?\r\n')
    # time.sleep(0.3)
    # s = ser.readline().strip()

    #ser.close()
    return ''

def connect_to_lte(params):
    interface_name = params['interfaceName']
    apn = params['apn']

    try:
        ser = serial.Serial('/dev/ttyUSB2', 115200, timeout=5)
        
        response = run_serial_command(ser, 'At!scact?')

        if not 'OK' in response or '!SCACT: 1,0' in response:
            response = run_serial_command(ser, 'At+cgdcont=1,"ip","%s"' % str(apn))
            
            if 'ERROR' in response:
                return False

            response = run_serial_command(ser, 'At!scact=1,1')

        ser.close()
        
        if (True):
            subprocess.check_output('dhclient %s' % str(interface_name), shell=True)
            return True
        else:
            return False
    except subprocess.CalledProcessError:
        return False  

def is_wifi_interface(interface_name):
    """Check if interface is WIFI.                            

    :param interface_name: Interface name to check.

    :returns: Boolean.
    """    
    cmd = 'cat /proc/net/wireless | grep %s' % interface_name
    try:
        out = subprocess.check_output(cmd, shell=True).strip()
        return True
    except subprocess.CalledProcessError:
        return False   

def get_interface_driver(interface_name):
    """Get Linux interface driver.                            

    :param interface_name: Interface name to check.

    :returns: driver name.
    """

    try:
        cmd = 'ethtool -i %s' % interface_name        
        out = subprocess.check_output(cmd, shell=True, stderr=subprocess.STDOUT).splitlines()
        vals = out[0].decode().split("driver: ", 1)
        return str(vals[-1])
    except subprocess.CalledProcessError:
        return ''  
  

def is_non_dpdk_interface(interface_name, pci):
    """Check if interface is not supported by dpdk.                            

    :param interface_name: Interface name to check.

    :returns: boolean.
    """  

    # 0000:06:00.00 'I210 Gigabit Network Connection' if=eth0 drv=igb unused= 192.168.1.11
    # 0000:0a:00.00 'Ethernet Connection X553 1GbE' if=eth4 drv=ixgbe unused= 10.0.0.1
    # 0000:07:00.00 'I210 Gigabit Network Connection' if=eth2 drv=igb unused=vfio-pci,uio_pci_generic =192.168.0.1

    # if pci:
    #     if str(pci) == "0000:06:00.00":
    #         return True


    # if interface_name == 'eth2'or interface_name == 'eth5':
    #     return True

    if is_wifi_interface(interface_name):
        return True
    if is_lte_interface(interface_name):
        return True

    return False


def get_bus_info(interface_name):
    """Get LTE device bus info.                            

    :param interface_name: Interface name to check.

    :returns: bus_info .
    """
    try:
        cmd = 'ethtool -i %s' % interface_name        
        out = subprocess.check_output(cmd, shell=True).splitlines()
        vals = out[4].decode().split("bus-info: ", 1)
        return str(vals[-1])
    except subprocess.CalledProcessError:
        return ''  
=======
def frr_create_ospfd(frr_cfg_file, ospfd_cfg_file, router_id):
    '''Creates the /etc/frr/ospfd.conf file, initializes it with router id and
    ensures that ospf is switched on in the frr configuration'''

    if os.path.exists(ospfd_cfg_file):
        return

    # Initialize ospfd.conf
    with open(ospfd_cfg_file,"w") as f:
        file_write_and_flush(f,
            'hostname ospfd\n' + \
            'password zebra\n' + \
            'log file /var/log/frr/ospfd.log informational\n' + \
            'log stdout\n' + \
            '!\n' + \
            'router ospf\n' + \
            '    ospf router-id ' + router_id + '\n' + \
            '!\n')

    # Ensure that ospfd is switched on in /etc/frr/daemons.
    subprocess.check_call('sudo sed -i -E "s/ospfd=no/ospfd=yes/" %s' % frr_cfg_file, shell=True)

def file_write_and_flush(f, data):
    '''Wrapper over the f.write() method that flushes wrote content
    into the disk immediately

    :param f:       the python file object
    :param data:    the data to write into file
    '''
    f.write(data)
    f.flush()
    os.fsync(f.fileno())

def netplan_apply(caller_name=None):
    '''Wrapper over the f.write() method that flushes wrote content
    into the disk immediately

    :param f:       the python file object
    :param data:    the data to write into file
    '''
    cmd = 'netplan apply'
    log_str = caller_name + ': ' + cmd if caller_name else cmd
    fwglobals.log.debug(log_str)
    os.system(cmd)
    time.sleep(1)  # Give a second to Linux to configure interfaces

def compare_request_params(params1, params2):
    """ Compares two dictionaries while normalizing them for comparison
    and ignoring orphan keys that have None or empty string value.
        The orphans keys are keys that present in one dict and don't
    present in the other dict, thanks to Scooter Software Co. for the term :)
        We need this function to pay for bugs in flexiManage code, where
    is provides add-/modify-/remove-X requests for same configuration
    item with inconsistent letter case, None/empty string,
    missing parameters, etc.
        Note! The normalization is done for top level keys only!
    """
    if not params1 or not params2:
        return False
    if type(params1) != type(params2):
        return False
    if type(params1) != dict:
        return (params1 == params2)

    set_keys1   = set(params1.keys())
    set_keys2   = set(params2.keys())
    keys1_only  = list(set_keys1 - set_keys2)
    keys2_only  = list(set_keys2 - set_keys1)
    keys_common = set_keys1.intersection(set_keys2)

    for key in keys1_only:
        if type(params1[key]) == bool or params1[key]:
            # params1 has non-empty string/value that does not present in params2
            return False

    for key in keys2_only:
        if type(params2[key]) == bool or params2[key]:
            # params2 has non-empty string/value that does not present in params1
            return False

    for key in keys_common:
        val1 = params1[key]
        val2 = params2[key]
        if val1 and val2:   # Both values are neither None-s nor empty strings.
            if type(val1) != type(val2):
                return False        # Not comparable types
            if type(val1) == str:
                if val1.lower() != val2.lower():
                    return False    # Strings are not equal
            elif val1 != val2:
                return False        # Values are not equal
    return True

def check_if_virtual_environment():
    virt_exist = os.popen('dmesg |grep -i hypervisor| grep -i detected').read()
    if virt_exist =='':
        return False
    else:
        return True

def check_root_access():
    if os.geteuid() == 0: return True
    print("Error: requires root privileges, try to run 'sudo'")
    return False

def set_linux_reverse_path_filter(dev_name, on):
    """ set rp_filter value of Linux property

    : param dev_name : device name to set the property for
    : param on       : if on is False, disable rp_filter. Else, enable it
    """
    if dev_name == None:
        return

    _, metric = get_interface_gateway(dev_name)
    # for default interface, skip the setting as it is redundant
    if metric == '' or int(metric) == 0:
        return

    val = 1 if on else 0

    os.system('sysctl -w net.ipv4.conf.%s.rp_filter=%d' %(dev_name, val))
    os.system('sysctl -w net.ipv4.conf.all.rp_filter=%d' %(val))
    os.system('sysctl -w net.ipv4.conf.default.rp_filter=%d' %(val))
>>>>>>> 1ad933f0
<|MERGE_RESOLUTION|>--- conflicted
+++ resolved
@@ -366,7 +366,6 @@
                     if not interface:
                         continue
                     if interface == linuxif:
-<<<<<<< HEAD
                         return pci_addr_full(slot)
     return ""
 
@@ -384,11 +383,6 @@
         return address
 
     return ""
-=======
-                        driver = os.path.realpath('/sys/bus/pci/devices/%s/driver' % slot).split('/')[-1]
-                        return (pci_to_full(slot), "" if driver=='driver' else driver)
-    return ("","")
->>>>>>> 1ad933f0
 
 def pci_to_linux_iface(pci):
     """Convert PCI address into Linux interface name.
@@ -405,11 +399,8 @@
     # lrwxrwxrwx 1 root root 0 Jul  4 16:21 lo -> ../../devices/virtual/net/lo
 
     # We get 0000:00:08.01 from management and not 0000:00:08.1, so convert a little bit
-<<<<<<< HEAD
-=======
     pci = pci_to_short(pci)
 
->>>>>>> 1ad933f0
     try:
         pci = pci_full_to_short(pci)
         output = subprocess.check_output("sudo ls -l /sys/class/net/ | grep " + pci, shell=True)
@@ -1442,49 +1433,6 @@
     pci, gw_ip = fwglobals.g.router_cfg.get_wan_interface_gw(ip)
     return ip_str_to_bytes(gw_ip)[0]
 
-<<<<<<< HEAD
-def get_reconfig_hash():
-    res = ''
-    wan_list = fwglobals.g.router_cfg.get_interfaces(type='wan')
-    if len(wan_list) == 0:
-        return res
-        
-    vpp_run = vpp_does_run()
-    for wan in wan_list:
-        name = None
-        if 'pci' in wan and wan['pci'] != '':
-            name = pci_to_linux_iface(wan['pci'])
-
-            if name is None and vpp_run:
-                name = pci_to_tap(wan['pci'])
-
-        if name is None:
-            return ''
-
-        addr = get_interface_address(name)
-        if addr != None:
-            if not re.search(addr, wan['addr']):
-                res += 'addr:' + addr + ','
-
-        gw, metric = get_linux_interface_gateway(name)
-        if 'gateway' in wan and not re.match(gw, wan['gateway']):
-            res += 'gw:' + gw + ','
-
-        if addr:
-            nomaskaddr = addr.split('/')[0]
-            public_ip, public_port, nat_type = fwglobals.g.stun_wrapper.find_addr(nomaskaddr)
-            if public_ip and public_port:
-                res += 'public_ip:' + public_ip + ',' + 'public_port:' + str(public_port) + ','
-
-    if res:
-        fwglobals.log.info('get_reconfig_hash: %s' % res)
-        hash = hashlib.md5(res).hexdigest()
-        return hash
-
-    return ''
-
-=======
->>>>>>> 1ad933f0
 def add_static_route(addr, via, metric, remove, pci=None):
     """Add static route.
 
@@ -1694,18 +1642,17 @@
     #
     return copy.deepcopy(msg)
 
-<<<<<<< HEAD
 def get_available_access_points(interface_name):
-    """Get WIFI available access points.                            
+    """Get WIFI available access points.
 
     :param interface_name: Interface name to get.
 
     :returns: string array of essids
-    """    
+    """
     #   -i wlxd0374523abfb
     access_points = []
 
-    def clean(n): 
+    def clean(n):
         n = n.replace('"', '')
         n = n.strip()
         n = n.split(':')[-1]
@@ -1714,11 +1661,11 @@
     # make sure the interface is up
     cmd = 'ip link set dev %s up' % interface_name
     subprocess.check_output(cmd, shell=True)
-  
-    try:
-        cmd = 'iwlist %s scan | grep ESSID' % interface_name        
+
+    try:
+        cmd = 'iwlist %s scan | grep ESSID' % interface_name
         access_points = subprocess.check_output(cmd, shell=True).splitlines()
-        access_points = map(clean, access_points)         
+        access_points = map(clean, access_points)
         return access_points
     except subprocess.CalledProcessError:
         return access_points
@@ -1741,17 +1688,17 @@
         time.sleep(3)
 
         is_success = subprocess.check_output('wpa_cli  status | grep wpa_state | cut -d"=" -f2', shell=True)
-        
+
         if (is_success.strip() == 'COMPLETED'):
             # subprocess.check_output('dhclient %s' % interface_name, shell=True)
             return True
         else:
             return False
     except subprocess.CalledProcessError:
-        return False  
+        return False
 
 def is_lte_interface(interface_name):
-    """Check if interface is LTE.                            
+    """Check if interface is LTE.
 
     :param interface_name: Interface name to check.
 
@@ -1761,7 +1708,7 @@
     supported_lte_drivers = ['cdc_mbim']
     if driver in supported_lte_drivers:
         return True
-    
+
     return False
 
 def run_serial_command(ser, command):
@@ -1794,43 +1741,43 @@
 
     try:
         ser = serial.Serial('/dev/ttyUSB2', 115200, timeout=5)
-        
+
         response = run_serial_command(ser, 'At!scact?')
 
         if not 'OK' in response or '!SCACT: 1,0' in response:
             response = run_serial_command(ser, 'At+cgdcont=1,"ip","%s"' % str(apn))
-            
+
             if 'ERROR' in response:
                 return False
 
             response = run_serial_command(ser, 'At!scact=1,1')
 
         ser.close()
-        
+
         if (True):
             subprocess.check_output('dhclient %s' % str(interface_name), shell=True)
             return True
         else:
             return False
     except subprocess.CalledProcessError:
-        return False  
+        return False
 
 def is_wifi_interface(interface_name):
-    """Check if interface is WIFI.                            
+    """Check if interface is WIFI.
 
     :param interface_name: Interface name to check.
 
     :returns: Boolean.
-    """    
+    """
     cmd = 'cat /proc/net/wireless | grep %s' % interface_name
     try:
         out = subprocess.check_output(cmd, shell=True).strip()
         return True
     except subprocess.CalledProcessError:
-        return False   
+        return False
 
 def get_interface_driver(interface_name):
-    """Get Linux interface driver.                            
+    """Get Linux interface driver.
 
     :param interface_name: Interface name to check.
 
@@ -1838,21 +1785,21 @@
     """
 
     try:
-        cmd = 'ethtool -i %s' % interface_name        
+        cmd = 'ethtool -i %s' % interface_name
         out = subprocess.check_output(cmd, shell=True, stderr=subprocess.STDOUT).splitlines()
         vals = out[0].decode().split("driver: ", 1)
         return str(vals[-1])
     except subprocess.CalledProcessError:
-        return ''  
-  
+        return ''
+
 
 def is_non_dpdk_interface(interface_name, pci):
-    """Check if interface is not supported by dpdk.                            
+    """Check if interface is not supported by dpdk.
 
     :param interface_name: Interface name to check.
 
     :returns: boolean.
-    """  
+    """
 
     # 0000:06:00.00 'I210 Gigabit Network Connection' if=eth0 drv=igb unused= 192.168.1.11
     # 0000:0a:00.00 'Ethernet Connection X553 1GbE' if=eth4 drv=ixgbe unused= 10.0.0.1
@@ -1875,20 +1822,19 @@
 
 
 def get_bus_info(interface_name):
-    """Get LTE device bus info.                            
+    """Get LTE device bus info.
 
     :param interface_name: Interface name to check.
 
     :returns: bus_info .
     """
     try:
-        cmd = 'ethtool -i %s' % interface_name        
+        cmd = 'ethtool -i %s' % interface_name
         out = subprocess.check_output(cmd, shell=True).splitlines()
         vals = out[4].decode().split("bus-info: ", 1)
         return str(vals[-1])
     except subprocess.CalledProcessError:
-        return ''  
-=======
+        return ''
 def frr_create_ospfd(frr_cfg_file, ospfd_cfg_file, router_id):
     '''Creates the /etc/frr/ospfd.conf file, initializes it with router id and
     ensures that ospf is switched on in the frr configuration'''
@@ -2012,5 +1958,4 @@
 
     os.system('sysctl -w net.ipv4.conf.%s.rp_filter=%d' %(dev_name, val))
     os.system('sysctl -w net.ipv4.conf.all.rp_filter=%d' %(val))
-    os.system('sysctl -w net.ipv4.conf.default.rp_filter=%d' %(val))
->>>>>>> 1ad933f0
+    os.system('sysctl -w net.ipv4.conf.default.rp_filter=%d' %(val))