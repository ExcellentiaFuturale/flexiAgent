--- conflicted
+++ resolved
@@ -320,18 +320,10 @@
 def get_linux_interfaces():
     """ Get the list of PCI-s of all network interfaces available in Linux.
     """
-<<<<<<< HEAD
-    interfaces = fwglobals.g.get_cache_data('PCIS')
+    interfaces = fwglobals.g.cache.pcis
     if not interfaces:
         for (if_name, _) in psutil.net_if_addrs().items():
             pci, _ = get_interface_pci(if_name)
-=======
-    pci_list = fwglobals.g.cache.pcis
-    if not pci_list:
-        interfaces = psutil.net_if_addrs()
-        for (nicname, _) in interfaces.items():
-            pci, _ = get_interface_pci(nicname)
->>>>>>> 9b6990fe
             if not pci:
                 continue
             interfaces[pci_to_full(pci)] = if_name
