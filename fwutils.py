################################################################################
# flexiWAN SD-WAN software - flexiEdge, flexiManage.
# For more information go to https://flexiwan.com
#
# Copyright (C) 2019  flexiWAN Ltd.
#
# This program is free software: you can redistribute it and/or modify it under
# the terms of the GNU Affero General Public License as published by the Free
# Software Foundation, either version 3 of the License, or (at your option) any
# later version.
#
# This program is distributed in the hope that it will be useful,
# but WITHOUT ANY WARRANTY; without even the implied warranty of MERCHANTABILITY
# or FITNESS FOR A PARTICULAR PURPOSE.
# See the GNU Affero General Public License for more details.
#
# You should have received a copy of the GNU Affero General Public License
# along with this program. If not, see <https://www.gnu.org/licenses/>.
################################################################################

import copy
import binascii
import glob
import hashlib
import inspect
import ipaddress
import json
import os
import time
import platform
import subprocess
import shlex
import psutil
import socket
import re
import fwglobals
import fwnetplan
import fwstats
import shutil
import sys
import traceback
import yaml
from netaddr import IPNetwork, IPAddress

common_tools = os.path.join(os.path.dirname(os.path.realpath(__file__)) , 'tools' , 'common')
sys.path.append(common_tools)
from fw_vpp_startupconf import FwStartupConf

from fwapplications import FwApps
from fwrouter_cfg   import FwRouterCfg
from fwsystem_cfg   import FwSystemCfg
from fwmultilink    import FwMultilink
from fwpolicies     import FwPolicies
from fwwan_monitor  import get_wan_failover_metric


dpdk = __import__('dpdk-devbind')

def get_device_logs(file, num_of_lines):
    """Get device logs.

    :param file:            File name.
    :param num_of_lines:    Number of lines.

    :returns: Return list.
    """
    try:
        cmd = "tail -{} {}".format(num_of_lines, file)
        res = subprocess.check_output(cmd, shell=True).decode().splitlines()

        # On zero matching, res is a list with a single empty
        # string which we do not want to return to the caller
        return res if res != [''] else []
    except (OSError, subprocess.CalledProcessError) as err:
        raise err

def get_device_packet_traces(num_of_packets, timeout):
    """Get device packet traces.

    :param num_of_packets:    Number of lines.
    :param timeout:           Timeout to wait for trace to complete.

    :returns: Array of traces.
    """
    try:
        cmd = 'sudo vppctl clear trace'
        subprocess.check_output(cmd, shell=True)
        cmd = 'sudo vppctl show vmxnet3'
        shif_vmxnet3 = subprocess.check_output(cmd, shell=True)
        if shif_vmxnet3 is '':
            cmd = 'sudo vppctl trace add dpdk-input {}'.format(num_of_packets)
        else:
            cmd = 'sudo vppctl trace add vmxnet3-input {}'.format(num_of_packets)
        subprocess.check_output(cmd, shell=True)
        time.sleep(timeout)
        cmd = 'sudo vppctl show trace max {}'.format(num_of_packets)
        res = subprocess.check_output(cmd, shell=True).decode().splitlines()
        # skip first line (contains unnecessary information header)
        return res[1:] if res != [''] else []
    except (OSError, subprocess.CalledProcessError) as err:
        raise err

def get_device_versions(fname):
    """Get agent version.

    :param fname:           Versions file name.

    :returns: Version value.
    """
    try:
        with open(fname, 'r') as stream:
            versions = yaml.load(stream, Loader=yaml.BaseLoader)
            return versions
    except:
        err = "get_device_versions: failed to get versions: %s" % (format(sys.exc_info()[1]))
        fwglobals.log.error(err)
        return None

def get_machine_id():
    """Get machine id.

    :returns: UUID.
    """
    if fwglobals.g.cfg.UUID:    # If UUID is configured manually, use it
        return fwglobals.g.cfg.UUID

    try:                        # Fetch UUID from machine
        if platform.system()=="Windows":
            machine_id = subprocess.check_output('wmic csproduct get uuid').decode().split('\n')[1].strip()
        else:
            machine_id = subprocess.check_output(['cat','/sys/class/dmi/id/product_uuid']).decode().split('\n')[0].strip()
        return machine_id.upper()
    except:
        return None

def get_machine_serial():
    """Get machine serial number.

    :returns: S/N string.
    """
    try:
        serial = subprocess.check_output(['dmidecode', '-s', 'system-serial-number']).decode().split('\n')[0].strip()
        return str(serial)
    except:
        return '0'
def pid_of(proccess_name):
    """Get pid of process.

    :param proccess_name:   Proccess name.

    :returns:           process identifier.
    """
    try:
        pid = subprocess.check_output(['pidof', proccess_name])
    except:
        pid = None
    return pid

def vpp_pid():
    """Get pid of VPP process.

    :returns:           process identifier.
    """
    try:
        pid = pid_of('vpp')
    except:
        pid = None
    return pid

def vpp_does_run():
    """Check if VPP is running.

    :returns:           Return 'True' if VPP is running.
    """
    runs = True if vpp_pid() else False
    return runs

def get_vpp_tap_interface_mac_addr(dev_id):
    tap = dev_id_to_tap(dev_id)
    return get_interface_mac_addr(tap)

def get_interface_mac_addr(interface_name):
    interfaces = psutil.net_if_addrs()

    if interface_name in interfaces:
        addrs = interfaces[interface_name]
        for addr in addrs:
            if addr.family == psutil.AF_LINK:
                return addr.address

    return None

def af_to_name(af_type):
    """Convert socket type.

    :param af_type:        Socket type.

    :returns: String.
    """
    af_map = {
    	socket.AF_INET: 'IPv4',
    	socket.AF_INET6: 'IPv6',
    	psutil.AF_LINK: 'MAC',
	}
    return af_map.get(af_type, af_type)

def get_os_routing_table():
    """Get routing table.

    :returns: List of routes.
    """
    try:
        routing_table = subprocess.check_output(['route', '-n']).decode().split('\n')
        return routing_table
    except:
        return (None)

def get_default_route():
    """Get default route.

    :returns: tuple (<IP of GW>, <name of network interface>, <Dev ID of network interface>).
    """
    (via, dev, metric) = ("", "", 0xffffffff)
    try:
        output = os.popen('ip route list match default').read().decode()
        if output:
            routes = output.splitlines()
            for r in routes:
                _dev = ''   if not 'dev '    in r else r.split('dev ')[1].split(' ')[0]
                _via = ''   if not 'via '    in r else r.split('via ')[1].split(' ')[0]
                _metric = 0 if not 'metric ' in r else int(r.split('metric ')[1].split(' ')[0])
                if _metric < metric:  # The default route among default routes is the one with the lowest metric :)
                    dev    = _dev
                    via    = _via
                    metric = _metric
    except:
        pass

    if not dev:
        return ("", "", "")

    dev_id = get_interface_dev_id(dev)
    return (via, dev, dev_id)

def get_interface_gateway(if_name, if_dev_id=None):
    """Get gateway.

    :param if_name:  name of the interface, gateway for which is returned
    :param if_dev_id: Bus address of the interface, gateway for which is returned.
                     If provided, the 'if_name' is ignored. The name is fetched
                     from system by a Bus address.

    :returns: Gateway ip address.
    """
    if if_dev_id:
        if_name = dev_id_to_tap(if_dev_id)

    try:
        cmd   = "ip route list match default | grep via | grep 'dev %s'" % if_name
        route = os.popen(cmd).read()
        if not route:
            return '', ''
    except:
        return '', ''

    rip    = route.split('via ')[1].split(' ')[0]
    metric = '' if not 'metric ' in route else route.split('metric ')[1].split(' ')[0]
    return rip, metric


def get_binary_interface_gateway_by_dev_id(dev_id):
    gw_ip, _ = get_interface_gateway('', if_dev_id=dev_id)
<<<<<<< HEAD
    return ipaddress.ip_address(gw_ip) if gw_ip else None
=======
    return ip_str_to_bytes(gw_ip)[0] if gw_ip else ''
>>>>>>> e973f16d

def is_interface_assigned_to_vpp(dev_id):
    """ Check if dev_id is assigned to vpp.
    This function could be called even deamon doesn't run.

    :params dev_id: Bus address to check if assigned

    : return : Boolean
    """
    if getattr(fwglobals.g, 'router_cfg', False):
        return len(fwglobals.g.router_cfg.get_interfaces(dev_id=dev_id)) > 0

    with FwRouterCfg(fwglobals.g.ROUTER_CFG_FILE) as router_cfg:
        return len(router_cfg.get_interfaces(dev_id=dev_id)) > 0

    return False

def get_all_interfaces():
    """ Get all interfaces from linux. For dev id with address family of AF_INET,
        also store gateway, if exists.
        : return : Dictionary of dev_id->IP,GW
    """
    dev_id_ip_gw = {}
    interfaces = psutil.net_if_addrs()
    for nicname, addrs in interfaces.items():
        dev_id = get_interface_dev_id(nicname)
        if not dev_id:
            continue

        if is_lte_interface(nicname) and fwglobals.g.router_api.state_is_started():
            is_assigned = is_interface_assigned_to_vpp(dev_id)
            if is_assigned:
                tap_name = dev_id_to_tap(dev_id)
                if tap_name:
                    nicname = tap_name
                    addrs = interfaces.get(nicname)

        dev_id_ip_gw[dev_id] = {}
        dev_id_ip_gw[dev_id]['addr'] = ''
        dev_id_ip_gw[dev_id]['gw']   = ''
        for addr in addrs:
            if addr.family == socket.AF_INET:
                ip = addr.address.split('%')[0]
                dev_id_ip_gw[dev_id]['addr'] = ip
                gateway, _ = get_interface_gateway(nicname)
                dev_id_ip_gw[dev_id]['gw'] = gateway if gateway else ''
                break

    return dev_id_ip_gw

def get_interface_address(if_name, log=True, log_on_failure=None):
    """Gets IP address of interface by name found in OS.

    :param if_name:     Interface name.
    :param log:         If True the found/not found address will be logged.
                        Errors or debug info is printed in any case.
    :param log_on_failure: If provided, overrides the 'log' in case of not found address.

    :returns: IP address.
    """
    if log_on_failure == None:
        log_on_failure = log

    interfaces = psutil.net_if_addrs()
    if if_name not in interfaces:
        fwglobals.log.debug("get_interface_address(%s): interfaces: %s" % (if_name, str(interfaces)))
        return None

    addresses = interfaces[if_name]
    for addr in addresses:
        if addr.family == socket.AF_INET:
            ip   = addr.address
            mask = IPAddress(addr.netmask).netmask_bits()
            if log:
                fwglobals.log.debug("get_interface_address(%s): %s" % (if_name, str(addr)))
            return '%s/%s' % (ip, mask)

    if log_on_failure:
        fwglobals.log.debug("get_interface_address(%s): %s" % (if_name, str(addresses)))
    return None

def get_interface_name(ip_no_mask):
    """ Get interface name based on IP address

    : param ip_no_mask: ip address with no mask
    : returns : if_name - interface name
    """
    interfaces = psutil.net_if_addrs()
    for if_name in interfaces:
        addresses = interfaces[if_name]
        for address in addresses:
            if address.family == socket.AF_INET and address.address == ip_no_mask:
                return if_name
    return None

def is_ip_in_subnet(ip, subnet):
    """Check if IP address is in subnet.

    :param ip:            IP address.
    :param subnet:        Subnet address.

    :returns: 'True' if address is in subnet.
    """
    return True if IPAddress(ip) in IPNetwork(subnet) else False

def dev_id_to_full(dev_id):
    """Convert short PCI into full representation.
    the 'dev_id' param could be either a pci or a usb address.
    in case of pci address - the function will convert into a full address

    :param dev_id:      device bus address.

    :returns: full device bus address.
    """
    (addr_type, addr) = dev_id_parse(dev_id)
    if addr_type == 'usb':
        return dev_id

    pc = addr.split('.')
    if len(pc) == 2:
        return dev_id_add_type(pc[0]+'.'+"%02x"%(int(pc[1],16)))
    return dev_id

# Convert 0000:00:08.01 provided by management to 0000:00:08.1 used by Linux
def dev_id_to_short(dev_id):
    """Convert full PCI into short representation.
    the 'dev_id' param could be either a pci or a usb address.
    in case of pci address - convert pci provided by management into a short address used by Linux

    :param dev_id:      Full PCI address.

    :returns: Short PCI address.
    """
    addr_type, addr = dev_id_parse(dev_id)
    if addr_type == 'usb':
        return dev_id

    l = addr.split('.')
    if len(l[1]) == 2 and l[1][0] == '0':
        return dev_id_add_type(l[0] + '.' + l[1][1])
    return dev_id

def dev_id_parse(dev_id):
    """Convert a dev id into a tuple contained address type (pci, usb) and address.

    :param dev_id:     device bus address.

    :returns: Tuple (type, address)
    """
    type_and_addr = dev_id.split(':', 1)
    if type_and_addr and len(type_and_addr) == 2:
        return (type_and_addr[0], type_and_addr[1])

    return ("", "")

def dev_id_add_type(dev_id):
    """Add address type at the begining of the address.

    :param dev_id:      device bus address.

    :returns: device bus address with type.
    """

    if dev_id:
        if dev_id.startswith('pci:') or dev_id.startswith('usb:'):
            return dev_id

        if re.search('usb', dev_id):
            return 'usb:%s' % dev_id

        return 'pci:%s' % dev_id

    return ''

def set_linux_interfaces_stun(dev_id, public_ip, public_port, nat_type):
    with fwglobals.g.cache.lock:
        interface = fwglobals.g.cache.linux_interfaces.get(dev_id)
        if interface:
            interface['public_ip']   = public_ip
            interface['public_port'] = public_port
            interface['nat_type']    = nat_type

def get_linux_interfaces(cached=True):
    """Fetch interfaces from Linux.

    :param cached: if True the data will be fetched from cache.

    :return: Dictionary of interfaces by full form dev id.
    """
    with fwglobals.g.cache.lock:

        interfaces = fwglobals.g.cache.linux_interfaces

        if cached and interfaces:
            return interfaces

        interfaces.clear()

        linux_inf = psutil.net_if_addrs()
        for (if_name, addrs) in linux_inf.items():

            dev_id = get_interface_dev_id(if_name)
            if not dev_id:
                continue

            interface = {
                'name':             if_name,
                'devId':            dev_id,
                'driver':           get_interface_driver(if_name),
                'MAC':              '',
                'IPv4':             '',
                'IPv4Mask':         '',
                'IPv6':             '',
                'IPv6Mask':         '',
                'dhcp':             '',
                'gateway':          '',
                'metric':           '',
                'internetAccess':   '',
                'public_ip':        '',
                'public_port':      '',
                'nat_type':         '',
            }

            interface['dhcp'] = fwnetplan.get_dhcp_netplan_interface(if_name)
            interface['gateway'], interface['metric'] = get_interface_gateway(if_name)

            for addr in addrs:
                addr_af_name = af_to_name(addr.family)
                if not interface[addr_af_name]:
                    interface[addr_af_name] = addr.address.split('%')[0]
                    if addr.netmask != None:
                        interface[addr_af_name + 'Mask'] = (str(IPAddress(addr.netmask).netmask_bits()))

            if is_wifi_interface(if_name):
                interface['deviceType'] = 'wifi'
                interface['deviceParams'] = wifi_get_capabilities(dev_id)

            if is_lte_interface(if_name):
                interface['deviceType'] = 'lte'
                interface['dhcp'] = 'yes'
                interface['deviceParams'] = {
                    'initial_pin1_state': lte_get_pin_state(dev_id).get('PIN1_STATUS', '')
                }

                is_assigned = is_interface_assigned_to_vpp(dev_id)
                # LTE physical device has no IP, GW etc. so we take this info from vppsb interface (vpp1)
                tap = dev_id_to_tap(dev_id) if fwglobals.g.router_api.state_is_started() and is_assigned else None
                if tap:
                    interface['gateway'], interface['metric'] = get_interface_gateway(tap)
                    int_addr = get_interface_address(tap)
                    if int_addr:
                        int_addr = int_addr.split('/')
                        interface['IPv4'] = int_addr[0]
                        interface['IPv4Mask'] = int_addr[1]

            # Add information specific for WAN interfaces
            #
            if interface['gateway']:

                # Fetch public address info from STUN module
                #
                interface['public_ip'], interface['public_port'], interface['nat_type'] = \
                    fwglobals.g.stun_wrapper.find_addr(dev_id)

                # Fetch internet connectivity info from WAN Monitor module.
                # Hide the metric watermarks used for WAN failover from flexiManage.
                #
                metric = 0 if not interface['metric'] else int(interface['metric'])
                if metric >= fwglobals.g.WAN_FAILOVER_METRIC_WATERMARK:
                    interface['metric'] = str(metric - fwglobals.g.WAN_FAILOVER_METRIC_WATERMARK)
                    interface['internetAccess'] = False
                elif not interface['IPv4']:       # If DHCP interface has no IP
                    interface['internetAccess'] = False
                else:
                    interface['internetAccess'] = True
            else:
                interface['internetAccess'] = False  # If interface has no GW

            interfaces[dev_id] = interface

        return interfaces

def get_interface_dev_id(if_name):
    """Convert  interface name into bus address.

    :param if_name:      Linux interface name.

    :returns: dev_id.
    """
    if not if_name:
        return ''

    with fwglobals.g.cache.lock:
        interface = fwglobals.g.cache.linux_interfaces_by_name.get(if_name)
        if not interface:
            fwglobals.g.cache.linux_interfaces_by_name[if_name] = {}
            interface = fwglobals.g.cache.linux_interfaces_by_name.get(if_name)

        dev_id = interface.get('dev_id')
<<<<<<< HEAD
        if dev_id:
=======
        if dev_id != None:
>>>>>>> e973f16d
            return dev_id

        # First try to get dev id if interface is under linux control
        dev_id = build_interface_dev_id(if_name)

        # If not found, try to fetch dev id if interface was created by vppsb, e.g. vpp1
        if not dev_id and vpp_does_run():
            vpp_if_name = tap_to_vpp_if_name(if_name)
            if vpp_if_name and not re.match(r'^loop', vpp_if_name): # loopback interfaces have no dev id (bus id)
                dev_id = vpp_if_name_to_dev_id(vpp_if_name)

        interface.update({'dev_id': dev_id})
        return dev_id

def build_interface_dev_id(if_name):
    """Convert Linux interface name into bus address.
    This function returns dev_id only for physical interfaces controlled by linux.

    :param if_name:      Linux interface name.

    :returns: dev_id or None if interface was created by vppsb
    """
    dev_id = ""
    if if_name:
        try:
<<<<<<< HEAD
            if_addr_line = subprocess.check_output("sudo ls -l /sys/class/net/ | grep %s" % if_name, shell=True).decode()
=======
            if_addr_line = subprocess.check_output("sudo ls -l /sys/class/net/ | grep %s" % if_name, shell=True)
>>>>>>> e973f16d
            regex = r'[0-9A-Fa-f]{4}:[0-9A-Fa-f]{2}:[0-9A-Fa-f]{2}\.[0-9A-Fa-f]{1,2}|usb\d+\/.*(?=\/net)'
            if_addr = re.findall(regex, if_addr_line)
            if if_addr:
                if_addr = if_addr[-1]
                if re.search(r'usb|pci', if_addr_line):
                    dev_id = dev_id_add_type(if_addr)
                    dev_id = dev_id_to_full(dev_id)
        except Exception as e:
<<<<<<< HEAD
            fwglobals.log.error('Exception: ' + str(e))
=======
>>>>>>> e973f16d
            pass
    return dev_id

def dev_id_to_linux_if(dev_id):
    """Convert device bus address into Linux interface name.

    :param dev_id:      device bus address.

    :returns: Linux interface name.
    """
    # igorn@ubuntu-server-1:~$ sudo ls -l /sys/class/net/
    # total 0
    # lrwxrwxrwx 1 root root 0 Jul  4 16:21 enp0s3 -> ../../devices/pci0000:00/0000:00:03.0/net/enp0s3
    # lrwxrwxrwx 1 root root 0 Jul  4 16:21 enp0s8 -> ../../devices/pci0000:00/0000:00:08.0/net/enp0s8
    # lrwxrwxrwx 1 root root 0 Jul  4 16:21 enp0s9 -> ../../devices/pci0000:00/0000:00:09.0/net/enp0s9
    # lrwxrwxrwx 1 root root 0 Jul  4 16:21 lo -> ../../devices/virtual/net/lo

    # We get 0000:00:08.01 from management and not 0000:00:08.1, so convert a little bit
    dev_id = dev_id_to_short(dev_id)
    _, addr = dev_id_parse(dev_id)

    try:
<<<<<<< HEAD
        output = subprocess.check_output("sudo ls -l /sys/class/net/ | grep " + addr, shell=True).decode()
=======
        output = subprocess.check_output("sudo ls -l /sys/class/net/ | grep " + addr, shell=True)
>>>>>>> e973f16d
    except:
        return None
    if output is None:
        return None
    return output.rstrip().split('/')[-1]

def dev_id_is_vmxnet3(dev_id):
    """Check if device bus address is vmxnet3.

    :param dev_id:    device bus address.

    :returns: 'True' if it is vmxnet3, 'False' otherwise.
    """
    # igorn@ubuntu-server-1:~$ sudo ls -l /sys/bus/pci/devices/*/driver
    # lrwxrwxrwx 1 root root 0 Jul 17 22:08 /sys/bus/pci/devices/0000:03:00.0/driver -> ../../../../bus/pci/drivers/vmxnet3
    # lrwxrwxrwx 1 root root 0 Jul 17 23:01 /sys/bus/pci/devices/0000:0b:00.0/driver -> ../../../../bus/pci/drivers/vfio-pci
    # lrwxrwxrwx 1 root root 0 Jul 17 23:01 /sys/bus/pci/devices/0000:13:00.0/driver -> ../../../../bus/pci/drivers/vfio-pci

    # We get pci:0000:00:08.01 from management and not 0000:00:08.1, so convert a little bit
    dev_id = dev_id_to_short(dev_id)
    addr_type, addr = dev_id_parse(dev_id)
    if addr_type == 'usb':
        return False

    try:
        # The 'ls -l /sys/bus/pci/devices/*/driver' approach doesn't work well.
        # When vpp starts, it rebinds device to vfio-pci, so 'ls' doesn't detect it.
        # Therefore we go with dpdk-devbind.py. It should be installed on Linux
        # as a part of flexiwan-router installation.
        # When vpp does not run, we get:
        #   0000:03:00.0 'VMXNET3 Ethernet Controller' if=ens160 drv=vmxnet3 unused=vfio-pci,uio_pci_generic
        # When vpp does run, we get:
        #   0000:03:00.0 'VMXNET3 Ethernet Controller' if=ens160 drv=vfio-pci unused=vmxnet3,uio_pci_generic
        #
        #output = subprocess.check_output("sudo ls -l /sys/bus/pci/devices/%s/driver | grep vmxnet3" % pci, shell=True)
        output = subprocess.check_output("sudo dpdk-devbind -s | grep -E '%s .*vmxnet3'" % addr, shell=True)
    except:
        return False
    if output is None:
        return False
    return True

# 'dev_id_to_vpp_if_name' function maps interface referenced by device bus address - pci or usb - eg. '0000:00:08.00'
# into name of interface in VPP, eg. 'GigabitEthernet0/8/0'.
# We use the interface cache mapping, if doesn't exist we rebuild the cache
def dev_id_to_vpp_if_name(dev_id):
    """Convert interface bus address into VPP interface name.

    :param dev_id:      device bus address.

    :returns: VPP interface name.
    """
    dev_id = dev_id_to_full(dev_id)
    vpp_if_name = fwglobals.g.cache.dev_id_to_vpp_if_name.get(dev_id)
    if vpp_if_name: return vpp_if_name
    else: return _build_dev_id_to_vpp_if_name_maps(dev_id, None)

# 'vpp_if_name_to_dev_id' function maps interface name, eg. 'GigabitEthernet0/8/0'
# into the dev id of that interface, eg. '0000:00:08.00'.
# We use the interface cache mapping, if doesn't exist we rebuild the cache
def vpp_if_name_to_dev_id(vpp_if_name):
    """Convert vpp interface name address into interface bus address.

    :param vpp_if_name:      VPP interface name.

    :returns: Interface bus address.
    """
    dev_id = fwglobals.g.cache.vpp_if_name_to_dev_id.get(vpp_if_name)
    if dev_id: return dev_id
    else: return _build_dev_id_to_vpp_if_name_maps(None, vpp_if_name)

# '_build_dev_id_to_vpp_if_name_maps' function build the local caches of
# device bus address to vpp_if_name and vise vera
# if dev_id provided, return the name found for this dev_id,
# else, if name provided, return the dev_id for this name,
# else, return None
# To do that we dump all hardware interfaces, split the dump into list by empty line,
# and search list for interface that includes the dev_id name.
# The dumps brings following table:
#              Name                Idx    Link  Hardware
# GigabitEthernet0/8/0               1    down  GigabitEthernet0/8/0
#   Link speed: unknown
#   ...
#   pci: device 8086:100e subsystem 8086:001e address 0000:00:08.00 numa 0
#
def _build_dev_id_to_vpp_if_name_maps(dev_id, vpp_if_name):

    # Note, tap interfaces created by "tap connect" are handled as follows:
    # the commands "tap connect tap_wwan0" and "enable tap-inject" create three interfaces:
    # Two on Linux (tap_wwan0, vpp1) and one on vpp (tapcli-1).
    # Note, we use "tap_" prefix in "tap_wwan0" in order to be able to associate the wwan0 physical interface
    # with the tapcli-1 interface. This is done as follows:
    # 1. "sw_interface_tap_dump" vpp api command brings following mapping:
    #         dev_name         sw_if_index
    #         tap_wwan0            3
    # Then we can substr the dev_name and get back the linux interface name. Then we can get the dev_id of this interface.
    #
<<<<<<< HEAD
    vpp_tap_interfaces = fwglobals.g.router_api.vpp_api.vpp.api.sw_interface_tap_v2_dump()
=======
    vpp_tap_interfaces = fwglobals.g.router_api.vpp_api.vpp.api.sw_interface_tap_dump()
>>>>>>> e973f16d
    for tap in vpp_tap_interfaces:
        dev_name = tap.dev_name.rstrip(' \t\r\n\0')           # fetch tap_wwan0
        linux_dev_name = dev_name.split('_')[-1]              # fetch wwan0
        cmd =  "ls -l /sys/class/net | grep -v %s | grep %s" % (dev_name, linux_dev_name)
        linux_dev_name = subprocess.check_output(cmd, shell=True).strip().split('/')[-1]
        bus = build_interface_dev_id(linux_dev_name)   # fetch bus address of wwan0
        vpp_name = vpp_sw_if_index_to_name(tap.sw_if_index)     # fetch tapcli-1
        if vpp_name and bus:
            fwglobals.g.cache.dev_id_to_vpp_if_name[bus] = vpp_name
            fwglobals.g.cache.vpp_if_name_to_dev_id[vpp_name] = bus

    shif = _vppctl_read('show hardware-interfaces')
    if shif == None:
        fwglobals.log.debug("_build_dev_id_to_vpp_if_name_maps: Error reading interface info")
    data = shif.splitlines()
    for intf in _get_group_delimiter(data, r"^\w.*?\d"):
        # Contains data for a given interface
        ifdata = ''.join(intf)
        (k,v) = _parse_vppname_map(ifdata,
            valregex=r"^(\w[^\s]+)\s+\d+\s+(\w+)",
            keyregex=r"\s+pci:.*\saddress\s(.*?)\s")
        if k and v:
            k = dev_id_add_type(k)
            full_addr = dev_id_to_full(k)
            fwglobals.g.cache.dev_id_to_vpp_if_name[full_addr] = v
            fwglobals.g.cache.vpp_if_name_to_dev_id[v] = full_addr

    vmxnet3hw = fwglobals.g.router_api.vpp_api.vpp.api.vmxnet3_dump()
    for hw_if in vmxnet3hw:
        vpp_if_name = hw_if.if_name.rstrip(' \t\r\n\0')
        pci_addr = 'pci:%s' % pci_bytes_to_str(hw_if.pci_addr)
        fwglobals.g.cache.dev_id_to_vpp_if_name[pci_addr] = vpp_if_name
        fwglobals.g.cache.vpp_if_name_to_dev_id[vpp_if_name] = pci_addr

    if dev_id:
        vpp_if_name = fwglobals.g.cache.dev_id_to_vpp_if_name.get(dev_id)
        if vpp_if_name: return vpp_if_name
    elif vpp_if_name:
        dev_id = fwglobals.g.cache.vpp_if_name_to_dev_id.get(vpp_if_name)
        if dev_id: return dev_id

    fwglobals.log.debug("_build_dev_id_to_vpp_if_name_maps(%s, %s): not found: sh hard: %s" % (dev_id, vpp_if_name, shif))
    fwglobals.log.debug("_build_dev_id_to_vpp_if_name_maps(%s, %s): not found: sh vmxnet3: %s" % (dev_id, vpp_if_name, vmxnet3hw))
    fwglobals.log.debug("_build_dev_id_to_vpp_if_name_maps(%s, %s): not found: %s" % (dev_id, vpp_if_name, str(traceback.extract_stack())))
    return None

# 'pci_str_to_bytes' converts "0000:0b:00.0" string to bytes to pack following struct:
#    struct
#    {
#      u16 domain;
#      u8 bus;
#      u8 slot: 5;
#      u8 function:3;
#    };
#
def pci_str_to_bytes(pci_str):
    """Convert PCI address into bytes.

    :param pci_str:      PCI address.

    :returns: Bytes array.
    """
    list = re.split(r':|\.', pci_str)
    domain   = int(list[0], 16)
    bus      = int(list[1], 16)
    slot     = int(list[2], 16)
    function = int(list[3], 16)
    bytes = ((domain & 0xffff) << 16) | ((bus & 0xff) << 8) | ((slot & 0x1f) <<3 ) | (function & 0x7)
    return socket.htonl(bytes)   # vl_api_vmxnet3_create_t_handler converts parameters by ntoh for some reason (vpp\src\plugins\vmxnet3\vmxnet3_api.c)

# 'pci_str_to_bytes' converts pci bytes into full string "0000:0b:00.0"
def pci_bytes_to_str(pci_bytes):
    """Converts PCI bytes to PCI full string.

    :param pci_str:      PCI bytes.

    :returns: PCI full string.
    """
    bytes = socket.ntohl(pci_bytes)
    domain   = (bytes >> 16)
    bus      = (bytes >> 8) & 0xff
    slot     = (bytes >> 3) & 0x1f
    function = (bytes) & 0x7
    return "%04x:%02x:%02x.%02x" % (domain, bus, slot, function)

# 'dev_id_to_vpp_sw_if_index' function maps interface referenced by device bus address, e.g pci - '0000:00:08.00'
# into index of this interface in VPP, eg. 1.
# To do that we convert firstly the device bus address into name of interface in VPP,
# e.g. 'GigabitEthernet0/8/0', than we dump all VPP interfaces and search for interface
# with this name. If found - return interface index.

def dev_id_to_vpp_sw_if_index(dev_id):
    """Convert device bus address into VPP sw_if_index.

    :param dev_id:      device bus address.

    :returns: sw_if_index.
    """
    vpp_if_name = dev_id_to_vpp_if_name(dev_id)
    fwglobals.log.debug("dev_id_to_vpp_sw_if_index(%s): vpp_if_name: %s" % (dev_id, str(vpp_if_name)))
    if vpp_if_name is None:
        return None

    sw_ifs = fwglobals.g.router_api.vpp_api.vpp.api.sw_interface_dump()
    for sw_if in sw_ifs:
        if re.match(vpp_if_name, sw_if.interface_name):    # Use regex, as sw_if.interface_name might include trailing whitespaces
            return sw_if.sw_if_index
    fwglobals.log.debug("dev_id_to_vpp_sw_if_index(%s): vpp_if_name: %s" % (dev_id, yaml.dump(sw_ifs, canonical=True)))

    return None

# 'dev_id_to_tap' function maps interface referenced by dev_id, e.g '0000:00:08.00'
# into interface in Linux created by 'vppctl enable tap-inject' command, e.g. vpp1.
# To do that we convert firstly the dev_id into name of interface in VPP,
# e.g. 'GigabitEthernet0/8/0' and than we grep output of 'vppctl sh tap-inject'
# command by this name:
#   root@ubuntu-server-1:/# vppctl sh tap-inject
#       GigabitEthernet0/8/0 -> vpp0
#       GigabitEthernet0/9/0 -> vpp1
def dev_id_to_tap(dev_id):
    """Convert Bus address into TAP name.

    :param dev_id:      Bus address.
    :returns: Linux TAP interface name.
    """

    dev_id_full = dev_id_to_full(dev_id)
    cache    = fwglobals.g.cache.dev_id_to_vpp_tap_name

    tap = cache.get(dev_id_full)

    if tap:
        return tap

    vpp_if_name = dev_id_to_vpp_if_name(dev_id)
    if vpp_if_name is None:
        return None
    tap = vpp_if_name_to_tap(vpp_if_name)
    if tap:
        cache[dev_id_full] = tap
    return tap

# 'tap_to_vpp_if_name' function maps name of vpp tap interface in Linux, e.g. vpp0,
# into name of the vpp interface.
# To do that it greps output of 'vppctl sh tap-inject' by the tap interface name:
#   root@ubuntu-server-1:/# vppctl sh tap-inject
#       GigabitEthernet0/8/0 -> vpp0
#       GigabitEthernet0/9/0 -> vpp1
def tap_to_vpp_if_name(tap):
    """Convert Linux interface created by tap-inject into VPP interface name.

     :param tap:  Interface created in linux by tap-inject.

     :returns: Vpp interface name.
     """
    taps = _vppctl_read("show tap-inject")

    if taps is None:
        raise Exception("tap_to_vpp_if_name: failed to fetch tap info from VPP")

    taps = taps.splitlines()
    pattern = '([a-zA-Z0-9_]+) -> %s' % tap
    for line in taps:
        if tap in line:
            vpp_if_name = line.split(' ->')[0]
            return vpp_if_name

    return None


# 'vpp_if_name_to_tap' function maps name of interface in VPP, e.g. loop0,
# into name of correspondent tap interface in Linux.
# To do that it greps output of 'vppctl sh tap-inject' by the interface name:
#   root@ubuntu-server-1:/# vppctl sh tap-inject
#       GigabitEthernet0/8/0 -> vpp0
#       GigabitEthernet0/9/0 -> vpp1
#       loop0 -> vpp2
def vpp_if_name_to_tap(vpp_if_name):
    """Convert VPP interface name into Linux TAP interface name.

     :param vpp_if_name:  interface name.

     :returns: Linux TAP interface name.
     """
    # vpp_api.cli() throw exception in vpp 19.01 (and works in vpp 19.04)
    # taps = fwglobals.g.router_api.vpp_api.cli("show tap-inject")
    taps = _vppctl_read("show tap-inject")
    if taps is None:
        raise Exception("vpp_if_name_to_tap: failed to fetch tap info from VPP")

    pattern = '%s -> ([a-zA-Z0-9_]+)' % vpp_if_name
    match = re.search(pattern, taps)
    if match is None:
        return None
    tap = match.group(1)
    return tap

def generate_linux_tap_name(linux_if_name):
    if len(linux_if_name) > 6:
        return linux_if_name[-6:]

    return linux_if_name

def linux_tap_by_interface_name(linux_if_name):
    try:
        links = subprocess.check_output("sudo ip link | grep tap_%s" % generate_linux_tap_name(linux_if_name), shell=True)
        lines = links.splitlines()

        for line in lines:
            words = line.split(': ')
            return words[1]
    except:
        return None

def configure_tap_in_linux_and_vpp(linux_if_name):
    """Create tap interface in linux and vpp.
      This function will create three interfaces:
        1. linux tap interface.
        2. vpp tap interface in vpp.
        3. linux interface for tap-inject.

    :param linux_if_name: name of the linux interface to create tap for

    :returns: (True, None) tuple on success, (False, <error string>) on failure.
    """

    # length = str(len(vpp_if_name_to_pci))
    linux_tap_name = "tap_%s" % generate_linux_tap_name(linux_if_name)

    try:
        vpp_tap_connect(linux_tap_name)
        return (True, None)
    except Exception as e:
        return (False, "Failed to create tap interface for %s\nOutput: %s" % (linux_if_name, str(e)))

def vpp_tap_connect(linux_tap_if_name):
    """Run vpp tap connect command.
      This command will create a linux tap interface and also tapcli interface in vpp.
     :param linux_tap_if_name: name to be assigned to linux tap device

     :returns: VPP tap interface name.
     """

    vppctl_cmd = "tap connect %s" % linux_tap_if_name
    fwglobals.log.debug("vppctl " + vppctl_cmd)
    subprocess.check_output("sudo vppctl %s" % vppctl_cmd, shell=True).splitlines()

def vpp_add_static_arp(dev_id, gw, mac):
    try:
        vpp_if_name = dev_id_to_vpp_if_name(dev_id)
        vppctl_cmd = "set ip arp static %s %s %s" % (vpp_if_name, gw, mac)
        fwglobals.log.debug("vppctl " + vppctl_cmd)
        subprocess.check_output("sudo vppctl %s" % vppctl_cmd, shell=True).splitlines()
        return (True, None)
    except Exception as e:
        return (False, "Failed to add static arp in vpp for dev_id: %s\nOutput: %s" % (dev_id, str(e)))

def vpp_sw_if_index_to_name(sw_if_index):
    """Convert VPP sw_if_index into VPP interface name.

     :param sw_if_index:      VPP sw_if_index.

     :returns: VPP interface name.
     """
    name = ''

    for sw_if in fwglobals.g.router_api.vpp_api.vpp.api.sw_interface_dump():
        if sw_if_index == sw_if.sw_if_index:
            name = sw_if.interface_name.rstrip(' \t\r\n\0')

    return name

# 'sw_if_index_to_tap' function maps sw_if_index assigned by VPP to some interface,
# e.g '4' into interface in Linux created by 'vppctl enable tap-inject' command, e.g. vpp2.
# To do that we dump all interfaces from VPP, find the one with the provided index,
# take its name, e.g. loop0, and grep output of 'vppctl sh tap-inject' by this name:
#   root@ubuntu-server-1:/# vppctl sh tap-inject
#       GigabitEthernet0/8/0 -> vpp0
#       GigabitEthernet0/9/0 -> vpp1
#       loop0 -> vpp2
def vpp_sw_if_index_to_tap(sw_if_index):
    """Convert VPP sw_if_index into Linux TAP interface name.

     :param sw_if_index:      VPP sw_if_index.

     :returns: Linux TAP interface name.
     """
    return vpp_if_name_to_tap(vpp_sw_if_index_to_name(sw_if_index))

def vpp_ip_to_sw_if_index(ip):
    """Convert ip address into VPP sw_if_index.

     :param ip: IP address.

     :returns: sw_if_index.
     """
    network = IPNetwork(ip)

    for sw_if in fwglobals.g.router_api.vpp_api.vpp.api.sw_interface_dump():
        tap = vpp_sw_if_index_to_tap(sw_if.sw_if_index)
        if tap:
            int_address_str = get_interface_address(tap)
            if not int_address_str:
                continue
            int_address = IPNetwork(int_address_str)
            if network == int_address:
                return sw_if.sw_if_index

def _vppctl_read(cmd, wait=True):
    """Read command from VPP.

    :param cmd:       Command to execute (not including vppctl).
    :param wait:      Whether to wait until command succeeds.

    :returns: Output returned bu vppctl.
    """
    retries = 200
    retries_sleep = 1
    if wait == False:
        retries = 1
        retries_sleep = 0
    # make sure socket exists
    for _ in range(retries):
        if os.path.exists("/run/vpp/cli.sock"):
            break
        time.sleep(retries_sleep)
    if not os.path.exists("/run/vpp/cli.sock"):
        return None
    # make sure command succeeded, try up to 200 iterations
    for _ in range(retries):
        try:
            _ = open(os.devnull, 'r+b', 0)
            fwglobals.log.debug("vppctl " + cmd)
            handle = os.popen('sudo vppctl ' + cmd + ' 2>/dev/null')
            data = handle.read()
            retcode = handle.close()
            if retcode == None or retcode == 0:  # Exit OK
                break
        except:
            return None
        time.sleep(retries_sleep)
    if retcode: # not succeeded after 200 retries
        return None
    return data

def _parse_vppname_map(s, valregex, keyregex):
    """Find key and value in a string using regex.

    :param s:               String.
    :param valregex:        Value.
    :param keyregex:        Key.

    :returns: Error message and status code.
    """
    # get value
    r = re.search(valregex,s)
    if r!=None: val_data = r.group(1)
    else: return (None, None)   # val not found, don't add and return
    # get key
    r = re.search(keyregex,s)
    if r!=None: key_data = r.group(1)
    else: return (None, None)   # key not found, don't add and return
    # Return values
    return (key_data, val_data)

def stop_vpp():
    """Stop VPP and rebind Linux interfaces.

     :returns: Error message and status code.
     """
    dpdk_ifs = []
    dpdk.devices = {}
    dpdk.dpdk_drivers = ["igb_uio", "vfio-pci", "uio_pci_generic"]
    dpdk.check_modules()
    dpdk.get_nic_details()
    os.system('sudo systemctl stop vpp')
    os.system('sudo systemctl stop frr')
    for d,v in dpdk.devices.items():
        if "Driver_str" in v:
            if v["Driver_str"] in dpdk.dpdk_drivers:
                dpdk.unbind_one(v["Slot"], False)
                dpdk_ifs.append(d)
        elif "Module_str" != "":
            dpdk_ifs.append(d)
    # refresh nic_details
    dpdk.get_nic_details()
    for d in dpdk_ifs:
        drivers_unused = dpdk.devices[d]["Module_str"].split(',')
        #print ("Drivers unused=" + str(drivers_unused))
        for drv in drivers_unused:
            #print ("Driver=" + str(drv))
            if drv not in dpdk.dpdk_drivers:
                dpdk.bind_one(dpdk.devices[d]["Slot"], drv, False)
                break
    fwstats.update_state(False)
    netplan_apply('stop_vpp')

def reset_device_config():
    """Reset router config by cleaning DB and removing config files.

     :returns: None.
     """
    with FwRouterCfg(fwglobals.g.ROUTER_CFG_FILE) as router_cfg:
        router_cfg.clean()
    with FwSystemCfg(fwglobals.g.SYSTEM_CFG_FILE) as system_cfg:
        system_cfg.clean()
    if os.path.exists(fwglobals.g.ROUTER_STATE_FILE):
        os.remove(fwglobals.g.ROUTER_STATE_FILE)
    if os.path.exists(fwglobals.g.FRR_OSPFD_FILE):
        os.remove(fwglobals.g.FRR_OSPFD_FILE)
    if os.path.exists(fwglobals.g.VPP_CONFIG_FILE_BACKUP):
        shutil.copyfile(fwglobals.g.VPP_CONFIG_FILE_BACKUP, fwglobals.g.VPP_CONFIG_FILE)
    elif os.path.exists(fwglobals.g.VPP_CONFIG_FILE_RESTORE):
        shutil.copyfile(fwglobals.g.VPP_CONFIG_FILE_RESTORE, fwglobals.g.VPP_CONFIG_FILE)
    if os.path.exists(fwglobals.g.CONN_FAILURE_FILE):
        os.remove(fwglobals.g.CONN_FAILURE_FILE)
    with FwApps(fwglobals.g.APP_REC_DB_FILE) as db_app_rec:
        db_app_rec.clean()
    with FwMultilink(fwglobals.g.MULTILINK_DB_FILE) as db_multilink:
        db_multilink.clean()
    with FwPolicies(fwglobals.g.POLICY_REC_DB_FILE) as db_policies:
        db_policies.clean()
    fwnetplan.restore_linux_netplan_files()

    if 'lte' in fwglobals.g.db:
        fwglobals.g.db['lte'] = {}

    reset_dhcpd()

def print_system_config(full=False):
    """Print router configuration.

     :returns: None.
     """
    with FwSystemCfg(fwglobals.g.SYSTEM_CFG_FILE) as system_cfg:
        cfg = system_cfg.dumps(full=full)
        print(cfg)

def print_global_config(full=False):
    """Print global configuration.

     :returns: None.
     """
    if 'lte' in fwglobals.g.db:
        print(fwglobals.g.db['lte'])

def print_device_config_signature():
    cfg = get_device_config_signature()
    print(cfg)

def print_router_config(basic=True, full=False, multilink=False):
    """Print router configuration.

     :returns: None.
     """
    with FwRouterCfg(fwglobals.g.ROUTER_CFG_FILE) as router_cfg:
        if basic:
            cfg = router_cfg.dumps(full=full, escape=['add-application','add-multilink-policy'])
        elif multilink:
            cfg = router_cfg.dumps(full=full, types=['add-application','add-multilink-policy'])
        else:
            cfg = ''
        print(cfg)

def update_device_config_signature(request):
    """Updates the database signature.
    This function assists the database synchronization feature that keeps
    the configuration set by user on the flexiManage in sync with the one
    stored on the flexiEdge device.
        The initial signature of the database is empty string. Than on every
    successfully handled request it is updated according following formula:
            signature = sha1(signature + request)
    where both signature and delta are strings.

    :param request: the last successfully handled router configuration
                    request, e.g. add-interface, remove-tunnel, etc.
                    As configuration database signature should reflect
                    the latest configuration, it should be updated with this
                    request.
    """
    current     = fwglobals.g.db['signature']
    delta       = json.dumps(request, separators=(',', ':'), sort_keys=True)
<<<<<<< HEAD
    update      = current + delta
    hash_object = hashlib.sha1(update.encode())
=======
    hash_object = hashlib.sha1(current + delta)
>>>>>>> e973f16d
    new         = hash_object.hexdigest()

    fwglobals.g.db['signature'] = new
    fwglobals.log.debug("sha1: new=%s, current=%s, delta=%s" %
                        (str(new), str(current), str(delta)))

def get_device_config_signature():
    if not 'signature' in fwglobals.g.db:
        reset_device_config_signature()
    return fwglobals.g.db['signature']

def reset_device_config_signature(new_signature=None, log=True):
    """Resets configuration signature to the empty sting.

    :param new_signature: string to be used as a signature of the configuration.
            If not provided, the empty string will be used.
            When flexiManage detects discrepancy between this signature
            and between signature that it calculated, it sends
            the 'sync-device' request in order to apply the user
            configuration onto device. On successfull sync the signature
            is reset to the empty string on both sides.
    :param log: if False the reset will be not logged.
    """
    old_signature = fwglobals.g.db.get('signature', '<none>')
    new_signature = "" if new_signature == None else new_signature
    fwglobals.g.db['signature'] = new_signature
    if log:
        fwglobals.log.debug("reset signature: '%s' -> '%s'" % \
                            (old_signature, new_signature))

def dump_router_config(full=False):
    """Dumps router configuration into list of requests that look exactly
    as they would look if were received from server.

    :param full: return requests together with translated commands.

    :returns: list of 'add-X' requests.
    """
    cfg = []
    with FwRouterCfg(fwglobals.g.ROUTER_CFG_FILE) as router_cfg:
        cfg = router_cfg.dump(full)
    return cfg

def dump_system_config(full=False):
    """Dumps system configuration into list of requests that look exactly
    as they would look if were received from server.

    :param full: return requests together with translated commands.

    :returns: list of 'add-X' requests.
    """
    cfg = []
    with FwSystemCfg(fwglobals.g.SYSTEM_CFG_FILE) as system_cfg:
        cfg = system_cfg.dump(full)
    return cfg

def get_router_state():
    """Check if VPP is running.

     :returns: VPP state.
     """
    reason = ''
    if os.path.exists(fwglobals.g.ROUTER_STATE_FILE):
        state = 'failed'
        with open(fwglobals.g.ROUTER_STATE_FILE, 'r') as f:
            reason = f.read()
    elif vpp_pid():
        state = 'running'
    else:
        state = 'stopped'
    return (state, reason)

def _get_group_delimiter(lines, delimiter):
    """Helper function to iterate through a group lines by delimiter.

    :param lines:       List of text lines.
    :param delimiter:   Regex to group lines by.

    :returns: None.
    """
    data = []
    for line in lines:
        if re.match(delimiter,line)!=None:
            if data:
                yield data
                data = []
        data.append(line)
    if data:
        yield data

def _parse_add_if(s, res):
    """Helper function that parse fields from a given interface data and add to res.

    :param s:       String with interface data.
    :param res:     Dict to store the result in.

    :returns: None.
    """
    # get interface name
    r = re.search(r"^(\w[^\s]+)\s+\d+\s+(\w+)",s)
    if r!=None and r.group(2)=="up": if_name = r.group(1)
    else: return    # Interface not found, don't add and return
    # rx packets
    r = re.search(r" rx packets\s+(\d+)?",s)
    if r!=None: rx_pkts = r.group(1)
    else: rx_pkts = 0
    # tx packets
    r = re.search(r" tx packets\s+(\d+)?",s)
    if r!=None: tx_pkts = r.group(1)
    else: tx_pkts = 0
    # rx bytes
    r = re.search(r" rx bytes\s+(\d+)?",s)
    if r!=None: rx_bytes = r.group(1)
    else: rx_bytes = 0
    # tx bytes
    r = re.search(r" tx bytes\s+(\d+)?",s)
    if r!=None: tx_bytes = r.group(1)
    else: tx_bytes = 0
    # Add data to res
    res[if_name] = {'rx_pkts':int(rx_pkts), 'tx_pkts':int(tx_pkts), 'rx_bytes':int(rx_bytes), 'tx_bytes':int(tx_bytes)}

def get_vpp_if_count():
    """Get number of VPP interfaces.

     :returns: Dictionary with results.
     """
    shif = _vppctl_read('sh int', wait=False)
    if shif == None:  # Exit with an error
        return None
    data = shif.splitlines()
    res = {}
    for intf in _get_group_delimiter(data, r"^\w.*?\s"):
        # Contains data for a given interface
        ifdata = ''.join(intf)
        _parse_add_if(ifdata, res)
    return res

def ip_str_to_bytes(ip_str):
    """Convert IP address string into bytes.

     :param ip_str:         IP address string.

     :returns: IP address in bytes representation.
     """
    # take care of possible netmask, like in 192.168.56.107/24
    addr_ip = ip_str.split('/')[0]
    addr_len = int(ip_str.split('/')[1]) if len(ip_str.split('/')) > 1 else 32
    return socket.inet_pton(socket.AF_INET, addr_ip), addr_len

def mac_str_to_bytes(mac_str):      # "08:00:27:fd:12:01" -> bytes
    """Convert MAC address string into bytes.

     :param mac_str:        MAC address string.

     :returns: MAC address in bytes representation.
     """
    return binascii.a2b_hex(mac_str.replace(':', ''))

def is_python2():
    """Checks if it is Python 2 version.

     :returns: 'True' if Python2 and 'False' otherwise.
     """
    ret = True if sys.version_info < (3, 0) else False
    return ret

def hex_str_to_bytes(hex_str):
    """Convert HEX string into bytes.

     :param hex_str:        HEX string.

     :returns: Bytes array.
     """
    if is_python2():
        return hex_str.decode("hex")
    else:
        return bytes.fromhex(hex_str)

def is_str(p):
    """Check if it is a string.

     :param p:          String.

     :returns: 'True' if string and 'False' otherwise.
     """
    if is_python2():
        return type(p)==str or type(p)==unicode
    else:
        return type(p)==str

def yaml_dump(var):
    """Convert object into YAML string.

    :param var:        Object.

    :returns: YAML string.
    """
    str = yaml.dump(var, canonical=True)
    str = re.sub(r"\n[ ]+: ", ' : ', str)
    return str

#
def valid_message_string(str):
    """Ensure that string contains only allowed by management characters.
    To mitigate security risks management limits text that might be received
    within responses to the management-to-device requests.
    This function ensure the compliance of string to the management requirements.

    :param str:        String.

    :returns: 'True' if valid and 'False' otherwise.
    """
    if len(str) > 200:
        fwglobals.log.excep("valid_message_string: string is too long")
        return False
    # Enable following characters only: [0-9],[a-z],[A-Z],'-','_',' ','.',':',',', etc.
    tmp_str = re.sub(r'[-_.,:0-9a-zA-Z_" \']', '', str)
    if len(tmp_str) > 0:
        fwglobals.log.excep("valid_message_string: string has not allowed characters")
        return False
    return True

def obj_dump(obj, print_obj_dir=False):
    """Print object fields and values. Used for debugging.

     :param obj:                Object.
     :param print_obj_dir:      Print list of attributes and methods.

     :returns: None.
     """
    callers_local_vars = inspect.currentframe().f_back.f_locals.items()
    obj_name = [var_name for var_name, var_val in callers_local_vars if var_val is obj][0]
    print('========================== obj_dump start ==========================')
    print("obj=%s" % obj_name)
    print("str(%s): %s" % (obj_name, str(obj)))
    if print_obj_dir:
        print("dir(%s): %s" % (obj_name, str(dir(obj))))
    obj_dump_attributes(obj)
    print('========================== obj_dump end ==========================')

def obj_dump_attributes(obj, level=1):
    """Print object attributes.

    :param obj:          Object.
    :param level:        How many levels to print.

    :returns: None.
    """
    for a in dir(obj):
        if re.match('__.+__', a):   # Escape all special attributes, like __abstractmethods__, for which val = getattr(obj, a) might fail
            continue
        val = getattr(obj, a)
        if isinstance(val, (int, float, str, unicode, list, dict, set, tuple)):
            print(level*' ' + a + '(%s): ' % str(type(val)) + str(val))
        else:
            print(level*' ' + a + ':')
            obj_dump_attributes(val, level=level+1)

def vpp_startup_conf_add_nopci(vpp_config_filename):
    p = FwStartupConf()
    config = p.load(vpp_config_filename)

    if config['dpdk'] == None:
        tup = p.create_element('dpdk')
        config.append(tup)
    if p.get_element(config['dpdk'], 'no-pci') == None:
        config['dpdk'].append(p.create_element('no-pci'))
        p.dump(config, vpp_config_filename)
    return (True, None)   # 'True' stands for success, 'None' - for the returned object or error string.

def vpp_startup_conf_remove_nopci(vpp_config_filename):
    p = FwStartupConf()
    config = p.load(vpp_config_filename)

    if config['dpdk'] == None:
       return (True, None)
    if p.get_element(config['dpdk'], 'no-pci') == None:
        return (True, None)
    p.remove_element(config['dpdk'], 'no-pci')
    p.dump(config, vpp_config_filename)
    return (True, None)   # 'True' stands for success, 'None' - for the returned object or error string.

def vpp_startup_conf_add_devices(vpp_config_filename, devices):
    p = FwStartupConf()
    config = p.load(vpp_config_filename)

    if config['dpdk'] == None:
        tup = p.create_element('dpdk')
        config.append(tup)

    for dev in devices:
        dev_short = dev_id_to_short(dev)
        dev_full = dev_id_to_full(dev)
        addr_type, addr_short = dev_id_parse(dev_short)
        addr_type, addr_full = dev_id_parse(dev_full)
        if addr_type == "pci":
            old_config_param = 'dev %s' % addr_full
            new_config_param = 'dev %s' % addr_short
            if p.get_element(config['dpdk'],old_config_param) != None:
                p.remove_element(config['dpdk'], old_config_param)
            if p.get_element(config['dpdk'],new_config_param) == None:
                tup = p.create_element(new_config_param)
                config['dpdk'].append(tup)

    p.dump(config, vpp_config_filename)
    return (True, None)   # 'True' stands for success, 'None' - for the returned object or error string.

def vpp_startup_conf_remove_devices(vpp_config_filename, devices):
    p = FwStartupConf()
    config = p.load(vpp_config_filename)

    if config['dpdk'] == None:
        return
    for dev in devices:
        dev = dev_id_to_short(dev)
        addr_type, addr = dev_id_parse(dev)
        config_param = 'dev %s' % addr
        key = p.get_element(config['dpdk'],config_param)
        if key:
            p.remove_element(config['dpdk'], key)

    p.dump(config, vpp_config_filename)
    return (True, None)   # 'True' stands for success, 'None' - for the returned object or error string.

def get_lte_interfaces_names():
    names = []
    interfaces = psutil.net_if_addrs()

    for nicname, addrs in interfaces.items():
        dev_id = get_interface_dev_id(nicname)
        if dev_id and is_lte_interface(nicname):
            names.append(nicname)

    return names

def traffic_control_add_del_dev_ingress(dev_name, is_add):
    try:
        subprocess.check_output('sudo tc -force qdisc %s dev %s ingress handle ffff:' % ('add' if is_add else 'delete', dev_name), shell=True)
        return (True, None)
    except Exception as e:
        return (True, None)

def traffic_control_replace_dev_root(dev_name):
    try:
        subprocess.check_output('sudo tc -force qdisc replace dev %s root handle 1: htb' % dev_name, shell=True)
        return (True, None)
    except Exception as e:
        return (True, None)

def traffic_control_remove_dev_root(dev_name):
    try:
        subprocess.check_output('sudo tc -force qdisc del dev %s root' % dev_name, shell=True)
        return (True, None)
    except Exception as e:
        return (True, None)

def reset_traffic_control():
    search = []
    lte_interfaces = get_lte_interfaces_names()

    if lte_interfaces:
        search.extend(lte_interfaces)

    for term in search:
        try:
            subprocess.check_output('sudo tc -force qdisc del dev %s root' % term, shell=True)
        except:
            pass

        try:
            subprocess.check_output('sudo tc -force qdisc del dev %s ingress handle ffff:' % term, shell=True)
        except:
            pass

    return True

def remove_linux_bridges():
    try:
        lines = subprocess.check_output('ls -l /sys/class/net/ | grep br_', shell=True).splitlines()

        for line in lines:
            bridge_name = line.rstrip().split('/')[-1]
            try:
                output = subprocess.check_output("sudo ip link set %s down " % bridge_name, shell=True)
            except:
                pass

            try:
                subprocess.check_output('sudo brctl delbr %s' % bridge_name, shell=True)
            except:
                pass
        return True
    except:
        return True

def get_lte_interfaces_names():
    names = []
    interfaces = psutil.net_if_addrs()

    for nicname, addrs in interfaces.items():
        dev_id = get_interface_dev_id(nicname)
        if dev_id and is_lte_interface(nicname):
            names.append(nicname)

    return names

def traffic_control_add_del_dev_ingress(dev_name, is_add):
    try:
        subprocess.check_output('sudo tc -force qdisc %s dev %s ingress handle ffff:' % ('add' if is_add else 'delete', dev_name), shell=True)
        return (True, None)
    except Exception as e:
        return (True, None)

def traffic_control_replace_dev_root(dev_name):
    try:
        subprocess.check_output('sudo tc -force qdisc replace dev %s root handle 1: htb' % dev_name, shell=True)
        return (True, None)
    except Exception as e:
        return (True, None)

def traffic_control_remove_dev_root(dev_name):
    try:
        subprocess.check_output('sudo tc -force qdisc del dev %s root' % dev_name, shell=True)
        return (True, None)
    except Exception as e:
        return (True, None)

def reset_traffic_control():
    search = []
    lte_interfaces = get_lte_interfaces_names()

    if lte_interfaces:
        search.extend(lte_interfaces)

    for term in search:
        try:
            subprocess.check_output('sudo tc -force qdisc del dev %s root' % term, shell=True)
        except:
            pass

        try:
            subprocess.check_output('sudo tc -force qdisc del dev %s ingress handle ffff:' % term, shell=True)
        except:
            pass

    return True

def remove_linux_bridges():
    try:
        lines = subprocess.check_output('ls -l /sys/class/net/ | grep br_', shell=True).splitlines()

        for line in lines:
            bridge_name = line.rstrip().split('/')[-1]
            try:
                output = subprocess.check_output("sudo ip link set %s down " % bridge_name, shell=True)
            except:
                pass

            try:
                subprocess.check_output('sudo brctl delbr %s' % bridge_name, shell=True)
            except:
                pass
        return True
    except:
        return True

def reset_dhcpd():
    if os.path.exists(fwglobals.g.DHCPD_CONFIG_FILE_BACKUP):
        shutil.copyfile(fwglobals.g.DHCPD_CONFIG_FILE_BACKUP, fwglobals.g.DHCPD_CONFIG_FILE)

    cmd = 'sudo systemctl stop isc-dhcp-server'

    try:
        subprocess.check_output(cmd, shell=True)
    except:
        return False

    return True

def modify_dhcpd(is_add, params):
    """Modify /etc/dhcp/dhcpd configuration file.

    :param params:   Parameters from flexiManage.

    :returns: String with sed commands.
    """
    dev_id         = params['interface']
    range_start = params.get('range_start', '')
    range_end   = params.get('range_end', '')
    dns         = params.get('dns', {})
    mac_assign  = params.get('mac_assign', {})

    interfaces = fwglobals.g.router_cfg.get_interfaces(dev_id=dev_id)
    if not interfaces:
        return (False, "modify_dhcpd: %s was not found" % (dev_id))

    address = IPNetwork(interfaces[0]['addr'])
    router = str(address.ip)
    subnet = str(address.network)
    netmask = str(address.netmask)

    if not os.path.exists(fwglobals.g.DHCPD_CONFIG_FILE_BACKUP):
        shutil.copyfile(fwglobals.g.DHCPD_CONFIG_FILE, fwglobals.g.DHCPD_CONFIG_FILE_BACKUP)

    config_file = fwglobals.g.DHCPD_CONFIG_FILE

    remove_string = 'sudo sed -e "/subnet %s netmask %s {/,/}/d" ' \
                    '-i %s; ' % (subnet, netmask, config_file)

    range_string = ''
    if range_start:
        range_string = 'range %s %s;\n' % (range_start, range_end)

    if dns:
        dns_string = 'option domain-name-servers'
        for d in dns[:-1]:
            dns_string += ' %s,' % d
        dns_string += ' %s;\n' % dns[-1]
    else:
        dns_string = ''

    subnet_string = 'subnet %s netmask %s' % (subnet, netmask)
    routers_string = 'option routers %s;\n' % (router)
    dhcp_string = 'echo "' + subnet_string + ' {\n' + range_string + \
                 routers_string + dns_string + '}"' + ' | sudo tee -a %s;' % config_file

    if is_add == 1:
        exec_string = remove_string + dhcp_string
    else:
        exec_string = remove_string

    for mac in mac_assign:
        remove_string_2 = 'sudo sed -e "/host %s {/,/}/d" ' \
                          '-i %s; ' % (mac['host'], config_file)

        host_string = 'host %s {\n' % (mac['host'])
        ethernet_string = 'hardware ethernet %s;\n' % (mac['mac'])
        ip_address_string = 'fixed-address %s;\n' % (mac['ipv4'])
        mac_assign_string = 'echo "' + host_string + ethernet_string + ip_address_string + \
                            '}"' + ' | sudo tee -a %s;' % config_file

        if is_add == 1:
            exec_string += remove_string_2 + mac_assign_string
        else:
            exec_string += remove_string_2

    try:
        output = subprocess.check_output(exec_string, shell=True).decode()
    except Exception as e:
        return (False, "Exception: %s\nOutput: %s" % (str(e), output))

    return True

def vpp_multilink_update_labels(labels, remove, next_hop=None, dev_id=None, sw_if_index=None, result_cache=None):
    """Updates VPP with flexiwan multilink labels.
    These labels are used for Multi-Link feature: user can mark interfaces
    or tunnels with labels and than add policy to choose interface/tunnel by
    label where to forward packets to.

        REMARK: this function is temporary solution as it uses VPP CLI to
    configure lables. Remove it, when correspondent Python API will be added.
    In last case the API should be called directly from translation.

    :param labels:      python list of labels
    :param is_dia:      type of labels (DIA - Direct Internet Access)
    :param remove:      True to remove labels, False to add.
    :param dev_id:      Interface bus address if device to apply labels to.
    :param next_hop:    IP address of next hop.
    :param result_cache: cache, key and variable, that this function should store in the cache:
                            {'result_attr': 'next_hop', 'cache': <dict>, 'key': <key>}

    :returns: (True, None) tuple on success, (False, <error string>) on failure.
    """

    ids_list = fwglobals.g.router_api.multilink.get_label_ids_by_names(labels, remove)
    ids = ','.join(map(str, ids_list))

    if dev_id:
        vpp_if_name = dev_id_to_vpp_if_name(dev_id)
    elif sw_if_index:
        vpp_if_name = vpp_sw_if_index_to_name(sw_if_index)
    else:
        return (False, "Neither 'dev_id' nor 'sw_if_index' was found in params")

    if not vpp_if_name:
        return (False, "'vpp_if_name' was not found for %s" % dev_id)

    if not next_hop:
        tap = vpp_if_name_to_tap(vpp_if_name)
        next_hop, _ = get_interface_gateway(tap)
    if not next_hop:
        return (False, "'next_hop' was not provided and there is no default gateway")

    op = 'del' if remove else 'add'

    vppctl_cmd = 'fwabf link %s label %s via %s %s' % (op, ids, next_hop, vpp_if_name)

    out = _vppctl_read(vppctl_cmd, wait=False)
    if out is None:
        return (False, "failed vppctl_cmd=%s" % vppctl_cmd)

    # Store 'next_hope' in cache if provided by caller.
    #
    if result_cache and result_cache['result_attr'] == 'next_hop':
        key = result_cache['key']
        result_cache['cache'][key] = next_hop

    return (True, None)


def vpp_multilink_update_policy_rule(add, links, policy_id, fallback, order, acl_id=None, priority=None):
    """Updates VPP with flexiwan policy rules.
    In general, policy rules instruct VPP to route packets to specific interface,
    which is marked with multilink label that noted in policy rule.

        REMARK: this function is temporary solution as it uses VPP CLI to
    configure policy rules. Remove it, when correspondent Python API will be added.
    In last case the API should be called directly from translation.

    :param params: params - rule parameters:
                        policy-id - the policy id (two byte integer)
                        labels    - labels of interfaces to be used for packet forwarding
                        remove    - True to remove rule, False to add.

    :returns: (True, None) tuple on success, (False, <error string>) on failure.
    """
    op = 'add' if add else 'del'

    lan_vpp_name_list      = get_interface_vpp_names(type='lan')
    loopback_vpp_name_list = get_tunnel_interface_vpp_names()
    interfaces = lan_vpp_name_list + loopback_vpp_name_list

    if not add:
        for if_vpp_name in interfaces:
            vpp_multilink_attach_policy_rule(if_vpp_name, int(policy_id), priority, 0, True)
        fwglobals.g.policies.remove_policy(policy_id)

    fallback = 'fallback drop' if re.match(fallback, 'drop') else ''
    order    = 'select_group random' if re.match(order, 'load-balancing') else ''

    if acl_id is None:
        vppctl_cmd = 'fwabf policy %s id %d action %s %s' % (op, policy_id, fallback, order)
    else:
        vppctl_cmd = 'fwabf policy %s id %d acl %d action %s %s' % (op, policy_id, acl_id, fallback, order)

    group_id = 1
    for link in links:
        order  = 'random' if re.match(link.get('order', 'None'), 'load-balancing') else ''
        labels = link['pathlabels']
        ids_list = fwglobals.g.router_api.multilink.get_label_ids_by_names(labels)
        ids = ','.join(map(str, ids_list))

        vppctl_cmd += ' group %u %s labels %s' % (group_id, order, ids)
        group_id = group_id + 1

    out = _vppctl_read(vppctl_cmd, wait=False)
    if out is None or re.search('unknown|failed|ret=-', out):
        return (False, "failed vppctl_cmd=%s: %s" % (vppctl_cmd, out))

    if add:
        fwglobals.g.policies.add_policy(policy_id, priority)
        for if_vpp_name in interfaces:
            vpp_multilink_attach_policy_rule(if_vpp_name, int(policy_id), priority, 0, False)

    return (True, None)

def vpp_multilink_attach_policy_rule(int_name, policy_id, priority, is_ipv6, remove):
    """Attach VPP with flexiwan policy rules.

    :param int_name:  The name of the interface in VPP
    :param policy_id: The policy id (two byte integer)
    :param priority:  The priority (integer)
    :param is_ipv6:   True if policy should be applied on IPv6 packets, False otherwise.
    :param remove:    True to remove rule, False to add.

    :returns: (True, None) tuple on success, (False, <error string>) on failure.
    """

    op = 'del' if remove else 'add'
    ip_version = 'ip6' if is_ipv6 else 'ip4'

    vppctl_cmd = 'fwabf attach %s %s policy %d priority %d %s' % (ip_version, op, policy_id, priority, int_name)

    out = _vppctl_read(vppctl_cmd, wait=False)
    if out is None or re.search('unknown|failed|ret=-', out):
        return (False, "failed vppctl_cmd=%s" % vppctl_cmd)

    return (True, None)

def get_interface_vpp_names(type=None):
    res = []
    interfaces = fwglobals.g.router_cfg.get_interfaces()
    for params in interfaces:
        if type == None or re.match(type, params['type'], re.IGNORECASE):
            sw_if_index = dev_id_to_vpp_sw_if_index(params['dev_id'])
            if_vpp_name = vpp_sw_if_index_to_name(sw_if_index)
            res.append(if_vpp_name)
    return res

def get_tunnel_interface_vpp_names():
    res = []
    tunnels = fwglobals.g.router_cfg.get_tunnels()
    for params in tunnels:
        sw_if_index = vpp_ip_to_sw_if_index(params['loopback-iface']['addr'])
        if_vpp_name = vpp_sw_if_index_to_name(sw_if_index)
        res.append(if_vpp_name)
    return res

def add_static_route(addr, via, metric, remove, dev_id=None):
    """Add static route.

    :param addr:            Destination network.
    :param via:             Gateway address.
    :param metric:          Metric.
    :param remove:          True to remove route.
    :param dev_id:          Bus address of device to be used for outgoing packets.

    :returns: (True, None) tuple on success, (False, <error string>) on failure.
    """
    if addr == 'default':
        return (True, None)

<<<<<<< HEAD
=======
    if not linux_check_gateway_exist(via):
        return (True, None)

>>>>>>> e973f16d
    metric = ' metric %s' % metric if metric else ' metric 0'
    op     = 'replace'

    cmd_show = "sudo ip route show exact %s %s" % (addr, metric)
    try:
        output = subprocess.check_output(cmd_show, shell=True).decode()
    except:
        return False

    lines = output.splitlines()
    next_hop = ''
    if lines:
        removed = False
        for line in lines:
            words = line.split('via ')
            if len(words) > 1:
                if remove and not removed and re.search(via, words[1]):
                    removed = True
                    continue

                next_hop += ' nexthop via ' + words[1]

    if remove:
        if not next_hop:
            op = 'del'
        cmd = "sudo ip route %s %s%s %s" % (op, addr, metric, next_hop)
    else:
        if via in next_hop:
            return False
        if not dev_id:
            cmd = "sudo ip route %s %s%s nexthop via %s %s" % (op, addr, metric, via, next_hop)
        else:
            tap = dev_id_to_tap(dev_id)
            if not tap:
                return False
            cmd = "sudo ip route %s %s%s nexthop via %s dev %s %s" % (op, addr, metric, via, tap, next_hop)

    try:
        fwglobals.log.debug(cmd)
        output = subprocess.check_output(cmd, shell=True).decode()
    except Exception as e:
        if op == 'del':
            fwglobals.log.debug("'%s' failed: %s, ignore this error" % (cmd, str(e)))
            return True
        return (False, "Exception: %s\nOutput: %s" % (str(e), output))

    return True

def vpp_set_dhcp_detect(dev_id, remove):
    """Enable/disable DHCP detect feature.

    :param params: params:
                        dev_id -  Interface device bus address.
                        remove  - True to remove rule, False to add.

    :returns: (True, None) tuple on success, (False, <error string>) on failure.
    """
    addr_type, _ = dev_id_parse(dev_id)

    if addr_type != "pci":
        return (False, "addr type needs to be a pci address")

    op = 'del' if remove else ''

    sw_if_index = dev_id_to_vpp_sw_if_index(dev_id)
    int_name = vpp_sw_if_index_to_name(sw_if_index)


    vppctl_cmd = 'set dhcp detect intfc %s %s' % (int_name, op)

    out = _vppctl_read(vppctl_cmd, wait=False)
    if out is None:
        return (False, "failed vppctl_cmd=%s" % vppctl_cmd)

    return True

def tunnel_change_postprocess(add, addr):
    """Tunnel add/remove postprocessing

    :param params: params - rule parameters:
                        add -  True if tunnel is added, False otherwise.
                        addr - loopback address

    :returns: (True, None) tuple on success, (False, <error string>) on failure.
    """
    sw_if_index = vpp_ip_to_sw_if_index(addr)
    if_vpp_name = vpp_sw_if_index_to_name(sw_if_index)
    policies = fwglobals.g.policies.policies_get()
    remove = not add

    for policy_id, priority in policies.items():
        vpp_multilink_attach_policy_rule(if_vpp_name, int(policy_id), priority, 0, remove)


# The messages received from flexiManage are not perfect :)
# Some of them should be not sent at all, some of them include modifications
# that are not importants, some of them do not comply with expected format.
# Below you can find list of problems fixed by this function:
#
# 1. May-2019 - message aggregation is not well defined in protocol between
# device and server. It uses several types of aggregations:
#   1. 'start-router' aggregation: requests are embedded into 'params' field on some request
#   2. 'add-interface' aggregation: 'params' field is list of 'interface params'
#   3. 'list' aggregation: the high level message is a list of requests
# As protocol is not well defined on this matter, for now we assume
# that 'list' is used for FWROUTER_API requests only (add-/remove-/modify-),
# so it should be handled as atomic operation and should be reverted in case of
# failure of one of the requests in opposite order - from the last succeeded
# request to the first, when the whole operation is considered to be failed.
# Convert both type of aggregations into same format:
# {
#   'message': 'aggregated',
#   'params' : {
#                'requests':     <list of aggregated requests>,
#                'original_msg': <original message>
#              }
# }
# The 'original_msg' is needed for configuration hash feature - every received
# message is used for signing router configuration to enable database sync
# between device and server. Once the protocol is fixed, there will be no more
# need in this proprietary format.
#
# 2. Nov-2020 - the 'add-/modify-interface' message might include both 'dhcp': 'yes'
# and 'ip' and 'gw' fields. These IP and GW are not used by the agent, but
# change in their values causes unnecessary removal and adding back interface
# and, as a result of this,  restart of network daemon and reconnection to
# flexiManage. To avoid this we fix the received message by cleaning 'ip' and
# 'gw' fields if 'dhcp' is 'yes'. Than if the fixed message includes no other
# modified parameters, it will be ignored by the agent.
#
def fix_received_message(msg):

    def _fix_aggregation_format(msg):
        requests = []

        # 'list' aggregation
        if type(msg) == list:
            return  \
                {
                    'message': 'aggregated',
                    'params' : { 'requests': copy.deepcopy(msg) }
                }

        # 'start-router' aggregation
        # 'start-router' might include interfaces and routes. Move them into list.
        if msg['message'] == 'start-router' and 'params' in msg:

            start_router_params = copy.deepcopy(msg['params'])  # We are going to modify params, so preserve original message
            if 'interfaces' in start_router_params:
                for iface_params in start_router_params['interfaces']:
                    requests.append(
                        {
                            'message': 'add-interface',
                            'params' : iface_params
                        })
                del start_router_params['interfaces']
            if 'routes' in start_router_params:
                for route_params in start_router_params['routes']:
                    requests.append(
                        {
                            'message': 'add-route',
                            'params' : route_params
                        })
                del start_router_params['routes']

            if len(requests) > 0:
                if bool(start_router_params):  # If there are params after deletions above - use them
                    requests.append(
                        {
                            'message': 'start-router',
                            'params' : start_router_params
                        })
                else:
                    requests.append(
                        {
                            'message': 'start-router'
                        })
                return \
                    {
                        'message': 'aggregated',
                        'params' : { 'requests': requests }
                    }

        # 'add-X' aggregation
        # 'add-interface'/'remove-interface' can have actually a list of interfaces.
        # This is done by setting 'params' as a list of interface params, where
        # every element represents parameters of some interface.
        if re.match('add-|remove-', msg['message']) and type(msg['params']) is list:

            for params in msg['params']:
                requests.append(
                    {
                        'message': msg['message'],
                        'params' : copy.deepcopy(params)
                    })

            return \
                {
                    'message': 'aggregated',
                    'params' : { 'requests': requests }
                }

        # Remove NULL elements from aggregated requests, if sent by bogus flexiManage
        #
        if msg['message'] == 'aggregated':
            requests = [copy.deepcopy(r) for r in msg['params']['requests'] if r]
            return \
                {
                    'message': 'aggregated',
                    'params' : { 'requests': requests }
                }

        # No conversion is needed here.
        # We return copy of object in order to be consistent with previous 'return'-s
        # which return new object. The caller function might rely on this,
        # e.g. see the fwglobals.g.handle_request() assumes
        #
        return copy.deepcopy(msg)


    def _fix_dhcp(msg):

        def _fix_dhcp_params(params):
            if params.get('dhcp') == 'yes':
                params['addr']    = ''
                params['addr6']   = ''
                params['gateway'] = ''

        if re.match('(add|modify)-interface', msg['message']):
            _fix_dhcp_params(msg['params'])
            return msg
        if re.match('aggregated|sync-device', msg['message']):
            for request in msg['params']['requests']:
                if re.match('(add|modify)-interface', request['message']):
                    _fix_dhcp_params(request['params'])
            return msg
        return msg

    # !!!!!!!!!!!!!!!!!!!!!!!!!!!!!!!!!!!!!!!!!!!!!!!!!!!!!!!!!!!!!!!!!!!!!!!!!!
    # Order of functions is important, as the first one (_fix_aggregation_format())
    # creates clone of the recieved message, so the rest functions can simply
    # modify it as they wish!
    # !!!!!!!!!!!!!!!!!!!!!!!!!!!!!!!!!!!!!!!!!!!!!!!!!!!!!!!!!!!!!!!!!!!!!!!!!!
    msg = _fix_aggregation_format(msg)
    msg = _fix_dhcp(msg)
    return msg


def wifi_get_available_networks(dev_id):
    """Get WIFI available access points.

    :param dev_id: Bus address of interface to get for.

    :returns: string array of essids
    """
    linux_if = dev_id_to_linux_if(dev_id)

    if linux_if:
        networks = []

        def clean(n):
            n = n.replace('"', '')
            n = n.strip()
            n = n.split(':')[-1]
            return n

        # make sure the interface is up
        cmd = 'ip link set dev %s up' % linux_if
        subprocess.check_output(cmd, shell=True)

        try:
            cmd = 'iwlist %s scan | grep ESSID' % linux_if
            networks = subprocess.check_output(cmd, shell=True).splitlines()
            networks = map(clean, networks)
            return networks
        except subprocess.CalledProcessError:
            return networks

    return networks

def connect_to_wifi(params):
    interface_name = dev_id_to_linux_if(params['dev_id'])

    if interface_name:
        essid = params['essid']
        password = params['password']

        wpaIsRun = True if pid_of('wpa_supplicant') else False
        if wpaIsRun:
            os.system('sudo killall wpa_supplicant')
            time.sleep(3)

        # create config file
        subprocess.check_output('wpa_passphrase %s %s | sudo tee /etc/wpa_supplicant.conf' % (essid, password), shell=True)

        try:
            output = subprocess.check_output('wpa_supplicant -i %s -c /etc/wpa_supplicant.conf -D wext -B -C /var/run/wpa_supplicant' % interface_name, shell=True)
            time.sleep(3)

            is_success = subprocess.check_output('wpa_cli  status | grep wpa_state | cut -d"=" -f2', shell=True)

            if is_success.strip() == 'COMPLETED':

                if params['useDHCP']:
                    subprocess.check_output('dhclient %s' % interface_name, shell=True)

                return True
            else:
                return False
        except subprocess.CalledProcessError:
            return False

    return False

def is_lte_interface_by_dev_id(dev_id):
    if_name = dev_id_to_linux_if(dev_id)
    return is_lte_interface(if_name)

def is_lte_interface(if_name):
    """Check if interface is LTE.

    :param dev_id: Bus address of interface to check.

    :returns: Boolean.
    """
    driver = get_interface_driver(if_name)
    supported_lte_drivers = ['cdc_mbim']
    if driver in supported_lte_drivers:
        return True

    return False

def lte_get_saved_apn():
    cmd = 'cat /etc/mbim-network.conf'
    try:
        out = subprocess.check_output(cmd, shell=True).strip()
        configs = out.split('=')
        if configs[0] == "APN":
            return configs[1]
        return ''
    except subprocess.CalledProcessError:
        return ''

    return ''

def configure_hostapd(dev_id, configuration):
    try:

        for index, band in enumerate(configuration):
            config = configuration[band]

            if config['enable'] == False:
                continue

            if_name = dev_id_to_linux_if(dev_id)
            data = {
                'ssid'                 : config.get('ssid', 'fwrouter_ap_%s' % band),
                'interface'            : if_name,
                'macaddr_acl'          : 0,
                'driver'               : 'nl80211',
                'auth_algs'            : 3,
                'ignore_broadcast_ssid': 1 if config.get('hideSsid', 0) == True else 0,
                'eap_server'           : 0,
                'logger_syslog'        : -1,
                'logger_syslog_level'  : 2,
                'logger_stdout'        : -1,
                'logger_stdout_level'  : 2,
                'max_num_sta'          : 128
            }

            if band == '5GHz':
                data['uapsd_advertisement_enabled=1'] = 1
                data['wmm_ac_bk_cwmin'] = 4
                data['wmm_ac_bk_cwmax'] = 10
                data['wmm_ac_bk_aifs'] = 7
                data['wmm_ac_bk_txop_limit'] = 0
                data['wmm_ac_bk_acm'] = 0
                data['wmm_ac_be_aifs'] = 3
                data['wmm_ac_be_cwmin'] = 4
                data['wmm_ac_be_cwmax'] = 10
                data['wmm_ac_be_txop_limit'] = 0
                data['wmm_ac_be_acm'] = 0
                data['wmm_ac_vi_aifs'] = 2
                data['wmm_ac_vi_cwmin'] = 3
                data['wmm_ac_vi_cwmax'] = 4
                data['wmm_ac_vi_txop_limit'] = 94
                data['wmm_ac_vi_acm'] = 0
                data['wmm_ac_vo_aifs'] = 2
                data['wmm_ac_vo_cwmin'] = 2
                data['wmm_ac_vo_cwmax'] = 3
                data['wmm_ac_vo_txop_limit'] = 47
                data['wmm_ac_vo_acm'] = 0

                data['tx_queue_data3_aifs'] = 7
                data['tx_queue_data3_cwmin'] = 15
                data['tx_queue_data3_cwmax'] = 1023
                data['tx_queue_data3_burst'] = 0
                data['tx_queue_data2_aifs'] = 3
                data['tx_queue_data2_cwmin'] = 15
                data['tx_queue_data2_cwmax'] = 63
                data['tx_queue_data2_burst'] = 0
                data['tx_queue_data1_aifs'] = 1
                data['tx_queue_data1_cwmin'] = 7
                data['tx_queue_data1_cwmax'] = 15
                data['tx_queue_data1_burst'] = 3.0
                data['tx_queue_data0_aifs'] = 1
                data['tx_queue_data0_cwmin'] = 3
                data['tx_queue_data0_cwmax'] = 7
                data['tx_queue_data0_burst'] = 1.5
            else:
                data['wmm_enabled'] = 0

            # Channel
            channel = config.get('channel', '0')
            data['channel'] = channel

            country_code = config.get('region', 'other')
            if channel == '0' and country_code != 'other':
                data['ieee80211d'] = 1
                data['ieee80211h'] = 1
                data['country_code'] = country_code

            ap_mode = config.get('operationMode', 'g')

            if ap_mode == "g":
                data['hw_mode']       = 'g'

            elif ap_mode == "n":
                if band == '5GHz':
                    data['hw_mode']       = 'a'
                else:
                    data['hw_mode']       = 'g'

                data['ieee80211n']    = 1
                data['ht_capab']      = '[HT40+][LDPC][SHORT-GI-20][SHORT-GI-40][TX-STBC][RX-STBC1][DSSS_CCK-40]'

            elif ap_mode == "a":
                data['hw_mode']       = 'a'
                data['ieee80211n']    = 1
                data['ieee80211ac']   = 0
                data['wmm_enabled']   = 0

            elif ap_mode == "ac":
                data['hw_mode']       = 'a'
                data['ieee80211ac']   = 1
                data['ieee80211n']    = 1
                data['wmm_enabled']   = 1
                data['vht_oper_chwidth=0']   = 0
                data['ht_capab']      = '[MAX-MPDU-11454][RXLDPC][SHORT-GI-80][TX-STBC-2BY1][RX-STBC-1]'

            security_mode = config.get('securityMode', 'wpa2-psk')

            if security_mode == "wep":
                data['wep_default_key']       = 1
                data['wep_key1']              = '"%s"' % config.get('password', 'fwrouter_ap')
                data['wep_key_len_broadcast'] = 5
                data['wep_key_len_unicast']   = 5
                data['wep_rekey_period']      = 300
            elif security_mode == "wpa-psk":
                data['wpa'] = 1
                data['wpa_passphrase'] = config.get('password', 'fwrouter_ap')
                data['wpa_pairwise']   = 'TKIP CCMP'
            elif security_mode == "wpa2-psk":
                data['wpa'] = 2
                data['wpa_passphrase'] = config.get('password', 'fwrouter_ap')
                data['wpa_pairwise']   = 'CCMP'
                data['rsn_pairwise']   = 'CCMP'
                data['wpa_key_mgmt']   = 'WPA-PSK'
            elif security_mode == "wpa-psk/wpa2-psk":
                data['wpa'] = 3
                data['wpa_passphrase'] = config.get('password', 'fwrouter_ap')
                data['wpa_pairwise']   = 'TKIP CCMP'
                data['rsn_pairwise']   = 'CCMP'

            with open(fwglobals.g.HOSTAPD_CONFIG_DIRECTORY + 'hostapd_%s_fwrun.conf' % band, 'w+') as f:
                txt = ''
                for key in data:
                    txt += '%s=%s\n' % (key, data[key])

                file_write_and_flush(f, txt)

        return (True, None)
    except Exception as e:
        return (False, "Exception: %s" % str(e))

def wifi_ap_get_clients(interface_name):
    try:
        response = list()
        output = subprocess.check_output('iw dev %s station dump' % interface_name, shell=True)
        if output:
            data = output.splitlines()
            for (idx, line) in enumerate(data):
                if 'Station' in line:
                    mac = line.split(' ')[1]
                    signal =  data[idx + 2].split(':')[-1].strip().replace("'", '') if 'signal' in data[idx + 2] else ''
                    ip = ''

                    try:
                        arp_output = subprocess.check_output('arp -a -n | grep %s' % mac, shell=True)
                    except:
                        arp_output = None

                    if arp_output:
                        ip = arp_output[arp_output.find("(")+1:arp_output.find(")")]

                    entry = {
                        'mac'   : mac,
                        'ip'    : ip,
                        'signal': signal
                    }
                    response.append(entry)
            a = "a"
    except Exception as e:
        return response

    return response

def start_hostapd():
    try:

        if pid_of('hostapd'):
            return (True, None)

        files = glob.glob("%s*fwrun.conf" % fwglobals.g.HOSTAPD_CONFIG_DIRECTORY)
        fwglobals.log.debug("get_hostapd_filenames: %s" % files)

        if files:
            files = ' '.join(files)
            proc = subprocess.check_output('sudo hostapd %s -B -dd' % files, stderr=subprocess.STDOUT, shell=True)
            time.sleep(1)

            pid = pid_of('hostapd')
            if pid:
                return (True, None)

        return (False, 'Error in activating your access point. Your hardware may not support the selected settings')
    except subprocess.CalledProcessError as err:
        stop_hostapd()
        return (False, str(err.output))

def stop_hostapd():
    try:
        if pid_of('hostapd'):
            os.system('killall hostapd')

        files = glob.glob("%s*fwrun.conf" % fwglobals.g.HOSTAPD_CONFIG_DIRECTORY)
        for filePath in files:
            try:
                os.remove(filePath)
            except:
                print("Error while deleting file : ", filePath)
        return (True, None)
    except Exception as e:
        return (False, "Exception: %s" % str(e))

def get_inet6_by_linux_name(inf_name):
    interfacaes = psutil.net_if_addrs()
    if inf_name in interfacaes:
        for addr in interfacaes[inf_name]:
            if addr.family == socket.AF_INET6:
                inet6 = addr.address.split('%')[0]
                if addr.netmask != None:
                    inet6 += "/" + (str(IPAddress(addr.netmask).netmask_bits()))
                return inet6

    return None

def get_lte_interfaces_dev_ids():
    out = {}
    interfacaes = psutil.net_if_addrs()
    for nicname, addrs in interfacaes.items():
        if is_lte_interface(nicname):
            dev_id = get_interface_dev_id(nicname)
            if dev_id:
                out[dev_id] = nicname
    return out

def configure_lte_interface(params):
    '''
    To get LTE connectivity, two steps are required:
    1. Creating a connection between the modem and cellular provider.
    2. Setting up the Linux interface with the IP/gateway received from the cellular provider
    This function is responsible for the second stage.
    If the vpp is running, we have special logic to configure LTE. This logic handled by the add_interface translator.
    '''
    dev_id = params['dev_id']
    if vpp_does_run() and is_interface_assigned_to_vpp(dev_id):
        return (True, None)

    if not is_lte_interface_by_dev_id(dev_id):
        return (False, "dev_id %s is not a lte interface" % dev_id)

    ip_config = lte_get_configuration_received_from_provider(dev_id)
    if ip_config['STATUS']:
        ip = ip_config['IP']
        gateway = ip_config['GATEWAY']
        metric = params.get('metric', '0')
        if not metric:
            metric = '0'

        nicname = dev_id_to_linux_if(dev_id)

        os.system('ifconfig %s %s up' % (nicname, ip))

        # remove old default router
        output = os.popen('ip route list match default | grep %s' % nicname).read()
        if output:
            routes = output.splitlines()
            for r in routes:
                os.system('ip route del %s' % r)
        # set updated default route
        os.system('route add -net 0.0.0.0 gw %s metric %s' % (gateway, metric))

        fwglobals.g.cache.linux_interfaces.clear() # remove this code when move ip configuration to netplan
        return (True , None)

    return (False, "Failed to configure lte for dev_id %s" % dev_id)

def dev_id_to_usb_device(dev_id, driver="cdc_mbim"):
    try:
        usb_addr = dev_id.split('/')[-1]
        output = subprocess.check_output('ls /sys/bus/usb/drivers/%s/%s/usbmisc/' % (driver, usb_addr), shell=True).strip()
        return output
    except subprocess.CalledProcessError as err:
        return None

def _run_qmicli_command(dev_id, flag):
    try:
        device = dev_id_to_usb_device(dev_id) if dev_id else 'cdc-wdm0'
        output = subprocess.check_output('qmicli --device=/dev/%s --device-open-proxy --device-open-mbim --%s' % (device, flag), shell=True, stderr=subprocess.STDOUT)
        return output
    except subprocess.CalledProcessError as err:
        return None

def _run_mbimcli_command(dev_id, cmd):
    try:
        device = dev_id_to_usb_device(dev_id) if dev_id else 'cdc-wdm0'
        output = subprocess.check_output('mbimcli --device=/dev/%s --device-open-proxy %s' % (device, cmd), shell=True, stderr=subprocess.STDOUT)
        return output
    except subprocess.CalledProcessError as err:
        return None

def qmi_get_simcard_status(dev_id):
    return _run_qmicli_command(dev_id, 'uim-get-card-status')

def qmi_get_signals_state(dev_id):
    return _run_qmicli_command(dev_id, 'nas-get-signal-strength')

def qmi_get_connection_state(dev_id):
    '''
    The function will return the connection status.
    This is not about existsin session to the modem. But connectivity between modem to the cellular provider
    '''
    try:
        output = _run_qmicli_command(dev_id, 'wds-get-packet-service-status')
        if output:
            data = output.splitlines()
            for line in data:
                if 'Connection status' in line:
                    status = line.split(':')[-1].strip().replace("'", '')
                    return status == "connected"
    except subprocess.CalledProcessError as err:
        return False

def qmi_get_ip_configuration(dev_id):
    '''
    The function will return the connection status.
    This is not about existsin session to the modem. But connectivity between modem to the cellular provider
    '''
    return _run_qmicli_command(dev_id, 'wds-get-current-settings')

def qmi_get_operator_name(dev_id):
    return _run_qmicli_command(dev_id, 'nas-get-operator-name')

def qmi_get_home_network(dev_id):
    return _run_qmicli_command(dev_id, 'nas-get-home-network')

def qmi_get_system_info(dev_id):
    return _run_qmicli_command(dev_id, 'nas-get-system-info')

def qmi_get_packet_service_state(dev_id):
    '''
    The function will return the connection status.
    This is not about existsin session to the modem. But connectivity between modem to the cellular provider
    '''
    return _run_qmicli_command(dev_id, 'wds-get-channel-rates')

def qmi_get_manufacturer(dev_id):
    return _run_qmicli_command(dev_id, 'dms-get-manufacturer')

def qmi_get_model(dev_id):
    return _run_qmicli_command(dev_id, 'dms-get-model')

def qmi_get_imei(dev_id):
    return _run_qmicli_command(dev_id, 'dms-get-ids')

def qmi_get_default_settings(dev_id):
    return _run_qmicli_command(dev_id, 'wds-get-default-settings=3gpp')

def qmi_sim_power_off(dev_id):
    return _run_qmicli_command(dev_id, 'uim-sim-power-off=1')

def qmi_sim_power_on(dev_id):
    return _run_qmicli_command(dev_id, 'uim-sim-power-on=1')

def qmi_get_phone_number(dev_id):
    return _run_qmicli_command(dev_id, 'dms-get-msisdn')

def lte_get_phone_number(dev_id):
    phone_number = qmi_get_phone_number(dev_id)
    if phone_number:
        data = phone_number.splitlines()
        for line in data:
            if 'MSISDN:' in line:
                return line.split(':')[-1].strip().replace("'", '')
    return ''

def lte_get_default_settings(dev_id):
    default_settings = qmi_get_default_settings(dev_id)
    res = {
        'APN'     : '',
        'UserName': '',
        'Password': '',
        'Auth'    : ''
    }
    if default_settings:
        data = default_settings.splitlines()
        for line in data:
            if 'APN' in line:
                res['APN'] = line.split(':')[-1].strip().replace("'", '')
                continue
            if 'UserName' in line:
                res['UserName'] = line.split(':')[-1].strip().replace("'", '')
                continue
            if 'Password' in line:
                res['Password'] = line.split(':')[-1].strip().replace("'", '')
                continue
            if 'Auth' in line:
                res['Auth'] = line.split(':')[-1].strip().replace("'", '')
                continue

    return res

def lte_get_pin_state(dev_id):
    res = {
        'PIN1_STATUS': '',
        'PIN1_RETRIES': '',
        'PUK1_RETRIES': '',
    }
    status = qmi_get_simcard_status(dev_id)
    if status:
        data = status.splitlines()
        for index, line in enumerate(data):
            if 'PIN1 state:' in line:
                res['PIN1_STATUS']= line.split(':')[-1].strip().replace("'", '').split(' ')[0]
                res['PIN1_RETRIES']= data[index + 1].split(':')[-1].strip().replace("'", '').split(' ')[0]
                res['PUK1_RETRIES']= data[index + 2].split(':')[-1].strip().replace("'", '').split(' ')[0]
                break
    return res

def lte_sim_status(dev_id):
    status = qmi_get_simcard_status(dev_id)
    if status:
        data = status.splitlines()
        for line in data:
            if 'Card state:' in line:
                state = line.split(':')[-1].strip().replace("'", '').split(' ')[0]
                return state
    return False

def lte_is_sim_inserted(dev_id):
    return lte_sim_status(dev_id) == "present"

def lte_disconnect(dev_id, hard_reset_service=False):
    try:

        lte_db = fwglobals.g.db.get('lte', {})
        lte_interfaces = lte_db.get('interfaces', {})
        current_interface = lte_interfaces.get(dev_id, None)
        if current_interface:
            session     = fwglobals.g.db['lte']['interfaces'][dev_id]['Session']
            if_name = fwglobals.g.db['lte']['interfaces'][dev_id]['if_name']
        else:
            session = '0' # defualt session
            if_name = dev_id_to_linux_if(dev_id)

        output = _run_mbimcli_command(dev_id, '--disconnect=%s' % session)
        os.system('sudo ip link set dev %s down && sudo ip addr flush dev %s' % (if_name, if_name))

        if hard_reset_service:
            _run_qmicli_command(dev_id, 'wds-reset')
            _run_qmicli_command(dev_id, 'nas-reset')
            _run_qmicli_command(dev_id, 'uim-reset')

        fwglobals.g.cache.linux_interfaces.clear() # remove this code when move ip configuration to netplan

        return (True, None)
    except subprocess.CalledProcessError as e:
        return (False, "Exception: %s" % (str(e)))

def lte_prepare_connection_params(params):
    connection_params = []
    if 'apn' in params and params['apn']:
        connection_params.append('apn=%s' % params['apn'])
    if 'user' in params and params['user']:
        connection_params.append('username=%s' % params['user'])
    if 'password' in params and params['password']:
        connection_params.append('password=%s' % params['password'])
    if 'auth' in params and params['auth']:
        connection_params.append('auth=%s' % params['auth'])

    return ",".join(connection_params)

def qmi_verify_pin(dev_id, pin):
    fwglobals.log.debug('verifying lte pin number')
    res = _run_qmicli_command(dev_id, 'uim-verify-pin=PIN1,%s' % pin)
    time.sleep(2)
    return lte_get_pin_state(dev_id)

def qmi_set_pin_protection(dev_id, pin, is_enable):
    res = _run_qmicli_command(dev_id, 'uim-set-pin-protection=PIN1,%s,%s' % ('enable' if is_enable else 'disable', pin))
    time.sleep(1)
    return lte_get_pin_state(dev_id)

def qmi_change_pin(dev_id, old_pin, new_pin):
    res = _run_qmicli_command(dev_id, 'uim-change-pin=PIN1,%s,%s' % (old_pin, new_pin))
    time.sleep(1)
    return lte_get_pin_state(dev_id)

def qmi_unblocked_pin(dev_id, puk, new_pin):
    res = _run_qmicli_command(dev_id, 'uim-unblock-pin=PIN1,%s,%s' % (puk, new_pin))
    time.sleep(1)
    return lte_get_pin_state(dev_id)

def lte_connect(params, reset=False):
    dev_id = params['dev_id']
    if not lte_is_sim_inserted(dev_id) or reset:
        qmi_sim_power_off(dev_id)
        time.sleep(1)
        qmi_sim_power_on(dev_id)
        time.sleep(1)
        inserted = lte_is_sim_inserted(dev_id)
        if not inserted:
            return (False, "Sim is not presented")

    # check PIN status
    pin_state = lte_get_pin_state(params['dev_id']).get('PIN1_STATUS', 'disabled')
    if pin_state not in ['disabled', 'enabled-verified']:
        pin = params.get('pin')
        if not pin:
            return (False, "PIN is required")

        updated_pin_state = qmi_verify_pin(dev_id, pin).get('PIN1_STATUS')
        if updated_pin_state not in['disabled', 'enabled-verified']:
            return (False, "PIN is wrong")

    try:
        is_modem_connected = mbim_get_ip_configuration(dev_id)
        if is_modem_connected:
            return (True, None)

        connection_params = lte_prepare_connection_params(params)

        _run_mbimcli_command(dev_id, '--query-subscriber-ready-status --no-close')
        _run_mbimcli_command(dev_id, '--query-registration-state --no-open=3 --no-close')
        _run_mbimcli_command(dev_id, '--attach-packet-service --no-open=4 --no-close')
        output = _run_mbimcli_command(dev_id, '--connect=%s --no-open=5 --no-close' % connection_params)
        data = output.splitlines()

        lte = fwglobals.g.db.get('lte', {})
        if not 'interfaces' in lte:
            lte['interfaces'] = {}
        lte['interfaces'][dev_id] = {
            'if_name': dev_id_to_linux_if(dev_id)
        }

        for line in data:
            if 'Session ID:' in line:
                lte['interfaces'][dev_id]['Session'] = line.split(':')[-1].strip().replace("'", '')
                break

        fwglobals.g.db['lte'] = lte # db is SqlDict, so we have to replace all record

        return (True, None)
    except Exception as e:
        if not reset:
            return lte_connect(params, True)
        return (False, "Exception: %s\nOutput: %s" % (str(e), output))

def lte_get_system_info(dev_id):
    try:
        result = {
            'Cell_Id'        : '',
            'Operator_Name'  : '',
            'MCC'            : '',
            'MNC'            : ''
        }

        system_info = qmi_get_system_info(dev_id)
        if system_info:
            data = system_info.splitlines()
            for line in data:
                if 'Cell ID' in line:
                    result['Cell_Id'] = line.split(':')[-1].strip().replace("'", '')
                    continue
                if 'MCC' in line:
                    result['MCC'] = line.split(':')[-1].strip().replace("'", '')
                    continue
                if 'MNC' in line:
                    result['MNC'] = line.split(':')[-1].strip().replace("'", '')
                    continue

        operator_name = qmi_get_operator_name(dev_id)
        if operator_name:
            data = operator_name.splitlines()
            for line in data:
                if '\tName' in line:
                    name = line.split(':')[-1].strip().replace("'", '')
                    result['Operator_Name'] = name if bool(re.match("^[a-zA-Z0-9_ ]*$", name)) else ''
                    break

        return result
    except Exception as e:
         return result

def lte_get_hardware_info(dev_id):
    try:
        result = {
            'Vendor'   : '',
            'Model'    : '',
            'Imei': '',
        }

        manufacturer = qmi_get_manufacturer(dev_id)
        if manufacturer:
            data = manufacturer.splitlines()
            for line in data:
                if 'Manufacturer' in line:
                    result['Vendor'] = line.split(':')[-1].strip().replace("'", '')
                    break

        model = qmi_get_model(dev_id)
        if model:
            data = model.splitlines()
            for line in data:
                if 'Model' in line:
                    result['Model'] = line.split(':')[-1].strip().replace("'", '')
                    break

        imei = qmi_get_imei(dev_id)
        if imei:
            data = imei.splitlines()
            for line in data:
                if 'IMEI' in line:
                    result['Imei'] = line.split(':')[-1].strip().replace("'", '')
                    break


        return result
    except Exception as e:
        return result

def lte_get_packets_state(dev_id):
    try:
        result = {
            'Uplink_speed'  : 0,
            'Downlink_speed': 0
        }

        modem_info = qmi_get_packet_service_state(dev_id)
        if modem_info:
            data = modem_info.splitlines()
            for line in data:
                if 'Max TX rate' in line:
                    result['Uplink_speed'] = line.split(':')[-1].strip().replace("'", '')
                    continue
                if 'Max RX rate' in line:
                    result['Downlink_speed'] = line.split(':')[-1].strip().replace("'", '')
                    continue
        return result
    except Exception as e:
        return result

def lte_get_connection_state(dev_id):
    try:
        result = {
            'Activation_state' : 0,
            'IP_type'  : 0,
        }

        modem_info = qmi_get_connection_state(dev_id)
        if modem_info:
            data = modem_info.splitlines()
            for line in data:
                if 'Activation state:' in line:
                    result['Activation_state'] = line.split(':')[-1].strip().replace("'", '')
                    continue
                if 'IP type' in line:
                    result['IP_type'] = line.split(':')[-1].strip().replace("'", '')
                    continue
        return result
    except Exception as e:
        return result

def lte_get_radio_signals_state(dev_id):
    try:
        result = {
            'RSSI' : 0,
            'RSRP' : 0,
            'RSRQ' : 0,
            'SINR' : 0,
            'SNR'  : 0,
            'text' : ''
        }
        modem_info = qmi_get_signals_state(dev_id)
        if modem_info:
            data = modem_info.splitlines()
            for index, line in enumerate(data):
                if 'RSSI' in line:
                    result['RSSI'] = data[index + 1].split(':')[-1].strip().replace("'", '')
                    dbm_num = int(result['RSSI'].split(' ')[0])
                    if -95 >= dbm_num:
                        result['text'] = 'Marginal'
                    elif -85 >= dbm_num:
                        result['text'] = 'Very low'
                    elif -80 >= dbm_num:
                        result['text'] = 'Low'
                    elif -70 >= dbm_num:
                        result['text'] = 'Good'
                    elif -60 >= dbm_num:
                        result['text'] = 'Very Good'
                    elif -50 >= dbm_num:
                        result['text'] = 'Excellent'
                    continue
                if 'SINR' in line:
                    result['SINR'] = line.split(':')[-1].strip().replace("'", '')
                    continue
                if 'RSRQ' in line:
                    result['RSRQ'] = data[index + 1].split(':')[-1].strip().replace("'", '')
                    continue
                if 'SNR' in line:
                    result['SNR'] = data[index + 1].split(':')[-1].strip().replace("'", '')
                    continue
                if 'RSRP' in line:
                    result['RSRP'] = data[index + 1].split(':')[-1].strip().replace("'", '')
                    continue
        return result
    except Exception as e:
        return result

def mbim_get_ip_configuration(dev_id):
    try:
        output = _run_mbimcli_command(dev_id, '--query-ip-configuration --no-close')
        return output
    except subprocess.CalledProcessError as err:
        return False

def lte_get_configuration_received_from_provider(dev_id):
    try:
        response = {
            'IP'      : '',
            'GATEWAY' : '',
            'STATUS'  : ''
        }

        ip_config = mbim_get_ip_configuration(dev_id)
        if ip_config:
            response['STATUS'] = True
            lines = ip_config.splitlines()
            for line in lines:
                if 'IP [0]:' in line:
                    response['IP'] = line.split(':')[-1].strip().replace("'", '')
                    continue
                if 'Gateway:' in line:
                    response['GATEWAY'] = line.split(':')[-1].strip().replace("'", '')
                    break

        return response
    except Exception as e:
        return response

def lte_get_provider_config(dev_id, key):
    """Get IP from LTE provider

    :param ket: Filter info by key

    :returns: ip address.
    """
    info = lte_get_configuration_received_from_provider(dev_id)

    if key in info:
        return info[key]

    return ''

def is_wifi_interface_by_dev_id(dev_id):
    linux_if = dev_id_to_linux_if(dev_id)
    return is_wifi_interface(linux_if)

def is_wifi_interface(if_name):
    """Check if interface is WIFI.

    :param if_name: Interface name to check.

    :returns: Boolean.
    """
    try:
        lines = subprocess.check_output('iwconfig', shell=True, stderr=subprocess.STDOUT).splitlines()
        for line in lines:
            if if_name in line and not 'no wireless extensions' in line:
                return True
    except Exception as e:
        return False

    return False

def get_ethtool_value(linuxif, ethtool_key):
    val = ''
    try:
        cmd = 'ethtool -i %s' % linuxif
<<<<<<< HEAD
        lines = subprocess.check_output(cmd, shell=True, stderr=subprocess.STDOUT).decode().splitlines()
=======
        lines = subprocess.check_output(cmd, shell=True, stderr=subprocess.STDOUT).splitlines()
>>>>>>> e973f16d
        for line in lines:
            if ethtool_key in line:
                val = line.split("%s: " % ethtool_key, 1)[-1]
                break
<<<<<<< HEAD
    except subprocess.CalledProcessError as e:
        fwglobals.log.error('Exception: ' + str(e))
=======
    except subprocess.CalledProcessError:
>>>>>>> e973f16d
        pass

    return val

def get_interface_bus_info(linux_if):
    return get_ethtool_value(linux_if, 'bus-info')

def get_interface_driver(if_name):
    """Get Linux interface driver.

    :param if_name: interface name in Linux.

    :returns: driver name.
    """
    with fwglobals.g.cache.lock:
        interface = fwglobals.g.cache.linux_interfaces_by_name.get(if_name)
        if not interface:
            fwglobals.g.cache.linux_interfaces_by_name[if_name] = {}
            interface = fwglobals.g.cache.linux_interfaces_by_name.get(if_name)

        driver = interface.get('driver')
<<<<<<< HEAD
        if driver:
=======
        if driver != None:
>>>>>>> e973f16d
            return driver

        driver = get_ethtool_value(if_name, 'driver')

        interface.update({'driver': driver})
        return driver

def is_dpdk_interface(dev_id):
    return not is_non_dpdk_interface(dev_id)

def is_non_dpdk_interface(dev_id):
    """Check if interface is not supported by dpdk.

    :param dev_id: Bus address of interface to check.

    :returns: boolean.
    """

    # 0000:06:00.00 'I210 Gigabit Network Connection' if=eth0 drv=igb unused= 192.168.1.11
    # 0000:0a:00.00 'Ethernet Connection X553 1GbE' if=eth4 drv=ixgbe unused= 10.0.0.1
    # 0000:07:00.00 'I210 Gigabit Network Connection' if=eth2 drv=igb unused=vfio-pci,uio_pci_generic =192.168.0.1

    if is_wifi_interface_by_dev_id(dev_id):
        return True
    if is_lte_interface_by_dev_id(dev_id):
        return True

    return False

def get_bus_info(interface_name):
    """Get LTE device bus info.

    :param interface_name: Interface name to check.

    :returns: bus_info .
    """
    try:
        cmd = 'ethtool -i %s' % interface_name
        out = subprocess.check_output(cmd, shell=True).splitlines()
        vals = out[4].decode().split("bus-info: ", 1)
        return str(vals[-1])
    except subprocess.CalledProcessError:
        return ''

def frr_create_ospfd(frr_cfg_file, ospfd_cfg_file, router_id):
    '''Creates the /etc/frr/ospfd.conf file, initializes it with router id and
    ensures that ospf is switched on in the frr configuration'''

    if os.path.exists(ospfd_cfg_file):
        return

    # Initialize ospfd.conf
    with open(ospfd_cfg_file,"w") as f:
        file_write_and_flush(f,
            'hostname ospfd\n' + \
            'password zebra\n' + \
            'log file /var/log/frr/ospfd.log informational\n' + \
            'log stdout\n' + \
            '!\n' + \
            'router ospf\n' + \
            '    ospf router-id ' + router_id + '\n' + \
            '!\n')

    # Ensure that ospfd is switched on in /etc/frr/daemons.
    subprocess.check_call('sudo sed -i -E "s/ospfd=no/ospfd=yes/" %s' % frr_cfg_file, shell=True)

def file_write_and_flush(f, data):
    '''Wrapper over the f.write() method that flushes wrote content
    into the disk immediately

    :param f:       the python file object
    :param data:    the data to write into file
    '''
    f.write(data)
    f.flush()
    os.fsync(f.fileno())

def netplan_apply(caller_name=None):
    '''Wrapper over the f.write() method that flushes wrote content
    into the disk immediately

    :param f:       the python file object
    :param data:    the data to write into file
    '''
    try:
        # Before netplan apply go and note the default route.
        # If it will be changed as a result of netplan apply, we return True.
        #
        if fwglobals.g.fwagent:
            (_, _, dr_dev_id_before) = get_default_route()

        # Now go and apply the netplan
        #
        cmd = 'netplan apply'
        log_str = caller_name + ': ' + cmd if caller_name else cmd
        fwglobals.log.debug(log_str)
        os.system(cmd)
        time.sleep(1)  				# Give a second to Linux to configure interfaces

        # Netplan might change interface names, e.g. enp0s3 -> vpp0, or other parameters so reset cache
        #
        fwglobals.g.cache.linux_interfaces_by_name.clear()
        fwglobals.g.cache.linux_interfaces.clear()

        # Find out if the default route was changed. If it was - reconnect agent.
        #
        if fwglobals.g.fwagent:
            (_, _, dr_dev_id_after) = get_default_route()
            if dr_dev_id_before != dr_dev_id_after:
                fwglobals.log.debug(
                    "%s: netplan_apply: default route changed (%s->%s) - reconnect" % \
                    (caller_name, dr_dev_id_before, dr_dev_id_after))
                fwglobals.g.fwagent.reconnect()

    except Exception as e:
        fwglobals.log.debug("%s: netplan_apply failed: %s" % (caller_name, str(e)))
        return False

def compare_request_params(params1, params2):
    """ Compares two dictionaries while normalizing them for comparison
    and ignoring orphan keys that have None or empty string value.
        The orphans keys are keys that present in one dict and don't
    present in the other dict, thanks to Scooter Software Co. for the term :)
        We need this function to pay for bugs in flexiManage code, where
    is provides add-/modify-/remove-X requests for same configuration
    item with inconsistent letter case, None/empty string,
    missing parameters, etc.
        Note! The normalization is done for top level keys only!
    """
    if not params1 or not params2:
        return False
    if type(params1) != type(params2):
        return False
    if type(params1) != dict:
        return (params1 == params2)

    set_keys1   = set(params1.keys())
    set_keys2   = set(params2.keys())
    keys1_only  = list(set_keys1 - set_keys2)
    keys2_only  = list(set_keys2 - set_keys1)
    keys_common = set_keys1.intersection(set_keys2)

    for key in keys1_only:
        if type(params1[key]) == bool or params1[key]:
            # params1 has non-empty string/value that does not present in params2
            return False

    for key in keys2_only:
        if type(params2[key]) == bool or params2[key]:
            # params2 has non-empty string/value that does not present in params1
            return False

    for key in keys_common:
        val1 = params1[key]
        val2 = params2[key]

        # If both values are neither None-s nor empty strings.
        # False booleans will be handled by next 'elif'.
        #
        if val1 and val2:
            if (type(val1) == str) and (type(val2) == str):
                if val1.lower() != val2.lower():
                    return False    # Strings are not equal
            elif type(val1) != type(val2):
                return False        # Types are not equal
            elif val1 != val2:
                return False        # Values are not equal

        # If False booleans or
        # if one of values not exists or empty string
        #
        elif (val1 and not val2) or (not val1 and val2):
            return False

    return True

def check_if_virtual_environment():
    virt_exist = os.popen('dmesg |grep -i hypervisor| grep -i detected').read()
    if virt_exist =='':
        return False
    else:
        return True

def check_root_access():
    if os.geteuid() == 0: return True
    print("Error: requires root privileges, try to run 'sudo'")
    return False

def set_linux_reverse_path_filter(dev_name, on):
    """ set rp_filter value of Linux property

    : param dev_name : device name to set the property for
    : param on       : if on is False, disable rp_filter. Else, enable it
    """
    if dev_name == None:
        return None

    # For default interface skip the setting as it is redundant
    #
    _, metric = get_interface_gateway(dev_name)
    if metric == '' or int(metric) == 0:
        return None

    # Fetch current setting, so it could be restored later if needed.
    #
    current_val = None
    try:
        cmd = 'sysctl net.ipv4.conf.%s.rp_filter' % dev_name
        out = subprocess.check_output(cmd, shell=True).decode()  # 'net.ipv4.conf.enp0s9.rp_filter = 1'
        current_val = bool(out.split(' = ')[1])
    except Exception as e:
        fwglobals.log.error("set_linux_reverse_path_filter(%s): failed to fetch current value: %s" % (dev_name, str(e)))
        return None

    # Light optimization, no need to set the value
    #
    if current_val == on:
        return current_val

    # Finally set the value
    #
    val = 1 if on else 0
    os.system('sysctl -w net.ipv4.conf.%s.rp_filter=%d > /dev/null' % (dev_name, val))
    os.system('sysctl -w net.ipv4.conf.all.rp_filter=%d > /dev/null' % (val))
    os.system('sysctl -w net.ipv4.conf.default.rp_filter=%d > /dev/null' % (val))

def update_linux_metric(prefix, dev, metric):
    """Invokes 'ip route' commands to update metric on the provide device.
    """
    try:
        cmd = "ip route show exact %s dev %s" % (prefix, dev)
        os_route = subprocess.check_output(cmd, shell=True).decode().strip()
        if not os_route:
            raise Exception("'%s' returned nothing" % cmd)
        cmd = "ip route del " + os_route
        ok = not subprocess.call(cmd, shell=True)
        if not ok:
            raise Exception("'%s' failed" % cmd)
        if 'metric ' in os_route:  # Replace metric in os route string
            os_route = re.sub('metric [0-9]+', 'metric %d' % metric, os_route)
        else:
            os_route += ' metric %d' % metric
        cmd = "ip route add " + os_route
        ok = not subprocess.call(cmd, shell=True)
        if not ok:
            raise Exception("'%s' failed" % cmd)
        return (True, None)
    except Exception as e:
        return (False, str(e))


def vmxnet3_unassigned_interfaces_up():
    """This function finds vmxnet3 interfaces that should NOT be controlled by
    VPP and brings them up. We call these interfaces 'unassigned'.
    This hack is needed to prevent disappearing of unassigned interfaces from
    Linux, as VPP captures all down interfaces on start.

    Note for non vmxnet3 interfaces we solve this problem in elegant way - we
    just add assigned interfaces to the white list in the VPP startup.conf,
    so VPP captures only them, while ignoring the unassigned interfaces, either
    down or up. In case of vmxnet3 we can't use the startup.conf white list,
    as placing them there causes VPP to bind them to vfio-pci driver on start,
    so trial to bind them later to the vmxnet3 driver by call to the VPP
    vmxnet3_create() API fails. Hence we go with the dirty workaround of UP state.
    """
    try:
        linux_interfaces = get_linux_interfaces()
        assigned_list    = fwglobals.g.router_cfg.get_interfaces()
        assigned_dev_ids    = [params['dev_id'] for params in assigned_list]

        for dev_id in linux_interfaces:
            if not dev_id in assigned_dev_ids:
                if dev_id_is_vmxnet3(dev_id):
                    os.system("ip link set dev %s up" % linux_interfaces[dev_id]['name'])

    except Exception as e:
        fwglobals.log.debug('vmxnet3_unassigned_interfaces_up: %s (%s)' % (str(e),traceback.format_exc()))
        pass

def get_reconfig_hash():
    """ This function creates a string that holds all the information added to the reconfig
    data, and then create a hash string from it.

    : return : md5 hash result of all the data collected or empty string.
    """
    res = ''

    linux_interfaces = get_linux_interfaces()
    for dev_id in linux_interfaces:
        name = linux_interfaces[dev_id]['name']

        is_lte = is_lte_interface(name)
        if is_lte:
            is_assigned = is_interface_assigned_to_vpp(dev_id)
            if is_assigned and fwglobals.g.router_api.state_is_started():
                tap_name = dev_id_to_tap(dev_id)
                if tap_name:
                    name = tap_name

        addr = get_interface_address(name, log=False)
        gw, metric = get_interface_gateway(name)

        # We monitoring the lte IP to handle IP chandes
        if is_lte:
            addr = lte_get_provider_config(dev_id, 'IP')
            gw = lte_get_provider_config(dev_id, 'GATEWAY')

        addr = addr.split('/')[0] if addr else ''

        res += 'addr:'    + addr + ','
        res += 'gateway:' + gw + ','
        res += 'metric:'  + metric + ','
        if gw and addr:
            res += 'public_ip:'   + linux_interfaces[dev_id]['public_ip'] + ','
            res += 'public_port:' + str(linux_interfaces[dev_id]['public_port']) + ','

    hash = hashlib.md5(res.encode()).hexdigest()
    fwglobals.log.debug("get_reconfig_hash: %s: %s" % (hash, res))
    return hash

def vpp_nat_add_remove_interface(remove, dev_id, metric):
    default_gw = ''
    vpp_if_name_add = ''
    vpp_if_name_remove = ''
<<<<<<< HEAD
    metric_min = sys.maxsize
=======
    metric_min = sys.maxint
>>>>>>> e973f16d

    fo_metric = get_wan_failover_metric(dev_id, metric)
    if fo_metric != metric:
        fwglobals.log.debug(
            "vpp_nat_add_remove_interface: dev_id=%s, use wan failover metric %d" % (dev_id, fo_metric))
        metric = fo_metric

    # Find interface with lowest metric.
    #
    wan_list = fwglobals.g.router_cfg.get_interfaces(type='wan')
    for wan in wan_list:
        if dev_id == wan['dev_id']:
            continue
        metric_cur_str = wan.get('metric')
        if metric_cur_str == None:
            continue
        metric_cur = int(metric_cur_str or 0)
        metric_cur = get_wan_failover_metric(wan['dev_id'], metric_cur)
        if metric_cur < metric_min:
            metric_min = metric_cur
            default_gw = wan['dev_id']

    if remove:
        if metric < metric_min or not default_gw:
            vpp_if_name_remove = dev_id_to_vpp_if_name(dev_id)
        if metric < metric_min and default_gw:
            vpp_if_name_add = dev_id_to_vpp_if_name(default_gw)

    if not remove:
        if metric < metric_min and default_gw:
            vpp_if_name_remove = dev_id_to_vpp_if_name(default_gw)
        if metric < metric_min or not default_gw:
            vpp_if_name_add = dev_id_to_vpp_if_name(dev_id)

    if vpp_if_name_remove:
        vppctl_cmd = 'nat44 add interface address %s del' % vpp_if_name_remove
        out = _vppctl_read(vppctl_cmd, wait=False)
        if out is None:
            return (False, "failed vppctl_cmd=%s" % vppctl_cmd)

    if vpp_if_name_add:
        vppctl_cmd = 'nat44 add interface address %s' % vpp_if_name_add
        out = _vppctl_read(vppctl_cmd, wait=False)
        if out is None:
            # revert 'nat44 add interface address del'
            if vpp_if_name_remove:
                vppctl_cmd = 'nat44 add interface address %s' % vpp_if_name_remove
                _vppctl_read(vppctl_cmd, wait=False)
            return (False, "failed vppctl_cmd=%s" % vppctl_cmd)

    return (True, None)

def netplan_set_mac_addresses():
    '''
    This function replaces the netplan files macaddr with the actual macaddr
    '''
    netplan_paths = glob.glob('/etc/netplan/*.yaml')
    #Changing mac addresses in all netplan files
    #Copy the current yaml into json variable, change the mac addr
    #Copy the coverted json string back to yaml file
    intf_mac_addr = {}
    interfaces = psutil.net_if_addrs()
    for nicname, addrs in interfaces.items():
        for addr in addrs:
            if addr.family == psutil.AF_LINK:
                intf_mac_addr[nicname] = addr.address
    for netplan in netplan_paths:
        with open(netplan, "r+") as fd:
            netplan_json = yaml.load(fd)
            for if_name in netplan_json['network']['ethernets']:
                interface = netplan_json['network']['ethernets'][if_name]
                if interface.get('match'):
                    interface['match']['macaddress'] = intf_mac_addr[if_name]
<<<<<<< HEAD
            netplan_str = yaml.dump(netplan_json)
            fd.seek(0)
            fd.write(netplan_str)
            fd.truncate()
=======
	    netplan_str = yaml.dump(netplan_json)
	    fd.seek(0)
	    fd.write(netplan_str)
	    fd.truncate()
>>>>>>> e973f16d

def wifi_get_capabilities(dev_id):

    result = {
        'Band 1': {
            # 'Frequencies': [],
            # 'Bitrates': [],
            'Exists': False
        },
        'Band 2': {
            # 'Frequencies': [],
            # 'Capabilities': [],
            # 'Bitrates': [],
            'Exists': False
        }
    }

    def _get_band(output, band_number):
        regex = r'(Band ' + str(band_number) + r':.*?\\n\\t(?!\\t))'
        match = re.search(regex, output,  re.MULTILINE | re.IGNORECASE)
        if match:
            return match.group(1)

        return ""

    def _parse_key_data(text, output, negative_look_count = 1):
        match = re.search(text, output,  re.MULTILINE | re.IGNORECASE)

        res = list()

        if match:
            result = match.group()
            splitted = result.replace('\\t', '\t').replace('\\n', '\n').splitlines()
            for line in splitted[1:-1]:
                res.append(line.lstrip('\t').strip(' *'))
            return res

        return res

    try:
        output = subprocess.check_output('iw dev', shell=True).splitlines()
        linux_if = dev_id_to_linux_if(dev_id)
        if linux_if in output[1]:
            phy_name = output[0].replace('#', '')
            #output = subprocess.check_output('cat /tmp/jaga', shell=True).replace('\\\\t', '\\t').replace('\\\\n', '\\n')
            # banda1 = _get_band(output2, 1)
            # banda2 = _get_band(output2, 2)

            output = subprocess.check_output('iw %s info' % phy_name, shell=True).replace('\t', '\\t').replace('\n', '\\n')
            result['SupportedModes'] = _parse_key_data('Supported interface modes', output)


            band1 = _get_band(output, 1)
            band2 = _get_band(output, 2)

            if band1:
                result['Band 1']['Exists'] = True
                # result['Band 1']['Frequencies'] = _parse_key_data('Frequencies', band1)
                # result['Band 1']['Bitrates'] = _parse_key_data('Bitrates', band1, 2)
                # result['Band 1']['Capabilities'] = _parse_key_data('Capabilities', band1, 2)

            if band2:
                result['Band 2']['Exists'] = True
                # result['Band 2']['Frequencies'] = _parse_key_data('Frequencies', band2)
                # result['Band 2']['Bitrates'] = _parse_key_data('Bitrates', band2, 2)
                # result['Band 2']['Capabilities'] = _parse_key_data('Capabilities', band2, 2)

        return result
    except Exception as e:
        return result

def dump(filename=None, path=None, clean_log=False):
    '''This function invokes 'fwdump' utility while ensuring no DoS on disk space.

    :param filename:  the name of the final file where to dump will be tar.gz-ed
    :param clean_log: if True, /var/log/flexiwan/agent.log will be cleaned
    '''
    try:
        cmd = 'fwdump'
        if filename:
            cmd += ' --zip_file ' + filename
        if not path:
            path = fwglobals.g.DUMP_FOLDER
        cmd += ' --dest_folder ' + path

        # Ensure no more than last 5 dumps are saved to avoid disk out of space
        #
        files = glob.glob("%s/*.tar.gz" % path)
        if len(files) > 5:
            files.sort()
            os.remove(files[0])

        subprocess.check_call(cmd + ' > /dev/null 2>&1', shell=True)

        if clean_log:
            os.system("echo '' > %s" % fwglobals.g.ROUTER_LOG_FILE)
    except Exception as e:
        fwglobals.log.error("failed to dump: %s" % (str(e)))

def linux_routes_dictionary_get():
    routes_dict = {}

    # get only our static routes from Linux
    try :
        output = subprocess.check_output('ip route show | grep -v proto', shell=True).strip()
    except:
        return routes_dict

    addr = ''
    metric = 0
    nexthops = set()
    routes = output.splitlines()

    for route in routes:
        part = route.split(' ')[0]
        if re.search('nexthop', part):
            parts = route.split('via ')
            via = parts[1].split(' ')[0]
            nexthops.add(via)
            continue
        else:
            # save multipath route if needed
            if nexthops:
                if metric not in routes_dict:
                    routes_dict[metric] = {addr: copy.copy(nexthops)}
                else:
                    routes_dict[metric][addr] = copy.copy(nexthops)

            # continue with current route
            nexthops.clear()
            metric = 0
            addr = part

        if 'metric' in route:
            parts = route.split('metric ')
            metric = int(parts[1])

        parts = route.split('via ')
        if isinstance(parts, list) and len(parts) > 1:
            via = parts[1].split(' ')[0]
            nexthops.add(via)

        if not nexthops:
            continue

        if metric not in routes_dict:
            routes_dict[metric] = {addr: copy.copy(nexthops)}
        else:
            routes_dict[metric][addr] = copy.copy(nexthops)

        nexthops.clear()
        metric = 0

    return routes_dict

<<<<<<< HEAD
=======
def linux_check_gateway_exist(gw):
    interfaces = psutil.net_if_addrs()
    for if_name in interfaces:
        addresses = interfaces[if_name]
        for address in addresses:
            if address.family == socket.AF_INET:
                network = IPNetwork(address.address + '/' + address.netmask)
                if is_ip_in_subnet(gw, str(network)):
                    return True

    return False

>>>>>>> e973f16d
def linux_routes_dictionary_exist(routes, addr, metric, via):
    metric = int(metric)
    if metric in routes.keys():
        if addr in routes[metric].keys():
            if via in routes[metric][addr]:
                return True
    return False

def check_reinstall_static_routes():
    routes_db = fwglobals.g.router_cfg.get_routes()
    routes_linux = linux_routes_dictionary_get()

    for route in routes_db:
        addr = route['addr']
        via = route['via']
        metric = str(route.get('metric', '0'))
        dev = route.get('dev_id', None)

        if linux_routes_dictionary_exist(routes_linux, addr, metric, via):
            continue

        add_static_route(addr, via, metric, False, dev)<|MERGE_RESOLUTION|>--- conflicted
+++ resolved
@@ -270,11 +270,21 @@
 
 def get_binary_interface_gateway_by_dev_id(dev_id):
     gw_ip, _ = get_interface_gateway('', if_dev_id=dev_id)
-<<<<<<< HEAD
     return ipaddress.ip_address(gw_ip) if gw_ip else None
-=======
-    return ip_str_to_bytes(gw_ip)[0] if gw_ip else ''
->>>>>>> e973f16d
+
+def is_interface_assigned_to_vpp(dev_id):
+    """ Check if dev_id is assigned to vpp.
+    This function could be called even deamon doesn't run.
+
+    :params dev_id: Bus address to check if assigned
+
+    : return : Boolean
+    """
+    if getattr(fwglobals.g, 'router_cfg', False):
+        return len(fwglobals.g.router_cfg.get_interfaces(dev_id=dev_id)) > 0
+
+    with FwRouterCfg(fwglobals.g.ROUTER_CFG_FILE) as router_cfg:
+        return len(router_cfg.get_interfaces(dev_id=dev_id)) > 0
 
 def is_interface_assigned_to_vpp(dev_id):
     """ Check if dev_id is assigned to vpp.
@@ -574,11 +584,7 @@
             interface = fwglobals.g.cache.linux_interfaces_by_name.get(if_name)
 
         dev_id = interface.get('dev_id')
-<<<<<<< HEAD
         if dev_id:
-=======
-        if dev_id != None:
->>>>>>> e973f16d
             return dev_id
 
         # First try to get dev id if interface is under linux control
@@ -604,11 +610,7 @@
     dev_id = ""
     if if_name:
         try:
-<<<<<<< HEAD
             if_addr_line = subprocess.check_output("sudo ls -l /sys/class/net/ | grep %s" % if_name, shell=True).decode()
-=======
-            if_addr_line = subprocess.check_output("sudo ls -l /sys/class/net/ | grep %s" % if_name, shell=True)
->>>>>>> e973f16d
             regex = r'[0-9A-Fa-f]{4}:[0-9A-Fa-f]{2}:[0-9A-Fa-f]{2}\.[0-9A-Fa-f]{1,2}|usb\d+\/.*(?=\/net)'
             if_addr = re.findall(regex, if_addr_line)
             if if_addr:
@@ -617,10 +619,7 @@
                     dev_id = dev_id_add_type(if_addr)
                     dev_id = dev_id_to_full(dev_id)
         except Exception as e:
-<<<<<<< HEAD
             fwglobals.log.error('Exception: ' + str(e))
-=======
->>>>>>> e973f16d
             pass
     return dev_id
 
@@ -643,11 +642,7 @@
     _, addr = dev_id_parse(dev_id)
 
     try:
-<<<<<<< HEAD
         output = subprocess.check_output("sudo ls -l /sys/class/net/ | grep " + addr, shell=True).decode()
-=======
-        output = subprocess.check_output("sudo ls -l /sys/class/net/ | grep " + addr, shell=True)
->>>>>>> e973f16d
     except:
         return None
     if output is None:
@@ -745,11 +740,7 @@
     #         tap_wwan0            3
     # Then we can substr the dev_name and get back the linux interface name. Then we can get the dev_id of this interface.
     #
-<<<<<<< HEAD
     vpp_tap_interfaces = fwglobals.g.router_api.vpp_api.vpp.api.sw_interface_tap_v2_dump()
-=======
-    vpp_tap_interfaces = fwglobals.g.router_api.vpp_api.vpp.api.sw_interface_tap_dump()
->>>>>>> e973f16d
     for tap in vpp_tap_interfaces:
         dev_name = tap.dev_name.rstrip(' \t\r\n\0')           # fetch tap_wwan0
         linux_dev_name = dev_name.split('_')[-1]              # fetch wwan0
@@ -1232,12 +1223,8 @@
     """
     current     = fwglobals.g.db['signature']
     delta       = json.dumps(request, separators=(',', ':'), sort_keys=True)
-<<<<<<< HEAD
     update      = current + delta
     hash_object = hashlib.sha1(update.encode())
-=======
-    hash_object = hashlib.sha1(current + delta)
->>>>>>> e973f16d
     new         = hash_object.hexdigest()
 
     fwglobals.g.db['signature'] = new
@@ -1960,12 +1947,9 @@
     if addr == 'default':
         return (True, None)
 
-<<<<<<< HEAD
-=======
     if not linux_check_gateway_exist(via):
         return (True, None)
 
->>>>>>> e973f16d
     metric = ' metric %s' % metric if metric else ' metric 0'
     op     = 'replace'
 
@@ -3086,21 +3070,13 @@
     val = ''
     try:
         cmd = 'ethtool -i %s' % linuxif
-<<<<<<< HEAD
         lines = subprocess.check_output(cmd, shell=True, stderr=subprocess.STDOUT).decode().splitlines()
-=======
-        lines = subprocess.check_output(cmd, shell=True, stderr=subprocess.STDOUT).splitlines()
->>>>>>> e973f16d
         for line in lines:
             if ethtool_key in line:
                 val = line.split("%s: " % ethtool_key, 1)[-1]
                 break
-<<<<<<< HEAD
     except subprocess.CalledProcessError as e:
         fwglobals.log.error('Exception: ' + str(e))
-=======
-    except subprocess.CalledProcessError:
->>>>>>> e973f16d
         pass
 
     return val
@@ -3122,11 +3098,7 @@
             interface = fwglobals.g.cache.linux_interfaces_by_name.get(if_name)
 
         driver = interface.get('driver')
-<<<<<<< HEAD
         if driver:
-=======
-        if driver != None:
->>>>>>> e973f16d
             return driver
 
         driver = get_ethtool_value(if_name, 'driver')
@@ -3451,11 +3423,7 @@
     default_gw = ''
     vpp_if_name_add = ''
     vpp_if_name_remove = ''
-<<<<<<< HEAD
     metric_min = sys.maxsize
-=======
-    metric_min = sys.maxint
->>>>>>> e973f16d
 
     fo_metric = get_wan_failover_metric(dev_id, metric)
     if fo_metric != metric:
@@ -3529,17 +3497,10 @@
                 interface = netplan_json['network']['ethernets'][if_name]
                 if interface.get('match'):
                     interface['match']['macaddress'] = intf_mac_addr[if_name]
-<<<<<<< HEAD
             netplan_str = yaml.dump(netplan_json)
             fd.seek(0)
             fd.write(netplan_str)
             fd.truncate()
-=======
-	    netplan_str = yaml.dump(netplan_json)
-	    fd.seek(0)
-	    fd.write(netplan_str)
-	    fd.truncate()
->>>>>>> e973f16d
 
 def wifi_get_capabilities(dev_id):
 
@@ -3695,8 +3656,6 @@
 
     return routes_dict
 
-<<<<<<< HEAD
-=======
 def linux_check_gateway_exist(gw):
     interfaces = psutil.net_if_addrs()
     for if_name in interfaces:
@@ -3709,7 +3668,6 @@
 
     return False
 
->>>>>>> e973f16d
 def linux_routes_dictionary_exist(routes, addr, metric, via):
     metric = int(metric)
     if metric in routes.keys():
@@ -3722,6 +3680,18 @@
     routes_db = fwglobals.g.router_cfg.get_routes()
     routes_linux = linux_routes_dictionary_get()
 
+def linux_routes_dictionary_exist(routes, addr, metric, via):
+    metric = int(metric)
+    if metric in routes.keys():
+        if addr in routes[metric].keys():
+            if via in routes[metric][addr]:
+                return True
+    return False
+
+def check_reinstall_static_routes():
+    routes_db = fwglobals.g.router_cfg.get_routes()
+    routes_linux = linux_routes_dictionary_get()
+
     for route in routes_db:
         addr = route['addr']
         via = route['via']
