#! /usr/bin/python3

################################################################################
# flexiWAN SD-WAN software - flexiEdge, flexiManage.
# For more information go to https://flexiwan.com
#
# Copyright (C) 2019  flexiWAN Ltd.
#
# This program is free software: you can redistribute it and/or modify it under
# the terms of the GNU Affero General Public License as published by the Free
# Software Foundation, either version 3 of the License, or (at your option) any
# later version.
#
# This program is distributed in the hope that it will be useful,
# but WITHOUT ANY WARRANTY; without even the implied warranty of MERCHANTABILITY
# or FITNESS FOR A PARTICULAR PURPOSE.
# See the GNU Affero General Public License for more details.
#
# You should have received a copy of the GNU Affero General Public License
# along with this program. If not, see <https://www.gnu.org/licenses/>.
################################################################################

import copy
import os
import re

import fwglobals
import fwnetplan
import fwtranslate_revert
import fwutils

# add_interface
# --------------------------------------
# Translates request:
#
#    {
#      "message": "add-interface",
#      "params": {
#           "dev_id":"0000:00:08.00",
#           "addr":"10.0.0.4/24",
#           "routing":"ospf"
#      }
#    }
#
# into list of commands:
#
#    1.vpp.cfg
#    ------------------------------------------------------------
#    01. sudo vppctl set int state 0000:00:08.00 up
#    02. sudo vppctl set int ip address 0000:00:08.00 192.168.56.107/24
#
#    2.Netplan config
#    ------------------------------------------------------------
#    03. add interface section into configuration file
#
#    3. Add interface address to ospfd.conf for FRR
#    04. add 'network 192.168.56.107/24 area 0.0.0.0' line:
#    ------------------------------------------------------------
#    hostname ospfd
#    password zebra
#    ------------------------------------------------------------
#    log file /var/log/frr/ospfd.log informational
#    log stdout
#    !
#    router ospf
#      ospf router-id 192.168.56.107
#      network 192.168.56.107/24 area 0.0.0.0
#
#    07. sudo systemctl restart frr
#
def add_interface(params):
    """Generate commands to configure interface in Linux and VPP

     :param params:        Parameters from flexiManage.

     :returns: List of commands.
     """
    cmd_list = []

    dev_id  = params['dev_id']

    iface_addr = params.get('addr', '')

    iface_name = fwutils.dev_id_to_linux_if(dev_id)

    ######################################################################
    #  NO NEED TO SET IP AND UP/DOWN STATE IN VPP !
    #  WE DO THAT IN LINUX, TAP-INJECT REFLECTS THESE CHANGES TO VPP
    #  (as well we avoid various errors like 'duplicated address' on add
    #   or 'illegal addess' on delete ;))
    #  Note, as on Nov-2019 the opposite direction doesn't work,
    #  delete address in VPP doesn't delete it in Linux ?)
    ######################################################################

    # Add interface section into Netplan configuration file
    gw        = params.get('gateway', None)
    metric    = 0 if not params.get('metric', '') else int(params.get('metric', '0'))
    dhcp      = params.get('dhcp', 'no')
    int_type  = params.get('type', None)

    dnsServers  = params.get('dnsServers', [])
    # If for any reason, static IP interface comes without static dns servers, we set the default automatically
    if int_type == 'wan' and dhcp == 'no' and len(dnsServers) == 0:
        dnsServers = fwglobals.g.DEFAULT_DNS_SERVERS
    dnsDomains  = params.get('dnsDomains')

    mtu       = params.get('mtu', None)
    bridge_addr   = params.get('bridge_addr', None)
    if bridge_addr:
        iface_addr = bridge_addr

    is_wifi = fwutils.is_wifi_interface_by_dev_id(dev_id)
    is_lte = fwutils.is_lte_interface_by_dev_id(dev_id) if not is_wifi else False
    is_non_dpdk = is_wifi or is_lte

    if is_non_dpdk:
        # Create tap interface in linux and vpp.
        # This command will create three interfaces:
        #   1. linux tap interface.
        #   2. vpp tap interface in vpp.
        #   3. linux interface for tap-inject.
        #
        cmd = {}
        cmd['cmd'] = {}
        cmd['cmd']['name']    = "exec"
        cmd['cmd']['descr']   = "create tap interface in vpp and linux"
        cmd['cmd']['params']  = ["sudo vppctl create tap host-if-name %s" % fwutils.generate_linux_interface_short_name("tap", iface_name)]
        cmd['revert'] = {}
        cmd['revert']['name']    = "exec"
        cmd['revert']['params'] = [ {'substs': [ {'replace':'DEV-TAP', 'val_by_func':'dev_id_to_vpp_sw_if_index', 'arg':dev_id } ]},
                                        "sudo vppctl delete tap sw_if_index DEV-TAP" ]
        cmd['revert']['descr']  = "delete tap interface in vpp and linux"
        cmd_list.append(cmd)

        if is_wifi:
            # Configure hostapd with saved configuration
            cmd = {}
            cmd['cmd'] = {}
            cmd['cmd']['name']   = "python"
            cmd['cmd']['params'] = {
                    'module': 'fwutils',
                    'func': 'configure_hostapd',
                    'args': { 'dev_id': dev_id, 'configuration': params.get('configuration', None) }
            }
            cmd_list.append(cmd)

            cmd = {}
            cmd['cmd'] = {}
            cmd['cmd']['name']   = "python"
            cmd['cmd']['params'] = {
                    'module': 'fwutils',
                    'func': 'start_hostapd'
            }
            cmd['cmd']['descr']  = "start hostpad"
            cmd['revert'] = {}
            cmd['revert']['name']   = "python"
            cmd['revert']['params'] = {
                    'module': 'fwutils',
                    'func': 'stop_hostapd'
            }
            cmd['revert']['descr']  = "stop hostpad"
            cmd_list.append(cmd)

            bridge_name = fwutils.generate_linux_interface_short_name("br", iface_name)
            cmd = {}
            cmd['cmd'] = {}
            cmd['cmd']['name']   = "exec"
            cmd['cmd']['params'] = [ "sudo brctl addbr %s || true" %  bridge_name ]
            cmd['cmd']['descr']  = "create linux bridge %s for interface %s" % (bridge_name, iface_name)

            cmd['revert'] = {}
            cmd['revert']['name']   = "exec"
            cmd['revert']['params'] = [ "sudo ip link set dev %s down && sudo brctl delbr %s" %  (bridge_name, bridge_name) ]
            cmd['revert']['descr']  = "remove linux bridge %s for interface %s" % (bridge_name, iface_name)
            cmd_list.append(cmd)

            # add tap into a bridge.
            cmd = {}
            cmd['cmd'] = {}
            cmd['cmd']['name']   = "exec"
            cmd['cmd']['params'] =  [ {'substs': [ {'replace':'DEV-TAP', 'val_by_func':'linux_tap_by_interface_name', 'arg':iface_name } ]},
                                        "sudo brctl addif %s DEV-TAP || true" %  bridge_name ]
            cmd['cmd']['descr']  = "add tap interface of %s into the appropriate bridge %s" % (iface_name, bridge_name)

            cmd['revert'] = {}
            cmd['revert']['name']   = "exec"
            cmd['revert']['params'] = [ {'substs': [ {'replace':'DEV-TAP', 'val_by_func':'linux_tap_by_interface_name', 'arg':iface_name } ]},
                                        "sudo brctl delif %s DEV-TAP" %  bridge_name ]
            cmd['revert']['descr']  = "remove tap from a bridge %s" % bridge_name
            cmd_list.append(cmd)

            cmd = {}
            cmd['cmd'] = {}
            cmd['cmd']['name']   = "exec"
            cmd['cmd']['params'] =  [ "sudo brctl addif %s %s || true" %  (bridge_name, iface_name) ]
            cmd['cmd']['descr']  = "add wifi interface %s into the bridge %s" % (iface_name, bridge_name)

            cmd['revert'] = {}
            cmd['revert']['name']   = "exec"
            cmd['revert']['params'] = [ "sudo brctl delif %s %s" %  (bridge_name, iface_name) ]
            cmd['revert']['descr']  = "remove wifi interface %s from the bridge %s" %  (iface_name, bridge_name)
            cmd_list.append(cmd)

            cmd = {}
            cmd['cmd'] = {}
            cmd['cmd']['name']      = "exec"
            cmd['cmd']['descr']     = "UP bridge %s in Linux" % bridge_name
            cmd['cmd']['params']    = [ "sudo ip link set dev %s up" % bridge_name]
            cmd_list.append(cmd)
        elif is_lte:
            # dhcp for LTE interface has special meaning.
            # Although that flexiManage looks at it as DHCP because the user can't set static IP
            # but the agent looks at it as static IP from the modem.
            # We take the IP from the modem via the mbimcli command.
            # That's why we override the the 'dhcp' to 'no'
            #
            dhcp = 'no'

            cmd = {}
            cmd['cmd'] = {}
            cmd['cmd']['name']      = "exec"
            cmd['cmd']['descr']     = "UP interface %s in Linux" % iface_name
            cmd['cmd']['params']    = [ "sudo ip link set dev %s up" %  iface_name]
            cmd['revert'] = {}
            cmd['revert']['name']   = "exec"
            cmd['revert']['descr']  = "Down interface %s in Linux" % iface_name
            cmd['revert']['params'] = [ "sudo ip link set dev %s down && sudo ip addr flush dev %s" %  (iface_name, iface_name)]
            cmd_list.append(cmd)

            # connect the modem to the cellular provider
            configs = copy.deepcopy(params['configuration'])
            configs['dev_id'] = dev_id
            cmd = {}
            cmd['cmd'] = {}
            cmd['cmd']['name']   = "python"
            cmd['cmd']['params'] = {
                        'module': 'fwutils',
                        'func': 'lte_connect',
                        'args': { 'params': configs }
            }
            cmd['cmd']['descr'] = "connect modem to lte cellular network provider"
            cmd_list.append(cmd)

    # enable DHCP packets detection in VPP
    if dhcp == 'yes':
        cmd = {}
        cmd['cmd'] = {}
        cmd['cmd']['name']   = "python"
        cmd['cmd']['descr']  = "Enable DHCP detect"
        cmd['cmd']['params'] = {
                        'module': 'fwutils',
                        'func': 'vpp_set_dhcp_detect',
                        'args': {'dev_id': dev_id, 'remove': False}
        }
        cmd['revert'] = {}
        cmd['revert']['name']   = "python"
        cmd['revert']['descr']  = "Disable DHCP detect"
        cmd['revert']['params'] = {
                        'module': 'fwutils',
                        'func': 'vpp_set_dhcp_detect',
                        'args': {'dev_id': dev_id, 'remove': True}
        }
        cmd_list.append(cmd)

    # add interface into netplan configuration
    netplan_params = {
        'module': 'fwnetplan',
        'func': 'add_remove_netplan_interface',
        'args': {   'is_add'   : 1,
                    'dev_id'   : dev_id,
                    'ip'       : iface_addr,
                    'gw'       : gw,
                    'metric'   : metric,
                    'dhcp'     : dhcp,
                    'type'     : int_type,
                    'mtu'      : mtu,
                    'dnsServers': dnsServers,
                    'dnsDomains': dnsDomains
        }
    }

    if is_lte:
        netplan_params['substs'] = [
            { 'add_param':'ip', 'val_by_func':'lte_get_ip_configuration', 'arg': [dev_id, 'ip'] },
            { 'add_param':'gw', 'val_by_func':'lte_get_ip_configuration', 'arg': [dev_id, 'gateway'] },
        ]

<<<<<<< HEAD
    if bridge_addr:
        netplan_params['args']['ip'] = ''
        netplan_params['args']['validate_ip'] = False
=======
        # If a user doesn't configure static dns servers, we use the servers received from ISP
        if len(dnsServers) == 0:
            netplan_params['substs'].append({ 'add_param':'dnsServers', 'val_by_func':'lte_get_ip_configuration', 'arg': [dev_id, 'dns_servers'] })
>>>>>>> 30c73c51

    cmd = {}
    cmd['cmd'] = {}
    cmd['cmd']['name']   = "python"
    cmd['cmd']['params'] = netplan_params
    cmd['cmd']['descr'] = "add interface into netplan config file"
    cmd['revert'] = {}
    cmd['revert']['name']   = "python"
    cmd['revert']['params'] = copy.deepcopy(netplan_params)
    cmd['revert']['params']['args']['is_add'] = 0
    cmd['revert']['descr'] = "remove interface from netplan config file"
    cmd_list.append(cmd)

    if bridge_addr:
        cmd = {}
        cmd['cmd'] = {}
        cmd['cmd']['name']    = "sw_interface_set_l2_bridge"
        cmd['cmd']['descr']   = "add interface %s to bridge" % iface_name
        cmd['cmd']['params']  = {
            'substs': [
                { 'add_param':'rx_sw_if_index', 'val_by_func':'dev_id_to_vpp_sw_if_index', 'arg':dev_id },
                { 'add_param':'bd_id', 'val_by_func': 'iface_addr_to_bridge_id', 'arg': bridge_addr }
            ],
            'enable':1, 'port_type':0
        }
        cmd['revert'] = {}
        cmd['revert']['name']   = 'sw_interface_set_l2_bridge'
        cmd['revert']['descr']  = "remove interface %s from bridge" % iface_name
        cmd['revert']['params'] = {
            'substs': [
                { 'add_param':'rx_sw_if_index', 'val_by_func': 'dev_id_to_vpp_sw_if_index', 'arg':dev_id },
                { 'add_param':'bd_id', 'val_by_func': 'iface_addr_to_bridge_id', 'arg': bridge_addr }
            ],
            'enable':0
        }
        cmd_list.append(cmd)

    if mtu:
        # interface.api.json: sw_interface_set_mtu (..., sw_if_index, mtu, ...)
        cmd = {}
        cmd['cmd'] = {}
        cmd['cmd']['name']    = "sw_interface_set_mtu"
        cmd['cmd']['descr']   = "set mtu=%s to interface" % (mtu)
        cmd['cmd']['params']  = {
            'substs':[{ 'add_param':'sw_if_index', 'val_by_func':'dev_id_to_vpp_sw_if_index', 'arg':dev_id } ],
            'mtu': [ mtu , 0, 0, 0 ]
            }
        cmd_list.append(cmd)

    # interface.api.json: sw_interface_flexiwan_label_add_del (..., sw_if_index, n_labels, labels, ...)
    if not is_wifi and 'multilink' in params and 'labels' in params['multilink']:
        labels = params['multilink']['labels']
        if len(labels) > 0:
            cmd = {}
            cmd['cmd'] = {}
            cmd['cmd']['name']    = "python"
            cmd['cmd']['descr']   = "add multilink labels into interface %s %s: %s" % (iface_addr, dev_id, labels)
            cmd['cmd']['params']  = {
                            'module': 'fwutils',
                            'func'  : 'vpp_multilink_update_labels',
                            'args'  : { 'labels':   labels,
                                        'next_hop': gw,
                                        'dev_id':   dev_id,
                                        'remove':   False
                                      }
            }
            # Cache 'next_hop' resolved by vpp_multilink_update_labels on 'add-interface',
            # to be used on 'remove-interface'. This is needed for DHCP interfaces,
            # where GW can be changed/removed under our legs
            #
            cache_key = 'next_hop-%s' % dev_id
            cmd['cmd']['cache_ret_val'] = ('next_hop', cache_key)

            cmd['revert'] = {}
            cmd['revert']['name']   = "python"
            cmd['revert']['descr']  = "remove multilink labels from interface %s %s: %s" % (iface_addr, dev_id, labels)
            cmd['revert']['params'] = {
                            'module': 'fwutils',
                            'func'  : 'vpp_multilink_update_labels',
                            'args'  : { 'labels':   labels,
                                        'dev_id':   dev_id,
                                        'remove':   True
                                      },
                            'substs': [ { 'add_param':'next_hop', 'val_by_key':cache_key} ],
            }
            cmd_list.append(cmd)

    # Enable NAT.
    # On WAN interfaces run
    #   'nat44 add interface address GigabitEthernet0/9/0'
    #   'set interface nat44 out GigabitEthernet0/9/0 output-feature'
    # nat.api.json: nat44_add_del_interface_addr() & nat44_interface_add_del_output_feature(inside=0)
    if 'type' not in params or params['type'].lower() == 'wan':
        cmd = {}
        cmd['cmd'] = {}
        cmd['cmd']['name']      = "python"
        cmd['cmd']['descr']     = "enable NAT for interface address %s" % dev_id
        cmd['cmd']['params']    = {
                                    'module': 'fwutils',
                                    'func':   'vpp_nat_interface_add',
                                    'args':   {
                                        'dev_id': dev_id,
                                        'remove': False
                                    }
                                  }
        cmd['revert'] = {}
        cmd['revert']['name']   = "python"
        cmd['revert']['descr']  = "disable NAT for interface %s" % dev_id
        cmd['revert']['params'] = {
                                    'module': 'fwutils',
                                    'func':   'vpp_nat_interface_add',
                                    'args':   {
                                        'dev_id': dev_id,
                                        'remove': True
                                    }
                                  }
        cmd_list.append(cmd)

        cmd = {}
        cmd['cmd'] = {}
        cmd['cmd']['name']    = "nat44_interface_add_del_output_feature"
        cmd['cmd']['descr']   = "add interface %s (%s) to output path" % (dev_id, iface_addr)
        cmd['cmd']['params']  = { 'substs': [ { 'add_param':'sw_if_index', 'val_by_func':'dev_id_to_vpp_sw_if_index', 'arg':dev_id } ],
                                    'is_add':1 }
        cmd['revert'] = {}
        cmd['revert']['name']   = "nat44_interface_add_del_output_feature"
        cmd['revert']['descr']  = "remove interface %s (%s) from output path" % (dev_id, iface_addr)
        cmd['revert']['params'] = { 'substs': [ { 'add_param':'sw_if_index', 'val_by_func':'dev_id_to_vpp_sw_if_index', 'arg':dev_id } ],
                                    'is_add':0 }
        cmd_list.append(cmd)

        # nat.api.json: nat44_add_del_identity_mapping (..., is_add, ...)
        vxlan_port = 4789
        udp_proto = 17

        cmd = {}
        cmd['cmd'] = {}
        cmd['cmd']['name']          = "nat44_add_del_identity_mapping"
        cmd['cmd']['params']        = { 'substs': [ { 'add_param':'sw_if_index', 'val_by_func':'dev_id_to_vpp_sw_if_index', 'arg':dev_id } ],
                                        'port':vxlan_port, 'protocol':udp_proto, 'is_add':1 }
        cmd['cmd']['descr']         = "create nat identity mapping %s -> %s" % (dev_id, vxlan_port)
        cmd['revert'] = {}
        cmd['revert']['name']       = 'nat44_add_del_identity_mapping'
        cmd['revert']['params']     = { 'substs': [ { 'add_param':'sw_if_index', 'val_by_func':'dev_id_to_vpp_sw_if_index', 'arg':dev_id } ],
                                        'port':vxlan_port, 'protocol':udp_proto, 'is_add':0 }
        cmd['revert']['descr']      = "delete nat identity mapping %s -> %s" % (dev_id, vxlan_port)

        cmd_list.append(cmd)

    # Update ospfd.conf.
    ospfd_file = fwglobals.g.FRR_OSPFD_FILE
    if 'routing' in params and params['routing'].lower() == 'ospf':

        # Create /etc/frr/ospfd.conf file if it does not exist yet
        cmd = {}
        cmd['cmd'] = {}
        cmd['cmd']['name']      = "python"
        cmd['cmd']['descr']     = "create ospfd file if needed"
        cmd['cmd']['params']    = {
                                    'module': 'fwutils',
                                    'func':   'frr_create_ospfd',
                                    'args': {
                                        'frr_cfg_file':     fwglobals.g.FRR_CONFIG_FILE,
                                        'ospfd_cfg_file':   ospfd_file,
                                        'router_id':        iface_addr.split('/')[0]   # Get rid of address length
                                    }
                                }
        # Don't delete /etc/frr/ospfd.conf on revert, as it might be used by other interfaces too
        cmd_list.append(cmd)

        # Escape slash in address with length to prevent sed confusing
        addr = iface_addr.split('/')[0] + r"\/" + iface_addr.split('/')[1]
        cmd = {}
        cmd['cmd'] = {}
        cmd['cmd']['name']    = "exec"
        cmd['cmd']['descr']   =  "add %s to %s" % (iface_addr , ospfd_file)
        cmd['cmd']['params']  = [
            'if [ -z "$(grep \'network %s\' %s)" ]; then sed -i -E "s/([ ]+)(ospf router-id .*)/\\1\\2\\n\\1network %s area 0.0.0.0/" %s; fi' %
            (addr , ospfd_file , addr , ospfd_file) ]
        cmd['revert'] = {}
        cmd['revert']['name']    = "exec"
        cmd['revert']['descr']   =  "remove %s from %s" % (iface_addr , ospfd_file)
        # Delete 'network' parameter from ospfd.conf.
        # If no more networks are configured, delete file itself. This is to clean the 'ospf router-id' field.
        # Note more sophisticated code is needed to replace 'ospf router-id' value with other network
        # that might exist in ospfd.conf after removal of this interface. Implement it on demand :)
        cmd['revert']['params']  = [
            'sed -i -E "/[ ]+network %s area 0.0.0.0.*/d" %s; if [ -z "$(grep \' network \' %s)" ]; then rm -rf %s; fi; sudo systemctl restart frr' %
            (addr , ospfd_file , ospfd_file , ospfd_file) ]
        cmd['revert']['filter']  = 'must'   # When 'remove-XXX' commands are generated out of the 'add-XXX' commands, run this command even if vpp doesn't run
        cmd_list.append(cmd)

        cmd = {}
        cmd['cmd'] = {}
        cmd['cmd']['name']    = 'exec'
        cmd['cmd']['params']  = [ 'sudo systemctl restart frr; if [ -z "$(pgrep frr)" ]; then exit 1; fi' ]
        cmd['cmd']['descr']   = "restart frr"
        cmd_list.append(cmd)

    if is_lte:
        cmd = {}
        cmd['cmd'] = {}
        cmd['cmd']['name']   = "python"
        cmd['cmd']['params'] = {
                    'module': 'fwutils',
                    'func': 'vpp_add_static_arp',
                    'args': {
                            'dev_id'  : dev_id,
                            'gw'      : '',
                            'mac'     : 'ff:ff:ff:ff:ff:ff',
                    },
                    'substs': [ { 'add_param':'gw', 'val_by_func':'lte_get_ip_configuration', 'arg':[dev_id, 'gateway'] }]
        }
        cmd['cmd']['descr']         = "create static arp entry for dev_id %s" % dev_id
        cmd_list.append(cmd)

        cmd = {}
        cmd['cmd'] = {}
        cmd['cmd']['name'] = "exec"
        cmd['cmd']['params'] = [ {'substs': [ {'replace':'DEV-STUB', 'val_by_func':'lte_get_ip_configuration', 'arg': [dev_id, 'gateway'] } ]},
                                "sudo arp -s DEV-STUB 00:00:00:00:00:00" ]
        cmd['cmd']['descr'] = "set arp entry on linux for lte interface"
        cmd['revert'] = {}
        cmd['revert']['name']   = "exec"
        cmd['revert']['descr']  = "remove arp entry on linux for lte interface"
        cmd['revert']['params'] = [ {'substs': [ {'replace':'DEV-STUB', 'val_by_func':'lte_get_ip_configuration', 'arg': [dev_id, 'gateway'] } ]},
                                    "sudo arp -d DEV-STUB || true" ]
        cmd_list.append(cmd)

        cmd = {}
        cmd['cmd'] = {}
        cmd['cmd']['name'] = "python"
        cmd['cmd']['params'] = {
                    'module': 'fwutils',
                    'func': 'traffic_control_add_del_dev_ingress',
                    'args': { 'dev_name': '', 'is_add': 1 },
                    'substs': [ { 'add_param':'dev_name', 'val_by_func':'linux_tap_by_interface_name', 'arg':iface_name } ]
        }
        cmd['cmd']['descr'] = "add traffic control command for linux tap interface"
        cmd['revert'] = {}
        cmd['revert']['name']   = "python"
        cmd['revert']['params'] = {
                    'module': 'fwutils',
                    'func': 'traffic_control_add_del_dev_ingress',
                    'args': { 'dev_name'  : '', 'is_add': 0 },
                    'substs': [ { 'add_param':'dev_name', 'val_by_func':'linux_tap_by_interface_name', 'arg':iface_name } ]
        }
        cmd['revert']['descr']  = "remove traffic control command for linux tap interface"
        cmd_list.append(cmd)

        cmd = {}
        cmd['cmd'] = {}
        cmd['cmd']['name'] = "python"
        cmd['cmd']['params'] = {
                    'module': 'fwutils',
                    'func': 'traffic_control_replace_dev_root',
                    'args': { 'dev_name'  : '' },
                    'substs': [ { 'add_param':'dev_name', 'val_by_func':'linux_tap_by_interface_name', 'arg':iface_name } ]
        }
        cmd['cmd']['descr'] = "replace traffic control command for linux tap interface"
        cmd['revert'] = {}
        cmd['revert']['name']   = "python"
        cmd['revert']['params'] = {
                    'module': 'fwutils',
                    'func': 'traffic_control_remove_dev_root',
                    'args': { 'dev_name'  : '' },
                    'substs': [ { 'add_param':'dev_name', 'val_by_func':'linux_tap_by_interface_name', 'arg':iface_name } ]
        }
        cmd['revert']['descr']  = "remove replaced tc command for linux tap interface"
        cmd_list.append(cmd)

        cmd = {}
        cmd['cmd'] = {}
        cmd['cmd']['name'] = "python"
        cmd['cmd']['params'] = {
                    'module': 'fwutils',
                    'func': 'traffic_control_add_del_dev_ingress',
                    'args': { 'dev_name'  : iface_name, 'is_add': 1 }
        }
        cmd['cmd']['descr'] = "add traffic control command for lte interface"
        cmd['revert'] = {}
        cmd['revert']['name']   = "python"
        cmd['revert']['params'] = {
                    'module': 'fwutils',
                    'func': 'traffic_control_add_del_dev_ingress',
                    'args': { 'dev_name'  : iface_name, 'is_add': 0 }
        }
        cmd['revert']['descr']  = "remove traffic control command for lte interface"
        cmd_list.append(cmd)

        cmd = {}
        cmd['cmd'] = {}
        cmd['cmd']['name'] = "python"
        cmd['cmd']['params'] = {
                    'module': 'fwutils',
                    'func': 'traffic_control_replace_dev_root',
                    'args': { 'dev_name'  : iface_name }
        }
        cmd['cmd']['descr'] = "replace traffic control command for lte interface"
        cmd['revert'] = {}
        cmd['revert']['name']   = "python"
        cmd['revert']['params'] = {
                    'module': 'fwutils',
                    'func': 'traffic_control_remove_dev_root',
                    'args': { 'dev_name'  : iface_name }
        }
        cmd['revert']['descr']  = "remove replaced tc command for lte interface"
        cmd_list.append(cmd)

        cmd = {}
        cmd['cmd'] = {}
        cmd['cmd']['name'] = "exec"
        cmd['cmd']['params'] = [
            "tc filter add dev DEV-STUB parent ffff: \
            protocol all prio 2 u32 \
            match u32 0 0 flowid 1:1 \
            action pedit ex munge eth dst set LTE-MAC \
            pipe action mirred egress mirror dev %s \
            pipe action drop" % iface_name,
            { 'substs': [
                {'replace':'DEV-STUB', 'val_by_func':'linux_tap_by_interface_name', 'arg':iface_name },
                {'replace':'LTE-MAC', 'val_by_func':'get_interface_mac_addr', 'arg':iface_name }
            ] }
        ]
        cmd['cmd']['descr'] = "add filter traffic control command for tap and wwan interfaces"
        cmd_list.append(cmd)

        cmd = {}
        cmd['cmd'] = {}
        cmd['cmd']['name'] = "exec"
        cmd['cmd']['params'] = [
            "tc filter add dev %s parent ffff: \
            protocol all prio 2 u32 \
            match u32 0 0 flowid 1:1 \
            action pedit ex munge eth dst set VPP-MAC \
            pipe action mirred egress mirror dev DEV-STUB \
            pipe action drop" % iface_name,
            { 'substs': [
                {'replace':'VPP-MAC', 'val_by_func':'get_vpp_tap_interface_mac_addr', 'arg':dev_id },
                {'replace':'DEV-STUB', 'val_by_func':'linux_tap_by_interface_name', 'arg':iface_name }
            ] }
        ]
        cmd['cmd']['descr'] = "add filter traffic control command for tap and wwan interfaces"
        cmd_list.append(cmd)

    return cmd_list

def modify_interface(new_params, old_params):
    """Generate commands to modify interface configuration in Linux and VPP

    :param new_params:  The new configuration received from flexiManage.
    :param old_params:  The current configuration of interface.

    :returns: List of commands.
    """
    cmd_list = []

    # For now we don't support real translation to command list.
    # We just return empty list if new parameters have no impact on Linux or
    # VPP, like PublicPort, and non-empty dummy list if parameters do have impact
    # and translation is needed. In last case the modification will be performed
    # by replacing modify-interface with pair of remove-interface & add-interface.
    # I am an optimistic person, so I believe that hack will be removed at some
    # point and real translation will be implemented.

    # Remove all not impacting parameters from both new and old parameters and
    # compare them. If they are same, no translation is needed.
    #
    not_impacting_params = [ 'PublicIP', 'PublicPort', 'useStun']
    copy_old_params = copy.deepcopy(old_params)
    copy_new_params = copy.deepcopy(new_params)

    for param in not_impacting_params:
        if param in copy_old_params:
            del copy_old_params[param]
        if param in copy_new_params:
            del copy_new_params[param]

    same = fwutils.compare_request_params(copy_new_params, copy_old_params)
    if not same:    # There are different impacting parameters
        cmd_list = [ 'stub' ]
    return cmd_list

def get_request_key(params):
    """Get add interface command key.

     :param params:        Parameters from flexiManage.

     :returns: A key.
     """
    return 'add-interface:%s' % params['dev_id']<|MERGE_RESOLUTION|>--- conflicted
+++ resolved
@@ -285,15 +285,13 @@
             { 'add_param':'gw', 'val_by_func':'lte_get_ip_configuration', 'arg': [dev_id, 'gateway'] },
         ]
 
-<<<<<<< HEAD
+        # If a user doesn't configure static dns servers, we use the servers received from ISP
+        if len(dnsServers) == 0:
+            netplan_params['substs'].append({ 'add_param':'dnsServers', 'val_by_func':'lte_get_ip_configuration', 'arg': [dev_id, 'dns_servers'] })
+
     if bridge_addr:
         netplan_params['args']['ip'] = ''
         netplan_params['args']['validate_ip'] = False
-=======
-        # If a user doesn't configure static dns servers, we use the servers received from ISP
-        if len(dnsServers) == 0:
-            netplan_params['substs'].append({ 'add_param':'dnsServers', 'val_by_func':'lte_get_ip_configuration', 'arg': [dev_id, 'dns_servers'] })
->>>>>>> 30c73c51
 
     cmd = {}
     cmd['cmd'] = {}
