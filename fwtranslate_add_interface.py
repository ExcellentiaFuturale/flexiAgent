--- conflicted
+++ resolved
@@ -167,11 +167,7 @@
                             'func'  : 'vpp_multilink_update_labels',
                             'args'  : { 'labels':   labels,
                                         'next_hop': gw,
-<<<<<<< HEAD
-                                        'dev':      dev_id,
-=======
-                                        'pci':      iface_pci,
->>>>>>> c08b853d
+                                        'dev_id':   dev_id,
                                         'remove':   False
                                       }
             }
@@ -179,7 +175,7 @@
             # to be used on 'remove-interface'. This is needed for DHCP interfaces,
             # where GW can be changed/removed under our legs
             #
-            cache_key = 'next_hop-%s' % iface_pci
+            cache_key = 'next_hop-%s' % dev_id
             cmd['cmd']['cache_ret_val'] = ('next_hop', cache_key)
 
             cmd['revert'] = {}
@@ -189,12 +185,7 @@
                             'module': 'fwutils',
                             'func'  : 'vpp_multilink_update_labels',
                             'args'  : { 'labels':   labels,
-<<<<<<< HEAD
-                                        'next_hop': gw,
-                                        'dev':      dev_id,
-=======
-                                        'pci':      iface_pci,
->>>>>>> c08b853d
+                                        'dev_id':   dev_id,
                                         'remove':   True
                                       },
                             'substs': [ { 'add_param':'next_hop', 'val_by_key':cache_key} ],
