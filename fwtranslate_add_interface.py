#! /usr/bin/python3

################################################################################
# flexiWAN SD-WAN software - flexiEdge, flexiManage.
# For more information go to https://flexiwan.com
#
# Copyright (C) 2019  flexiWAN Ltd.
#
# This program is free software: you can redistribute it and/or modify it under
# the terms of the GNU Affero General Public License as published by the Free
# Software Foundation, either version 3 of the License, or (at your option) any
# later version.
#
# This program is distributed in the hope that it will be useful,
# but WITHOUT ANY WARRANTY; without even the implied warranty of MERCHANTABILITY
# or FITNESS FOR A PARTICULAR PURPOSE.
# See the GNU Affero General Public License for more details.
#
# You should have received a copy of the GNU Affero General Public License
# along with this program. If not, see <https://www.gnu.org/licenses/>.
################################################################################

import copy

import fwglobals
import fwlte
import fwpppoe
import fwutils
import fwwifi
import fw_nat_command_helpers
import fwqos

# add_interface
# --------------------------------------
# Translates request:
#
#    {
#      "message": "add-interface",
#      "params": {
#           "dev_id":"0000:00:08.00",
#           "addr":"10.0.0.4/24",
#           "routing":"ospf"
#      }
#    }
#
# into list of commands:
#
#    1.vpp.cfg
#    ------------------------------------------------------------
#    01. sudo vppctl set int state 0000:00:08.00 up
#    02. sudo vppctl set int ip address 0000:00:08.00 192.168.56.107/24
#
#    2.Netplan config
#    ------------------------------------------------------------
#    03. add interface section into configuration file
#
#    3. Add interface address to ospfd.conf for FRR
#    04. add 'network 192.168.56.107/24 area 0.0.0.0' line:
#    ------------------------------------------------------------
#    hostname ospfd
#    password zebra
#    ------------------------------------------------------------
#    log file /var/log/frr/ospfd.log informational
#    log stdout
#    !
#    router ospf
#      ospf router-id 192.168.56.107
#      network 192.168.56.107/24 area 0.0.0.0
#
#
def add_interface(params):
    """Generate commands to configure interface in Linux and VPP

     :param params:        Parameters from flexiManage.

     :returns: List of commands.
     """
    cmd_list = []

    dev_id  = params['dev_id']
    iface_addr = params.get('addr', '')
    iface_name = fwutils.dev_id_to_linux_if(dev_id)

    ######################################################################
    #  NO NEED TO SET IP AND UP/DOWN STATE IN VPP !
    #  WE DO THAT IN LINUX, TAP-INJECT REFLECTS THESE CHANGES TO VPP
    #  (as well we avoid various errors like 'duplicated address' on add
    #   or 'illegal addess' on delete ;))
    #  Note, as on Nov-2019 the opposite direction doesn't work,
    #  delete address in VPP doesn't delete it in Linux ?)
    ######################################################################

    # Add interface section into Netplan configuration file
    gw        = params.get('gateway', None)
    metric    = 0 if not params.get('metric', '') else int(params.get('metric', '0'))
    dhcp      = params.get('dhcp', 'no')
    int_type  = params.get('type', None)
    int_type  = int_type.lower() if int_type else int_type

    dnsServers  = params.get('dnsServers', [])
    # If for any reason, static IP interface comes without static dns servers, we set the default automatically
    if int_type == 'wan' and dhcp == 'no' and len(dnsServers) == 0:
        dnsServers = fwglobals.g.DEFAULT_DNS_SERVERS
    dnsDomains  = params.get('dnsDomains')

    mtu       = params.get('mtu', None)

    # To enable multiple LAN interfaces on the same subnet, we put them all into a bridge in VPP.
    # if interface needs to be inside a bridge, we indicate it with a 'bridge_addr' field of the 'add-interface' request.
    # In this case, we create in VPP a bridge (see fwtranslate_add_switch) with a loopback BVI interface.
    # Then, we put the IP address on the BVI interface. Therefore the physical interface should have no IP.
    # Then, we will also add this interface to the L2 bridge.
    bridge_addr   = params.get('bridge_addr')
    if bridge_addr:
        iface_addr = bridge_addr

    is_wifi = fwwifi.is_wifi_interface_by_dev_id(dev_id)
    is_lte = fwlte.is_lte_interface_by_dev_id(dev_id) if not is_wifi else False
    is_pppoe = fwpppoe.is_pppoe_interface(dev_id=dev_id)
    is_vlan = 'vlan' in dev_id
    add_to_netplan = True
    if is_vlan or is_pppoe:
        add_to_netplan = False

    if int_type == 'trunk':
        iface_addr = ''
        gw = ''
        dhcp = 'no'

    if is_pppoe:
        dhcp = 'no'

<<<<<<< HEAD
    if is_vlan:
        parts = dev_id.split("pci")
        parent_dev_id = 'pci' + parts[1]
        parts = parts[0].split(".")
        vlan_id = int(parts[1])

        cmd = {}
        cmd['cmd'] = {}
        cmd['cmd']['func']          = "call_vpp_api"
        cmd['cmd']['object']        = "fwglobals.g.router_api.vpp_api"
        cmd['cmd']['params']        = {
                        'api':  "create_vlan_subif",
                        'args': {
                            'vlan_id': vlan_id,
                            'substs': [ { 'add_param':'sw_if_index', 'val_by_func':'dev_id_to_vpp_sw_if_index', 'arg':parent_dev_id } ]
                        },
        }
        cmd['cmd']['cache_ret_val'] = ('sw_if_index', 'vlan_cache_key')
        cmd['cmd']['descr']         = "create vlan interface"
        cmd['revert'] = {}
        cmd['revert']['func']       = "call_vpp_api"
        cmd['revert']['object']     = "fwglobals.g.router_api.vpp_api"
        cmd['revert']['params']     = {
                        'api':  "delete_subif",
                        'args': {
                            'substs': [ { 'add_param':'sw_if_index', 'val_by_key':'vlan_cache_key'} ]
                        },
        }
        cmd['revert']['descr']      = "delete vlan interface"
        cmd_list.append(cmd)

        cmd = {}
        cmd['cmd'] = {}
        cmd['cmd']['func']      = "exec"
        cmd['cmd']['module']    = "fwutils"
        cmd['cmd']['descr']     = "UP interface in Linux"
        cmd['cmd']['params']    = {
                     'cmd':    f"sudo ip link set dev DEV-STUB up",
                     'substs': [ {'replace':'DEV-STUB', 'key':'cmd', 'val_by_func':'vpp_sw_if_index_to_tap', 'arg_by_key':'vlan_cache_key'} ]
        }
        cmd['revert'] = {}
        cmd['revert']['func']   = "exec"
        cmd['revert']['module'] = "fwutils"
        cmd['revert']['descr']  = "Down interface in Linux"
        cmd['revert']['params'] = {
                        'cmd': f"sudo ip link set dev DEV-STUB down && sudo ip addr flush dev DEV-STUB",
                        'substs': [ {'replace':'DEV-STUB', 'key':'cmd', 'val_by_func':'vpp_sw_if_index_to_tap', 'arg_by_key':'vlan_cache_key'} ]
        }
        cmd_list.append(cmd)

        vlan_netplan_params = {
                        'is_add'   : 1,
                        'dev_id'   : dev_id,
                        'ip'       : iface_addr,
                        'gw'       : gw,
                        'metric'   : metric,
                        'dhcp'     : dhcp,
                        'type'     : int_type
        }

        cmd = {}
        cmd['cmd'] = {}
        cmd['cmd']['func']   = "add_remove_netplan_vlan"
        cmd['cmd']['module'] = "fwnetplan"
        cmd['cmd']['params'] = vlan_netplan_params
        cmd['cmd']['descr'] = "add vlan into netplan config file"
        cmd['revert'] = {}
        cmd['revert']['func']   = "add_remove_netplan_vlan"
        cmd['revert']['module'] = "fwnetplan"
        cmd['revert']['params'] = copy.deepcopy(vlan_netplan_params)
        cmd['revert']['params']['is_add'] = 0
        cmd['revert']['descr'] = "remove vlan from netplan config file"
        cmd_list.append(cmd)

    if is_wifi or is_lte:
=======

    if is_wifi:
>>>>>>> 5be78f55
        # Create tap interface in linux and vpp.
        # This command will create three interfaces:
        #   1. linux tap interface.
        #   2. vpp tap interface in vpp.
        #   3. linux interface for tap-inject.
        #
        cmd = {}
        cmd['cmd'] = {}
        cmd['cmd']['func']    = "exec"
        cmd['cmd']['module']  = "fwutils"
        cmd['cmd']['descr']   = "create tap interface in vpp and linux"
        cmd['cmd']['params']  = {
                        'cmd': "sudo vppctl create tap host-if-name %s" %
                               fwutils.generate_linux_interface_short_name("tap", iface_name)
        }
        cmd['revert'] = {}
        cmd['revert']['func']   = "exec"
        cmd['revert']['module'] = "fwutils"
        cmd['revert']['params'] = {
                        'cmd':    "sudo vppctl delete tap sw_if_index DEV-TAP",
                        'substs': [ {'replace':'DEV-TAP', 'key': 'cmd', 'val_by_func':'dev_id_to_vpp_sw_if_index', 'arg':dev_id } ]
        }
        cmd['revert']['descr']  = "delete tap interface in vpp and linux"
        cmd_list.append(cmd)

        # Configure hostapd with saved configuration
        cmd = {}
        cmd['cmd'] = {}
        cmd['cmd']['func']   = "configure_hostapd"
        cmd['cmd']['module'] = "fwwifi"
        cmd['cmd']['params'] = {
                        'dev_id': dev_id,
                        'configuration': params.get('configuration', None)
        }
        cmd_list.append(cmd)

        cmd = {}
        cmd['cmd'] = {}
        cmd['cmd']['func']   = "start_hostapd"
        cmd['cmd']['module'] = "fwwifi"
        cmd['cmd']['descr']  = "start hostpad"
        cmd['revert'] = {}
        cmd['revert']['func']   = "stop_hostapd"
        cmd['revert']['module'] = "fwwifi"
        cmd['revert']['descr']  = "stop hostpad"
        cmd_list.append(cmd)

        bridge_name = fwutils.generate_linux_interface_short_name("br", iface_name)
        cmd = {}
        cmd['cmd'] = {}
        cmd['cmd']['func']   = "exec"
        cmd['cmd']['module'] = "fwutils"
        cmd['cmd']['params'] = { 'cmd': f"sudo brctl addbr {bridge_name} || true" }
        cmd['cmd']['descr']  = "create linux bridge %s for interface %s" % (bridge_name, iface_name)

        cmd['revert'] = {}
        cmd['revert']['func']   = "exec"
        cmd['revert']['module'] = "fwutils"
        cmd['revert']['params'] = { 'cmd': f"sudo ip link set dev {bridge_name} down && sudo brctl delbr {bridge_name}" }
        cmd['revert']['descr']  = "remove linux bridge %s for interface %s" % (bridge_name, iface_name)
        cmd_list.append(cmd)

        # add tap into a bridge.
        cmd = {}
        cmd['cmd'] = {}
        cmd['cmd']['func']   = "exec"
        cmd['cmd']['module'] = "fwutils"
        cmd['cmd']['params'] =  {
                        'cmd':    f"sudo brctl addif {bridge_name} DEV-TAP || true",
                        'substs': [ {'replace':'DEV-TAP', 'key': 'cmd', 'val_by_func':'linux_tap_by_interface_name', 'arg':iface_name } ]
        }
        cmd['cmd']['descr']  = "add tap interface of %s into the appropriate bridge %s" % (iface_name, bridge_name)

        cmd['revert'] = {}
        cmd['revert']['func']   = "exec"
        cmd['revert']['module'] = "fwutils"
        cmd['revert']['params'] = {
                        'cmd':    f"sudo brctl delif {bridge_name} DEV-TAP",
                        'substs': [ {'replace':'DEV-TAP', 'key': 'cmd', 'val_by_func':'linux_tap_by_interface_name', 'arg':iface_name } ]
        }
        cmd['revert']['descr']  = "remove tap from a bridge %s" % bridge_name
        cmd_list.append(cmd)

        cmd = {}
        cmd['cmd'] = {}
        cmd['cmd']['func']   = "exec"
        cmd['cmd']['module'] = "fwutils"
        cmd['cmd']['params'] =  { 'cmd': f"sudo brctl addif {bridge_name} {iface_name} || true" }
        cmd['cmd']['descr']  = "add wifi interface %s into the bridge %s" % (iface_name, bridge_name)

        cmd['revert'] = {}
        cmd['revert']['func']   = "exec"
        cmd['revert']['module'] = "fwutils"
        cmd['revert']['params'] = { 'cmd': f"sudo brctl delif {bridge_name} {iface_name}" }
        cmd['revert']['descr']  = "remove wifi interface %s from the bridge %s" %  (iface_name, bridge_name)
        cmd_list.append(cmd)

        cmd = {}
        cmd['cmd'] = {}
        cmd['cmd']['func']      = "exec"
        cmd['cmd']['module']    = "fwutils"
        cmd['cmd']['descr']     = "UP bridge %s in Linux" % bridge_name
        cmd['cmd']['params']    = { 'cmd': f"sudo ip link set dev {bridge_name} up" }
        cmd_list.append(cmd)
    elif is_lte:
        # dhcp for LTE interface has special meaning.
        # Although that flexiManage looks at it as DHCP because the user can't set static IP
        # but the agent looks at it as static IP from the modem.
        # We take the IP from the modem via the mbimcli command.
        # That's why we override the the 'dhcp' to 'no'
        #
        dhcp = 'no'

        cmd = {}
        cmd['cmd'] = {}
        cmd['cmd']['func']      = "exec"
        cmd['cmd']['module']    = "fwutils"
        cmd['cmd']['descr']     = "UP interface %s in Linux" % iface_name
        cmd['cmd']['params']    = { 'cmd': f"sudo ip link set dev {iface_name} up" }
        cmd['revert'] = {}
        cmd['revert']['func']   = "exec"
        cmd['revert']['module'] = "fwutils"
        cmd['revert']['descr']  = "Down interface %s in Linux" % iface_name
        cmd['revert']['params'] = { 'cmd': f"sudo ip link set dev {iface_name} down && sudo ip addr flush dev {iface_name}" }
        cmd_list.append(cmd)

    # enable DHCP packets detection in VPP
    if dhcp == 'yes':
        cmd = {}
        cmd['cmd'] = {}
        cmd['cmd']['func']   = "vpp_set_dhcp_detect"
        cmd['cmd']['module'] = "fwutils"
        cmd['cmd']['descr']  = "Enable DHCP detect"
        cmd['cmd']['params'] = { 'dev_id': dev_id, 'remove': False }
        cmd['revert'] = {}
        cmd['revert']['func']   = "vpp_set_dhcp_detect"
        cmd['revert']['module'] = "fwutils"
        cmd['revert']['descr']  = "Disable DHCP detect"
        cmd['revert']['params'] = { 'dev_id': dev_id, 'remove': True }
        cmd_list.append(cmd)

    # add interface into netplan configuration
    netplan_params = {
                    'is_add'   : 1,
                    'dev_id'   : dev_id,
                    'ip'       : iface_addr,
                    'gw'       : gw,
                    'metric'   : metric,
                    'dhcp'     : dhcp,
                    'type'     : int_type,
                    'mtu'      : mtu,
                    'dnsServers': dnsServers,
                    'dnsDomains': dnsDomains
    }

    if is_lte:
        netplan_params['substs'] = [
            { 'add_param':'ip', 'val_by_func':'fwlte.get_ip_configuration', 'arg': [dev_id, 'ip'] },
            { 'add_param':'gw', 'val_by_func':'fwlte.get_ip_configuration', 'arg': [dev_id, 'gateway'] },
        ]

        # If a user doesn't configure static dns servers, we use the servers received from ISP
        if len(dnsServers) == 0:
            netplan_params['substs'].append({ 'add_param':'dnsServers', 'val_by_func':'fwlte.get_ip_configuration', 'arg': [dev_id, 'dns_servers'] })

    if bridge_addr:
        netplan_params['ip'] = ''

    if is_pppoe:
        cmd = {}
        cmd['cmd'] = {}
        cmd['cmd']['func']      = "exec"
        cmd['cmd']['module']    = "fwutils"
        cmd['cmd']['descr']     = "UP interface %s in Linux"
        cmd['cmd']['params']    = {
                        'cmd':    "sudo ip link set dev DEV-STUB up",
                        'substs': [ {'replace':'DEV-STUB', 'key': 'cmd', 'val_by_func':'dev_id_to_tap', 'arg':dev_id} ],
        }
        cmd['revert'] = {}
        cmd['revert']['func']   = "exec"
        cmd['revert']['module'] = "fwutils"
        cmd['revert']['descr']  = "DOWN interface %s in Linux"
        cmd['revert']['params'] = {
                        'cmd':    "sudo ip link set dev DEV-STUB down",
                        'substs': [ {'replace':'DEV-STUB', 'key': 'cmd', 'val_by_func':'dev_id_to_tap', 'arg':dev_id} ]
        }
        cmd_list.append(cmd)

        cmd = {}
        cmd['cmd'] = {}
        cmd['cmd']['func']      = "setup_tun_if_params"
        cmd['cmd']['object']    = "fwglobals.g.pppoe"
        cmd['cmd']['descr']     = "Setup PPPoE TUN interface params"
        cmd['cmd']['params']    = { 'dev_id': dev_id }
        cmd['revert'] = {}
        cmd['revert']['func']   = "reset_tun_if_params"
        cmd['revert']['object'] = "fwglobals.g.pppoe"
        cmd['revert']['descr']  = "Reset PPPoE TUN interface params"
        cmd['revert']['params'] = { 'dev_id': dev_id }
        cmd_list.append(cmd)

        cmd = {}
        cmd['cmd'] = {}
        cmd['cmd']['func']      = "start_interface"
        cmd['cmd']['object']    = "fwglobals.g.pppoe"
        cmd['cmd']['descr']     = "Start PPPoE connection"
        cmd['cmd']['params']    = { 'dev_id': dev_id }
        cmd_list.append(cmd)

    if add_to_netplan:
        cmd = {}
        cmd['cmd'] = {}
        cmd['cmd']['func']   = "add_remove_netplan_interface"
        cmd['cmd']['module'] = "fwnetplan"
        cmd['cmd']['params'] = netplan_params
        cmd['cmd']['descr'] = "add interface into netplan config file"
        cmd['revert'] = {}
        cmd['revert']['func']   = "add_remove_netplan_interface"
        cmd['revert']['module'] = "fwnetplan"
        cmd['revert']['params'] = copy.deepcopy(netplan_params)
        cmd['revert']['params']['is_add'] = 0
        cmd['revert']['descr'] = "remove interface from netplan config file"
        cmd_list.append(cmd)

    if bridge_addr:
        cmd = {}
        cmd['cmd'] = {}
        cmd['cmd']['func']    = "call_vpp_api"
        cmd['cmd']['object']  = "fwglobals.g.router_api.vpp_api"
        cmd['cmd']['descr']   = "add interface %s to bridge" % iface_name
        cmd['cmd']['params']  = {
            'api': 'sw_interface_set_l2_bridge',
            'args': {
                'enable':   1,
                'port_type':0,
                'substs':   [
                    { 'add_param':'rx_sw_if_index', 'val_by_func':'dev_id_to_vpp_sw_if_index', 'arg':dev_id },
                    { 'add_param':'bd_id', 'val_by_func': 'fwtranslate_add_switch.get_bridge_id', 'arg': bridge_addr }
                ]
            },
        }
        cmd['revert'] = {}
        cmd['revert']['func']   = "call_vpp_api"
        cmd['revert']['object'] = "fwglobals.g.router_api.vpp_api"
        cmd['revert']['descr']  = "remove interface %s from bridge" % iface_name
        cmd['revert']['params'] = {
            'api':  'sw_interface_set_l2_bridge',
            'args': {
                'enable': 0,
                'substs': [
                    { 'add_param':'rx_sw_if_index', 'val_by_func': 'dev_id_to_vpp_sw_if_index', 'arg':dev_id },
                    { 'add_param':'bd_id', 'val_by_func': 'fwtranslate_add_switch.get_bridge_id', 'arg': bridge_addr }
                ]
            },
        }
        cmd_list.append(cmd)

        # set the bridge IP address here.
        # If the bridged interface exists in original netplan with set-name it might cause issues,
        # So we configure the IP address for the BVI interface here
        cmd = {}
        cmd['cmd'] = {}
        cmd['cmd']['func']    = "set_ip_on_bridge_bvi_interface"
        cmd['cmd']['module']  = "fwutils"
        cmd['cmd']['descr']   = "set %s to BVI loopback interface in Linux" % bridge_addr
        cmd['cmd']['params']  = {
                        'bridge_addr': bridge_addr,
                        'dev_id':      dev_id,
                        'is_add':      True,
        }
        cmd['revert'] = {}
        cmd['revert']['func']   = "set_ip_on_bridge_bvi_interface"
        cmd['revert']['module'] = "fwutils"
        cmd['revert']['descr']  = "unset %s to BVI loopback interface in Linux" % bridge_addr
        cmd['revert']['params']  = {
                        'bridge_addr': bridge_addr,
                        'dev_id':      dev_id,
                        'is_add':      False,
        }
        cmd_list.append(cmd)

    if mtu:
        # interface.api.json: sw_interface_set_mtu (..., sw_if_index, mtu, ...)
        cmd = {}
        cmd['cmd'] = {}
        cmd['cmd']['func']    = "call_vpp_api"
        cmd['cmd']['object']  = "fwglobals.g.router_api.vpp_api"
        cmd['cmd']['descr']   = "set mtu=%s to interface" % (mtu)
        cmd['cmd']['params']  = {
                        'api':  "sw_interface_set_mtu",
                        'args': {
                            'mtu': [ mtu , 0, 0, 0 ],
                            'substs': [
                                { 'add_param':'sw_if_index', 'val_by_func':'dev_id_to_vpp_sw_if_index', 'arg':dev_id }
                            ],
                        },
        }
        cmd_list.append(cmd)

    # interface.api.json: sw_interface_flexiwan_label_add_del (..., sw_if_index, n_labels, labels, ...)
    if not is_wifi and 'multilink' in params and 'labels' in params['multilink']:
        labels = params['multilink']['labels']
        if len(labels) > 0:
            cmd = {}
            cmd['cmd'] = {}
            cmd['cmd']['func']    = "vpp_update_labels"
            cmd['cmd']['object']  = "fwglobals.g.router_api.multilink"
            cmd['cmd']['descr']   = "add multilink labels into interface %s %s: %s" % (iface_addr, dev_id, labels)
            cmd['cmd']['params']  = {
                                        'labels':   labels,
                                        'next_hop': gw,
                                        'dev_id':   dev_id,
                                        'remove':   False
            }
            cmd['revert'] = {}
            cmd['revert']['func']    = "vpp_update_labels"
            cmd['revert']['object']  = "fwglobals.g.router_api.multilink"
            cmd['revert']['descr']  = "remove multilink labels from interface %s %s: %s" % (iface_addr, dev_id, labels)
            cmd['revert']['params'] = {
                                        'dev_id':   dev_id,
                                        'remove':   True,
            }
            cmd_list.append(cmd)

    # Setup NAT config on WAN interface
    if not int_type or int_type == 'wan':
        cmd_list.extend(fw_nat_command_helpers.get_nat_wan_setup_config(dev_id))

    # Update ospfd configuration.
    routing = params.get('routing', [])
    if 'OSPF' in routing:
        ospf = params.get('ospf', {})
        area = ospf.get('area', '0.0.0.0')

        # The OSPF network for bridge interface should be provisioned with
        # 'add-interface' address, as the bridge is loopback and can't be UP/DOWN.
        # All the rest should be figured out in run time by get_interface_address(dev_id)
        # in order to handle properly the cable unplugged case
        #
        network = bridge_addr if bridge_addr else None

        cmd = {}
        cmd['cmd'] = {}
        cmd['cmd']['func']    = "ospf_network_add"
        cmd['cmd']['object']  = "fwglobals.g.router_api.frr"
        cmd['cmd']['descr']   =  f"add interface {dev_id} to OSPF"
        cmd['cmd']['params']  = { 'dev_id': dev_id, 'address': network, 'area': area }
        cmd['revert'] = {}
        cmd['revert']['func']   = "ospf_network_remove"
        cmd['revert']['object'] = "fwglobals.g.router_api.frr"
        cmd['revert']['params'] = { 'dev_id': dev_id }
        cmd['revert']['descr']   =  f"remove interface {dev_id} from OSPF"
        cmd_list.append(cmd)

        # OSPF per interface configuration
        frr_cmd = []
        restart_frr = False
        hello_interval = ospf.get('helloInterval')
        if hello_interval:
            frr_cmd.append(f'ip ospf hello-interval {hello_interval}')

        dead_interval = ospf.get('deadInterval')
        if dead_interval:
            frr_cmd.append(f'ip ospf dead-interval {dead_interval}')

        cost = ospf.get('cost')
        if cost:
            frr_cmd.append(f'ip ospf cost {cost}')

        key_id = ospf.get('keyId')
        key = ospf.get('key')
        if key_id and key:
            restart_frr = True
            frr_cmd.append(f'ip ospf message-digest-key {key_id} md5 {key}')
            frr_cmd.append('ip ospf authentication message-digest')

        if frr_cmd:
            frr_cmd_revert = list(map(lambda x: f'no {x}', frr_cmd))

            # if interface is inside a bridge, we need to put the ospf on the bvi loop interface
            func = 'dev_id_to_tap'
            arg = dev_id
            if bridge_addr:
                func = 'bridge_addr_to_bvi_interface_tap'
                arg = bridge_addr

            cmd = {}
            cmd['cmd'] = {}
            cmd['cmd']['func']    = "frr_vtysh_run"
            cmd['cmd']['module']  = "fwutils"
            cmd['cmd']['params'] = {
                        'commands'   : ["interface DEV-STUB"] + frr_cmd,
                        'restart_frr': restart_frr,
                        'substs': [ {'replace':'DEV-STUB', 'key': 'commands', 'val_by_func': func, 'arg': arg} ]
            }
            cmd['cmd']['descr']   =  f"add OSPF per link configuration of interface {dev_id} ({iface_addr})"
            cmd['revert'] = {}
            cmd['revert']['func']    = "frr_vtysh_run"
            cmd['revert']['module']  = "fwutils"
            cmd['revert']['params'] = {
                        'commands'   : ["interface DEV-STUB"] + frr_cmd_revert,
                        'restart_frr': restart_frr,
                        'substs': [ {'replace':'DEV-STUB', 'key': 'commands', 'val_by_func': func, 'arg': arg} ]
            }
            cmd['revert']['descr']   =  f"remove OSPF per link configuration from interface {dev_id} ({iface_addr})"
            cmd_list.append(cmd)

    for routing_protocol in routing:
        # for static, the user has to configure static routes himself.
        if not dhcp == 'yes':
            continue

        if not (routing_protocol == 'BGP' or routing_protocol == 'OSPF'):
            continue

        cmd = {}
        cmd['cmd'] = {}
        cmd['cmd']['func']    = "frr_add_remove_interface_routes_if_needed"
        cmd['cmd']['module']  = "fwutils"
        cmd['cmd']['descr']   = f"add interface routes to {routing} for {dev_id}"
        cmd['cmd']['params'] = {
                        'is_add': True,
                        'routing': routing_protocol.lower(),
                        'dev_id': dev_id,
        }
        cmd['revert'] = {}
        cmd['revert']['func']   = "frr_add_remove_interface_routes_if_needed"
        cmd['revert']['module'] = "fwutils"
        cmd['revert']['params'] = {
                        'is_add': False,
                        'routing': routing_protocol.lower(),
                        'dev_id': dev_id,
        }
        cmd['revert']['descr']   = f"remove interface routes from {routing} for {dev_id}"
        cmd_list.append(cmd)

    if is_lte:
        cmd = {}
        cmd['cmd'] = {}
        cmd['cmd']['func']   = "set_arp_entry"
        cmd['cmd']['module'] = "fwlte"
        cmd['cmd']['params'] = {
                                'is_add': True,
                                'dev_id': dev_id,
                                'substs': [ {'add_param': 'gw', 'val_by_func': 'fwlte.get_ip_configuration', 'arg':[dev_id, 'gateway']} ]
        }
        cmd['cmd']['descr'] = f"set arp entry for lte interface {dev_id}"
        cmd['revert'] = {}
        cmd['revert']['func']   = "set_arp_entry"
        cmd['revert']['module'] = "fwlte"
        cmd['revert']['params'] = {
                                'is_add': False,
                                'dev_id': dev_id,
        }
        cmd['revert']['descr']  = f"remove arp entry for lte interface {dev_id}"
        cmd_list.append(cmd)

        cmd = {}
        cmd['cmd'] = {}
        cmd['cmd']['func']   = "add_del_traffic_control"
        cmd['cmd']['module'] = "fwlte"
        cmd['cmd']['params'] = {
                    'is_add': 1,
                    'dev_id': dev_id,
                    'lte_if_name': iface_name,
        }
        cmd['cmd']['descr'] = "add traffic control configuration to LTE interface"
        cmd['revert'] = {}
        cmd['revert']['func']   = "add_del_traffic_control"
        cmd['revert']['module'] = "fwlte"
        cmd['revert']['params'] = {
                    'is_add': 0,
                    'dev_id': dev_id,
                    'lte_if_name': iface_name,
        }
        cmd['revert']['descr']  = "remove traffic control configuration from LTE interface"
        cmd_list.append(cmd)

    # Get QoS commands
    fwglobals.g.qos.get_add_interface_qos_commands(params, cmd_list)

    cmd = {}
    cmd['cmd'] = {}
    cmd['cmd']['func']    = "_on_add_interface_after"
    cmd['cmd']['object']  = "fwglobals.g.router_api"
    cmd['cmd']['descr']   = "postprocess add-interface"
    cmd['cmd']['params']  = {
                    'type': 'switch-lan' if bridge_addr else str(int_type).lower(),
                    'substs': [ { 'add_param':'sw_if_index', 'val_by_func':'dev_id_to_vpp_sw_if_index', 'arg':dev_id } ]
    }
    cmd['revert'] = {}
    cmd['revert']['func']   = "_on_remove_interface_before"
    cmd['revert']['object'] = "fwglobals.g.router_api"
    cmd['revert']['descr']  = "preprocess remove-interface"
    cmd['revert']['params'] = {
                    'type': 'switch-lan' if bridge_addr else str(int_type).lower(),
                    'substs': [ { 'add_param':'sw_if_index', 'val_by_func':'dev_id_to_vpp_sw_if_index', 'arg':dev_id } ]
    }
    cmd_list.append(cmd)

    return cmd_list

# The modify_X_ignored_params variable represents set of parameters
# that can be received from flexiManage within the 'modify-X' request
# and that have no impact on device configuration. If the request includes
# only such parameters, it should not be executed, we just update the configuration
# database, so it will be in sync with device configuration on flexiManage.
#
modify_interface_ignored_params = {
    'PublicIP': None,
    'PublicPort': None,
    'useStun': None,
}

# In the modify-interface request, If the change is in one of the below params, then it is
# considered as supported and the message shall be processed
modify_interface_supported_params = {
    'bandwidthMbps': {
        'tx' : None,
        'rx' : None
    }
}

def modify_interface(new_params, old_params):
    """
    Called on modify-interface message matching with supported parameter configuration

    :param new_params: Interface configuration parameters
    :type new_params: dict
    :param old_params: Previous interface configuration parameters
    :type old_params: dict
    :return: Array of commands generated
    :rtype: Array
    """
    cmd_list = []
    # Get Interface QoS update commands
    fwglobals.g.qos.get_add_interface_qos_commands(new_params, cmd_list)
    return cmd_list


def get_request_key(params):
    """Get add interface command key.

     :param params:        Parameters from flexiManage.

     :returns: A key.
     """
    return 'add-interface:%s' % params['dev_id']<|MERGE_RESOLUTION|>--- conflicted
+++ resolved
@@ -130,7 +130,6 @@
     if is_pppoe:
         dhcp = 'no'
 
-<<<<<<< HEAD
     if is_vlan:
         parts = dev_id.split("pci")
         parent_dev_id = 'pci' + parts[1]
@@ -205,11 +204,7 @@
         cmd['revert']['descr'] = "remove vlan from netplan config file"
         cmd_list.append(cmd)
 
-    if is_wifi or is_lte:
-=======
-
     if is_wifi:
->>>>>>> 5be78f55
         # Create tap interface in linux and vpp.
         # This command will create three interfaces:
         #   1. linux tap interface.
