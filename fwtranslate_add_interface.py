--- conflicted
+++ resolved
@@ -121,17 +121,9 @@
     if is_wifi or is_lte:
         cmd = {}
         cmd['cmd'] = {}
-        cmd['cmd']['func']   = "load_linux_modules"
-        cmd['cmd']['module'] = "fwutils"
-        cmd['cmd']['descr'] = "load vhost-net modules"
-<<<<<<< HEAD
-        cmd['cmd']['params'] = {
-                'module': 'fwutils',
-                'func': 'load_linux_tap_modules'
-        }
-=======
-        cmd['cmd']['params'] = { 'modules': ['tap', 'vhost', 'vhost-net'] }
->>>>>>> 106d009e
+        cmd['cmd']['func']   = "load_linux_tap_modules"
+        cmd['cmd']['module'] = "fwutils"
+        cmd['cmd']['descr'] = "load linux tap modules"
         cmd_list.append(cmd)
         # Create tap interface in linux and vpp.
         # This command will create three interfaces:
@@ -593,17 +585,9 @@
 
         cmd = {}
         cmd['cmd'] = {}
-        cmd['cmd']['func']   = "load_linux_modules"
-        cmd['cmd']['module'] = "fwutils"
-        cmd['cmd']['descr'] = "load tc modules"
-        cmd['cmd']['params'] = {
-<<<<<<< HEAD
-                'module': 'fwutils',
-                'func': 'load_linux_tc_modules'
-=======
-                'modules': ['act_gact', 'act_mirred', 'act_pedit', 'cls_u32', 'sch_htb', 'sch_ingress', 'uio']
->>>>>>> 106d009e
-        }
+        cmd['cmd']['func']   = "load_linux_tc_modules"
+        cmd['cmd']['module'] = "fwutils"
+        cmd['cmd']['descr'] = "load linux tc modules"
         cmd_list.append(cmd)
 
         cmd = {}
