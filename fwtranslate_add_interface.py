--- conflicted
+++ resolved
@@ -191,97 +191,8 @@
                     }
         }
         cmd_list.append(cmd)
-
-<<<<<<< HEAD
-        # add interface into netplan configuration
-        cmd = {}
-        cmd['cmd'] = {}
-        cmd['cmd']['name']   = "python"
-        cmd['cmd']['params'] = {
-                    'module': 'fwnetplan',
-                    'func': 'add_remove_netplan_interface',
-                    'args': { 'is_add'       : 1,
-                            'pci'            : None,
-                            'ip'             : iface_addr,
-                            'gw'             : gw,
-                            'metric'         : metric,
-                            'dhcp'           : dhcp,
-                            'linux_interface': iface_name
-                    }
-        }
-        cmd['cmd']['descr'] = "add interface into netplan config file"
-        cmd['revert'] = {}
-        cmd['revert']['name']   = "python"
-        cmd['revert']['params'] = {
-                    'module': 'fwnetplan',
-                    'func': 'add_remove_netplan_interface',
-                    'args': {
-                            'is_add'         : 0,
-                            'pci'            : None,
-                            'ip'             : iface_addr,
-                            'gw'             : gw,
-                            'metric'         : metric,
-                            'dhcp'           : dhcp,
-                            'linux_interface': iface_name
-                    }
-        }
-        cmd['revert']['descr'] = "remove interface from netplan config file"
-        cmd_list.append(cmd)
-
-        # Enable NAT.
-        # On WAN interfaces run
-        #   'nat44 add interface address GigabitEthernet0/9/0'
-        #   'set interface nat44 out GigabitEthernet0/9/0 output-feature'
-        # nat.api.json: nat44_add_del_interface_addr() & nat44_interface_add_del_output_feature(inside=0)
-        if 'type' not in params or params['type'].lower() == 'wan':
-            cmd = {}
-            cmd['cmd'] = {}
-            cmd['cmd']['name']    = "nat44_add_del_interface_addr"
-            cmd['cmd']['descr']   = "enable NAT for tapcli interface"
-            cmd['cmd']['params']  = { 'substs': [ { 'add_param':'sw_if_index', 'val_by_func':'linux_if_name_to_vpp_sw_if_index', 'arg':iface_name } ],
-                                        'is_add':1, 'twice_nat':0 }
-            cmd['revert'] = {}
-            cmd['revert']['name']   = "nat44_add_del_interface_addr"
-            cmd['revert']['descr']  = "disable NAT for tapcli interface"
-            cmd['revert']['params'] = { 'substs': [ { 'add_param':'sw_if_index', 'val_by_func':'linux_if_name_to_vpp_sw_if_index', 'arg':iface_name } ],
-                                        'is_add':0, 'twice_nat':0 }
-            cmd_list.append(cmd)
-
-            cmd = {}
-            cmd['cmd'] = {}
-            cmd['cmd']['name']    = "nat44_interface_add_del_output_feature"
-            cmd['cmd']['descr']   = "add interface tapcli to output path" 
-            cmd['cmd']['params']  = { 'substs': [ { 'add_param':'sw_if_index', 'val_by_func':'linux_if_name_to_vpp_sw_if_index', 'arg':iface_name } ],
-                                        'is_add':1, 'is_inside':0 }
-            cmd['revert'] = {}
-            cmd['revert']['name']   = "nat44_interface_add_del_output_feature"
-            cmd['revert']['descr']  = "remove interface tapcli from output path"
-            cmd['revert']['params'] = { 'substs': [ { 'add_param':'sw_if_index', 'val_by_func':'linux_if_name_to_vpp_sw_if_index', 'arg':iface_name } ],
-                                        'is_add':0, 'is_inside':0 }
-            cmd_list.append(cmd)
     else:
         # add interface into netplan configuration
-=======
-        # Create /etc/frr/ospfd.conf file if it does not exist yet
-        cmd = {}
-        cmd['cmd'] = {}
-        cmd['cmd']['name']      = "python"
-        cmd['cmd']['descr']     = "create ospfd file if needed"
-        cmd['cmd']['params']    = {
-                                    'module': 'fwutils',
-                                    'func':   'frr_create_ospfd',
-                                    'args': {
-                                        'frr_cfg_file':     fwglobals.g.FRR_CONFIG_FILE,
-                                        'ospfd_cfg_file':   ospfd_file,
-                                        'router_id':        iface_addr.split('/')[0]   # Get rid of address length
-                                    }
-                                  }
-        # Don't delete /etc/frr/ospfd.conf on revert, as it might be used by other interfaces too
-        cmd_list.append(cmd)
-
-        # Escape slash in address with length to prevent sed confusing
-        addr = iface_addr.split('/')[0] + r"\/" + iface_addr.split('/')[1]
->>>>>>> 1ad933f0
         cmd = {}
         cmd['cmd'] = {}
         cmd['cmd']['name']   = "python"
@@ -430,43 +341,22 @@
         ospfd_file = fwglobals.g.FRR_OSPFD_FILE
         if 'routing' in params and params['routing'].lower() == 'ospf':
 
-            router_id = iface_addr.split('/')[0]    # Get rid of address length
-            cmd = {}
-            cmd['cmd'] = {}
-            cmd['cmd']['name']    = "exec"
-            cmd['cmd']['descr']   = "initialize %s with router id %s" % (ospfd_file, router_id)
-            cmd['cmd']['params']  = [
-                'sudo printf "' + \
-                'hostname ospfd\n' + \
-                'password zebra\n' + \
-                'log file /var/log/frr/ospfd.log informational\n' + \
-                'log stdout\n' + \
-                '!\n' + \
-                'router ospf\n' + \
-                '    ospf router-id ' + router_id + '\n' + \
-                '!\n' + \
-                '" > ' + ospfd_file ]
-            cmd['precondition'] = {}
-            cmd['precondition']['usage']   = "precondition"
-            cmd['precondition']['name']    = "exec"
-            cmd['precondition']['descr']   = "%s doesn't exists" % ospfd_file
-            cmd['precondition']['params']  = [ "! test -f %s" % ospfd_file ]
+            # Create /etc/frr/ospfd.conf file if it does not exist yet
+            cmd = {}
+            cmd['cmd'] = {}
+            cmd['cmd']['name']      = "python"
+            cmd['cmd']['descr']     = "create ospfd file if needed"
+            cmd['cmd']['params']    = {
+                                        'module': 'fwutils',
+                                        'func':   'frr_create_ospfd',
+                                        'args': {
+                                            'frr_cfg_file':     fwglobals.g.FRR_CONFIG_FILE,
+                                            'ospfd_cfg_file':   ospfd_file,
+                                            'router_id':        iface_addr.split('/')[0]   # Get rid of address length
+                                        }
+                                    }
             # Don't delete /etc/frr/ospfd.conf on revert, as it might be used by other interfaces too
             cmd_list.append(cmd)
-
-            # Ensure that ospfd is switched on in /etc/frr/daemons.
-            frr_filename = fwglobals.g.FRR_CONFIG_FILE
-            ospfd_status = os.popen('grep ospfd=no %s' % frr_filename).read()
-            if re.match('ospfd=no', ospfd_status):
-                cmd = {}
-                cmd['cmd'] = {}
-                cmd['cmd']['name']    = "exec"
-                cmd['cmd']['params']  = [ 'sudo sed -i -E "s/ospfd=no/ospfd=yes/" %s' % frr_filename ]
-                cmd['cmd']['descr']   = "enable ospf daemon"
-                # There is no revert on purpose: we leave it always ON to simplify code.
-                # If there is no OSPF interfaces, frr will not send OSPF messages.
-                # Implement revert on demand :)
-                cmd_list.append(cmd)
 
             # Escape slash in address with length to prevent sed confusing
             addr = iface_addr.split('/')[0] + r"\/" + iface_addr.split('/')[1]
