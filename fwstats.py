#! /usr/bin/python3

################################################################################
# flexiWAN SD-WAN software - flexiEdge, flexiManage.
# For more information go to https://flexiwan.com
#
# Copyright (C) 2019  flexiWAN Ltd.
#
# This program is free software: you can redistribute it and/or modify it under
# the terms of the GNU Affero General Public License as published by the Free
# Software Foundation, either version 3 of the License, or (at your option) any
# later version.
#
# This program is distributed in the hope that it will be useful,
# but WITHOUT ANY WARRANTY; without even the implied warranty of MERCHANTABILITY
# or FITNESS FOR A PARTICULAR PURPOSE.
# See the GNU Affero General Public License for more details.
#
# You should have received a copy of the GNU Affero General Public License
# along with this program. If not, see <https://www.gnu.org/licenses/>.
################################################################################

# Handle device statistics
import fwutils
import math
import time
import threading
import traceback
import psutil
import fwlte
import fwwifi
from fwtunnel_stats import tunnel_stats_get
import fwglobals

# Globals
# Keep updates up to 1 hour ago
UPDATE_LIST_MAX_SIZE = 120

# Keeps the list of last updates
updates_list = []

# Keeps the VPP pids
vpp_pid = ''

# Keeps last stats
stats = {'ok':0, 'running':False, 'last':{}, 'bytes':{}, 'tunnel_stats':{}, 'health':{}, 'period':0, 'lte_stats': {}, 'wifi_stats': {}, 'application_stats': {}}


def update_stats_tread(log, fwagent):

    log.debug(f"tid={fwutils.get_thread_tid()}: {threading.current_thread().name}")

    slept = 0

    while fwagent.connected and not fwglobals.g.teardown:
        try:  # Ensure thread doesn't exit on exception
            timeout = 30
            if (slept % timeout) == 0:
                if fwglobals.g.loadsimulator:
                    fwglobals.g.loadsimulator.update_stats()
                else:
                    update_stats()
        except Exception as e:
            log.excep("%s: %s (%s)" %
                (threading.current_thread().getName(), str(e), traceback.format_exc()))
            pass

        # Sleep 1 second and make another iteration
        time.sleep(1)
        slept += 1

def update_stats():
    """Update statistics dictionary using values retrieved from VPP interfaces.

    :returns: None.
    """
    global stats
    global vpp_pid

    # If vpp is not running or has crashed (at least one of its process
    # IDs has changed), reset the statistics and update the vpp pids list
    current_vpp_pid = fwutils.vpp_pid()
    if not current_vpp_pid or current_vpp_pid != vpp_pid:
        reset_stats()
        vpp_pid = current_vpp_pid

    if not vpp_pid or not fwglobals.g.router_api.state_is_started():
        stats['ok'] = 0
    else:
        new_stats = fwutils.get_vpp_if_count()
        if not new_stats:
            stats['ok'] = 0
        else:
            prev_stats = dict(stats)  # copy of prev stats
            stats['time'] = time.time()
            stats['last'] = new_stats
            stats['ok'] = 1
            # Update info if previous stats valid
            if prev_stats['ok'] == 1:
                if_bytes = {}
                tunnel_stats = tunnel_stats_get()
                fwglobals.g.stun_wrapper.handle_down_tunnels(tunnel_stats)
                for intf, counts in list(stats['last'].items()):
                    if (intf.startswith('gre') or
                        intf.startswith('loop') or
<<<<<<< HEAD
=======
                        intf.startswith('ppp') or
>>>>>>> 3e62205d
                        intf.startswith('tun')): continue
                    prev_stats_if = prev_stats['last'].get(intf, None)
                    if prev_stats_if != None:
                        rx_bytes = 1.0 * (counts['rx_bytes'] - prev_stats_if['rx_bytes'])
                        rx_pkts  = 1.0 * (counts['rx_pkts'] - prev_stats_if['rx_pkts'])
                        tx_bytes = 1.0 * (counts['tx_bytes'] - prev_stats_if['tx_bytes'])
                        tx_pkts  = 1.0 * (counts['tx_pkts'] - prev_stats_if['tx_pkts'])
                        calc_stats = {
                                'rx_bytes': rx_bytes,
                                'rx_pkts': rx_pkts,
                                'tx_bytes': tx_bytes,
                                'tx_pkts': tx_pkts
                            }
                        if (intf.startswith('vxlan_tunnel')):
                            vxlan_id = int(intf[12:])
                            tunnel_id = math.floor(vxlan_id/2)
                            t_stats = tunnel_stats.get(tunnel_id)
                            if t_stats:
                                t_stats.update(calc_stats)
                        elif (intf.startswith('ipip')):
                            ipip_id = int(intf[4:])
                            tunnel_id = math.floor(ipip_id/2)
                            t_stats = tunnel_stats.get(tunnel_id)
                            if t_stats:
                                t_stats.update(calc_stats)
                        else:
                            # For other interfaces try to get interface id
                            dev_id = fwutils.vpp_if_name_to_dev_id(intf)
                            if dev_id:
                                if_bytes[dev_id] = calc_stats

                stats['bytes'] = if_bytes
                stats['tunnel_stats'] = tunnel_stats
                stats['period'] = stats['time'] - prev_stats['time']
                stats['running'] = True if fwutils.vpp_does_run() else False

    stats['lte_stats'] = fwlte.get_stats()
    stats['wifi_stats'] = fwwifi.get_stats()

    # Add the update to the list of updates. If the list is full,
    # remove the oldest update before pushing the new one
    if len(updates_list) is UPDATE_LIST_MAX_SIZE:
        updates_list.pop(0)

    updates_list.append({
            'ok': stats['ok'],
            'running': stats['running'],
            'stats': stats['bytes'],
            'period': stats['period'],
            'tunnel_stats': stats['tunnel_stats'],
            'lte_stats': stats['lte_stats'],
            'wifi_stats': stats['wifi_stats'],
            'health': get_system_health(),
            'utc': time.time()
        })


def get_system_health():
    # Get CPU info
    try:
        cpu_stats = psutil.cpu_percent(percpu = True)
    except Exception as e:
        fwglobals.log.excep("Error getting cpu stats: %s" % str(e))
        cpu_stats = [0]
    # Get memory info
    try:
        memory_stats = psutil.virtual_memory().percent
    except Exception as e:
        fwglobals.log.excep("Error getting memory stats: %s" % str(e))
        memory_stats = 0
    # Get disk info
    try:
        disk_stats = psutil.disk_usage('/').percent
    except Exception as e:
        fwglobals.log.excep("Error getting disk stats: %s" % str(e))
        disk_stats = 0
    # Get temperature info
    try:
        temp_stats = {'value':0.0, 'high':100.0, 'critical':100.0}
        all_temp = psutil.sensors_temperatures()
        for ttype, templist in list(all_temp.items()):
            if ttype == 'coretemp':
                temp = templist[0]
                if temp.current: temp_stats['value'] = temp.current
                if temp.high: temp_stats['high'] = temp.high
                if temp.critical: temp_stats['critical'] = temp.critical
    except Exception as e:
        fwglobals.log.excep("Error getting temperature stats: %s" % str(e))

    return {'cpu': cpu_stats, 'mem': memory_stats, 'disk': disk_stats, 'temp': temp_stats}

def get_stats():
    """Return a new statistics dictionary.

    :returns: Statistics dictionary.
    """
    res_update_list = list(updates_list)
    del updates_list[:]

    reconfig = fwutils.get_reconfig_hash()
    ikev2_certificate_expiration = fwglobals.g.ikev2.get_certificate_expiration()
    apps_stats = fwglobals.g.applications_api.get_applications_stats()

    # If the list of updates is empty, append a dummy update to
    # set the most up-to-date status of the router. If not, update
    # the last element in the list with the current status of the router
    if fwglobals.g.loadsimulator:
        status = True
        state = 'running'
        reason = ''
        reconfig = ''
    else:
        status = True if fwutils.vpp_does_run() else False
        (state, reason) = fwutils.get_router_status()
    if not res_update_list:
        info = {
            'ok': stats['ok'],
            'running': status,
            'state': state,
            'stateReason': reason,
            'stats': {},
            'application_stats': apps_stats,
            'tunnel_stats': {},
            'lte_stats': {},
            'wifi_stats': {},
            'health': {},
            'period': 0,
            'utc': time.time(),
            'reconfig': reconfig
        }
        if fwglobals.g.ikev2.is_private_key_created():
            info['ikev2'] = ikev2_certificate_expiration
        res_update_list.append(info)
    else:
        res_update_list[-1]['running'] = status
        res_update_list[-1]['state'] = state
        res_update_list[-1]['stateReason'] = reason
        res_update_list[-1]['reconfig'] = reconfig
        res_update_list[-1]['application_stats'] = apps_stats
        res_update_list[-1]['health'] = get_system_health()
        if fwglobals.g.ikev2.is_private_key_created():
            res_update_list[-1]['ikev2'] = ikev2_certificate_expiration

    return {'message': res_update_list, 'ok': 1}

def update_state(new_state):
    """Update router state field.

    :param new_state:         New state.

    :returns: None.
    """
    stats['running'] = new_state

def reset_stats():
    """Reset statistics.

    :returns: None.
    """
    global stats
    stats = {
        'running': False, 'ok':0, 'last':{}, 'bytes':{}, 'tunnel_stats':{},
        'health':{}, 'period':0, 'reconfig':False, 'ikev2':'',
        'lte_stats': {}, 'wifi_stats': {}, 'application_stats': {}
    }<|MERGE_RESOLUTION|>--- conflicted
+++ resolved
@@ -103,10 +103,7 @@
                 for intf, counts in list(stats['last'].items()):
                     if (intf.startswith('gre') or
                         intf.startswith('loop') or
-<<<<<<< HEAD
-=======
                         intf.startswith('ppp') or
->>>>>>> 3e62205d
                         intf.startswith('tun')): continue
                     prev_stats_if = prev_stats['last'].get(intf, None)
                     if prev_stats_if != None:
