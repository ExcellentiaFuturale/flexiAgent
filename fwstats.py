#! /usr/bin/python3

################################################################################
# flexiWAN SD-WAN software - flexiEdge, flexiManage.
# For more information go to https://flexiwan.com
#
# Copyright (C) 2019  flexiWAN Ltd.
#
# This program is free software: you can redistribute it and/or modify it under
# the terms of the GNU Affero General Public License as published by the Free
# Software Foundation, either version 3 of the License, or (at your option) any
# later version.
#
# This program is distributed in the hope that it will be useful,
# but WITHOUT ANY WARRANTY; without even the implied warranty of MERCHANTABILITY
# or FITNESS FOR A PARTICULAR PURPOSE.
# See the GNU Affero General Public License for more details.
#
# You should have received a copy of the GNU Affero General Public License
# along with this program. If not, see <https://www.gnu.org/licenses/>.
################################################################################

# Either psutil.sensors_temperatures() or psutil.cpu_persent() generates a lot of warnings:
#  /usr/lib/python3/dist-packages/psutil/_pslinux.py:1222: RuntimeWarning: ignoring FileNotFoundError(2, 'No such file or directory') for file '/sys/class/hwmon/hwmon0/temp1_input'
#    warnings.warn("ignoring %r for file %r" % (err, path),
# That happens for psutil 5.5.1 on Ubuntu 20.04 (Kernel 5.4).
# More info why it happens can be found here:
#   https://github.com/giampaolo/psutil/issues/1650
# We suppress this warning to have a clean screen, when running fwagent daemon from command line.
#
import warnings

warnings.filterwarnings(action="ignore", message="ignoring.*/sys/class/hwmon/hwmon", category=RuntimeWarning, module=".*psutil")
import math
import time

import psutil

import fw_os_utils
import fwglobals
import fwlte
import fwthread
import fwutils
import fwwifi
from fwobject import FwObject
from fwtunnel_stats import tunnel_stats_get

# Keep updates up to 1 hour ago
UPDATE_LIST_MAX_SIZE = 120

class FwStatistics(FwObject):
    """This object collects various statistics about FlexiWAN system.
    """
    def __init__(self):
        FwObject.__init__(self)

        self.updates_list   = []   # list of probes - keeps probes that are not fetched by flexiManage
        self.stats          = {}   # latest probe
        self.vpp_pid        = ''

        self._reset_stats()

    def _reset_stats(self):
        self.stats = {
            'ok':                   0,
            'running':              False,
            'last':                 {},
            'bytes':                {},
            'tunnel_stats':         {},
            'health':               {},
            'period':               0,
            'lte_stats':            {},
            'wifi_stats':           {},
            'application_stats':    {},
<<<<<<< HEAD
            'alerts':               {},
            'alerts_hash':          ''
=======
            'vrrp':                 {},
>>>>>>> 5becadaf
        }

    def __enter__(self):
        return self

    def __exit__(self, exc_type, exc_value, traceback):
        # The three arguments to `__exit__` describe the exception
        # caused the `with` statement execution to fail. If the `with`
        # statement finishes without an exception being raised, these
        # arguments will be `None`.
        self.finalize()

    def initialize(self):
        self.thread_statistics = fwthread.FwThread(target=self.statistics_thread_func, name='Statistics', log=self.log)
        self.thread_statistics.start()

    def finalize(self):
        """Destructor method
        """
        if self.thread_statistics:
            self.thread_statistics.join()
            self.thread_statistics = None

    def statistics_thread_func(self, ticks):
        timeout = 30
        if (ticks % timeout) == 0:
            if fwglobals.g.loadsimulator:
                fwglobals.g.loadsimulator.update_stats()
            else:
                renew_lte_wifi_stats = ticks % (timeout * 2) == 0 # Renew LTE and WiFi statistics every second update
                self._update_stats(renew_lte_wifi_stats=renew_lte_wifi_stats)


    def _get_vrrp_status(self):

        def _get_vrrp_state_str(enum):
            if enum & 0:
                return 'Initialize'
            if enum & 1:
                return 'Backup'
            if enum & 2:
                return 'Master'
            if enum & 3:
                return 'Interface Down'
            return ''
        
        states = {}
        vrrp_dump = fwglobals.g.router_api.vpp_api.vpp.call('vrrp_vr_dump')
        for vrrp in vrrp_dump:
            vrid = vrrp.config.vr_id
            states[vrid] = {}
            states[vrid]['state'] = _get_vrrp_state_str(vrrp.runtime.state)
            states[vrid]['adjusted_priority'] = vrrp.runtime.tracking.priority

        return states

    def _update_stats(self, renew_lte_wifi_stats=True):
        """Update statistics dictionary using values retrieved from VPP interfaces.

        :returns: None.
        """
        # If vpp is not running or has crashed (at least one of its process
        # IDs has changed), reset the statistics and update the vpp pids list
        current_vpp_pid = fw_os_utils.vpp_pid()
        if not current_vpp_pid or current_vpp_pid != self.vpp_pid:
            self._reset_stats()
            self.vpp_pid = current_vpp_pid

        prev_stats = dict(self.stats)  # copy of prev self.stats
        if not self.vpp_pid or not fwglobals.g.router_api.state_is_started():
            self.stats['ok'] = 0
        else:
            new_stats = fwutils.get_vpp_if_count()
            if not new_stats:
                self.stats['ok'] = 0
            else:
                self.stats['time'] = time.time()
                self.stats['last'] = new_stats
                self.stats['ok'] = 1
                # Update info if previous self.stats valid
                if prev_stats['ok'] == 1:
                    if_bytes = {}
                    tunnel_stats = tunnel_stats_get()
                    fwglobals.g.stun_wrapper.handle_down_tunnels(tunnel_stats)
                    for iface, counts in list(self.stats['last'].items()):
                        if (iface.startswith('gre') or
                            iface.startswith('loop') or
                            iface.startswith('ppp') or
                            iface.startswith('tun')): continue
                        prev_stats_if = prev_stats['last'].get(iface, None)
                        if prev_stats_if != None:
                            rx_bytes = 1.0 * (counts['rx_bytes'] - prev_stats_if['rx_bytes'])
                            rx_pkts  = 1.0 * (counts['rx_pkts'] - prev_stats_if['rx_pkts'])
                            tx_bytes = 1.0 * (counts['tx_bytes'] - prev_stats_if['tx_bytes'])
                            tx_pkts  = 1.0 * (counts['tx_pkts'] - prev_stats_if['tx_pkts'])
                            calc_stats = {
                                    'rx_bytes': rx_bytes,
                                    'rx_pkts': rx_pkts,
                                    'tx_bytes': tx_bytes,
                                    'tx_pkts': tx_pkts
                                }
                            if (iface.startswith('vxlan_tunnel')):
                                vxlan_id = int(iface[12:])
                                tunnel_id = math.floor(vxlan_id/2)
                                t_stats = tunnel_stats.get(tunnel_id)
                                if t_stats:
                                    t_stats.update(calc_stats)
                            elif (iface.startswith('ipip')):
                                ipip_id = int(iface[4:])
                                tunnel_id = math.floor(ipip_id/2)
                                t_stats = tunnel_stats.get(tunnel_id)
                                if t_stats:
                                    t_stats.update(calc_stats)
                            else:
                                # For other interfaces try to get interface id
                                dev_id = fwutils.vpp_if_name_to_dev_id(iface)
                                if dev_id:
                                    if_bytes[dev_id] = calc_stats

                    self.stats['bytes'] = if_bytes
                    self.stats['tunnel_stats'] = tunnel_stats
                    self.stats['period'] = self.stats['time'] - prev_stats['time']
                    self.stats['running'] = True if fw_os_utils.vpp_does_run() else False
                    self.stats['vrrp'] = self._get_vrrp_status()

        if renew_lte_wifi_stats:
            self.stats['lte_stats'] = fwglobals.g.modems.get_stats()
            self.stats['wifi_stats'] = fwwifi.get_stats()
        else:
            self.stats['lte_stats'] = prev_stats['lte_stats']
            self.stats['wifi_stats'] = prev_stats['wifi_stats']

        if len(self.updates_list) is UPDATE_LIST_MAX_SIZE:
            self.updates_list.pop(0)

        stats = dict(self.stats)
        self.updates_list.append({
                'ok': stats['ok'],
                'running': stats['running'],
                'stats': stats['bytes'],
                'period': stats['period'],
                'tunnel_stats': stats['tunnel_stats'],
                'lte_stats': stats['lte_stats'],
                'wifi_stats': stats['wifi_stats'],
<<<<<<< HEAD
                'health': self.get_system_health(),
                'utc': time.time(),
                'alerts': fwglobals.g.notifications.calculate_alerts(stats['tunnel_stats']),
                'alerts_hash': fwglobals.g.notifications.get_alerts_hash()
=======
                'health': self._get_system_health(),
                'utc': time.time(),
                'vrrp': stats['vrrp'],
>>>>>>> 5becadaf
            })

    def get_system_health(self):
        # Get CPU info
        try:
            cpu_stats = psutil.cpu_percent(percpu = True)
        except Exception as e:
            fwglobals.log.excep("Error getting cpu stats: %s" % str(e))
            cpu_stats = [0]
        # Get memory info
        try:
            memory_stats = psutil.virtual_memory().percent
        except Exception as e:
            fwglobals.log.excep("Error getting memory stats: %s" % str(e))
            memory_stats = 0
        # Get disk info
        try:
            disk_stats = psutil.disk_usage('/').percent
        except Exception as e:
            fwglobals.log.excep("Error getting disk stats: %s" % str(e))
            disk_stats = 0
        # Get temperature info
        try:
            temp_stats = {'value':0.0, 'high':100.0, 'critical':100.0}
            all_temp = psutil.sensors_temperatures()
            for ttype, templist in list(all_temp.items()):
                if ttype == 'coretemp':
                    temp = templist[0]
                    if temp.current: temp_stats['value'] = temp.current
                    if temp.high: temp_stats['high'] = temp.high
                    if temp.critical: temp_stats['critical'] = temp.critical
        except Exception as e:
            fwglobals.log.excep("Error getting temperature stats: %s" % str(e))

        return {'cpu': cpu_stats, 'mem': memory_stats, 'disk': disk_stats, 'temp': temp_stats}

    def get_stats(self):
        """Return a new statistics dictionary.

        :returns: Statistics dictionary.
        """
        res_update_list = list(self.updates_list)
        del self.updates_list[:]

        reconfig = fwutils.get_reconfig_hash()
        ikev2_certificate_expiration = fwglobals.g.ikev2.get_certificate_expiration()
        apps_stats = fwglobals.g.applications_api.get_stats()

        # If the list of updates is empty, append a dummy update to
        # set the most up-to-date status of the router. If not, update
        # the last element in the list with the current status of the router
        if fwglobals.g.loadsimulator:
            status = True
            state = 'running'
            reason = ''
            reconfig = ''
        else:
            status = True if fw_os_utils.vpp_does_run() else False
            (state, reason) = fwutils.get_router_status()
        if not res_update_list:
            info = {
                'ok': self.stats['ok'],
                'running': status,
                'state': state,
                'stateReason': reason,
                'stats': {},
                'application_stats': apps_stats,
                'tunnel_stats': {},
                'vrrp': {},
                'lte_stats': {},
                'wifi_stats': {},
                'health': {},
                'period': 0,
                'utc': time.time(),
                'reconfig': reconfig,
                'alerts': fwglobals.g.notifications.alerts,
                'alerts_hash': fwglobals.g.notifications.get_alerts_hash()
            }
            if fwglobals.g.ikev2.is_private_key_created():
                info['ikev2'] = ikev2_certificate_expiration
            res_update_list.append(info)
        else:
            res_update_list[-1]['running'] = status
            res_update_list[-1]['state'] = state
            res_update_list[-1]['stateReason'] = reason
            res_update_list[-1]['reconfig'] = reconfig
            res_update_list[-1]['application_stats'] = apps_stats
            res_update_list[-1]['health'] = self.get_system_health()
            if fwglobals.g.ikev2.is_private_key_created():
                res_update_list[-1]['ikev2'] = ikev2_certificate_expiration
        return res_update_list

    def update_vpp_state(self, running):
        """Update router state field.

        :param update_state: True if vRouter (VPP) is running, False otherwise.

        :returns: None.
        """
        self.stats['running'] = running<|MERGE_RESOLUTION|>--- conflicted
+++ resolved
@@ -72,12 +72,9 @@
             'lte_stats':            {},
             'wifi_stats':           {},
             'application_stats':    {},
-<<<<<<< HEAD
+            'vrrp':                 {},
             'alerts':               {},
             'alerts_hash':          ''
-=======
-            'vrrp':                 {},
->>>>>>> 5becadaf
         }
 
     def __enter__(self):
@@ -222,16 +219,11 @@
                 'tunnel_stats': stats['tunnel_stats'],
                 'lte_stats': stats['lte_stats'],
                 'wifi_stats': stats['wifi_stats'],
-<<<<<<< HEAD
                 'health': self.get_system_health(),
                 'utc': time.time(),
+                'vrrp': stats['vrrp'],
                 'alerts': fwglobals.g.notifications.calculate_alerts(stats['tunnel_stats']),
                 'alerts_hash': fwglobals.g.notifications.get_alerts_hash()
-=======
-                'health': self._get_system_health(),
-                'utc': time.time(),
-                'vrrp': stats['vrrp'],
->>>>>>> 5becadaf
             })
 
     def get_system_health(self):
