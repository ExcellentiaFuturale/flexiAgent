--- conflicted
+++ resolved
@@ -30,17 +30,11 @@
 #
 import warnings
 
-<<<<<<< HEAD
 warnings.filterwarnings(action="ignore", message="ignoring.*/sys/class/hwmon/hwmon", category=RuntimeWarning, module=".*psutil")
-import math
-import time
-
-=======
 import copy
 import math
 import time
 import os
->>>>>>> e08d7a37
 import psutil
 import sys
 import yaml
@@ -321,14 +315,10 @@
                 'health': {},
                 'period': 0,
                 'utc': time.time(),
-<<<<<<< HEAD
+                'ikev2': ikev2_certificate_expiration,
                 'reconfig': reconfig,
                 'alerts': fwglobals.g.notifications.alerts,
                 'alerts_hash': fwglobals.g.notifications.get_alerts_hash()
-=======
-                'ikev2':    ikev2_certificate_expiration,
-                'reconfig': reconfig
->>>>>>> e08d7a37
             }
             res_update_list.append(info)
         else:
@@ -338,13 +328,7 @@
             res_update_list[-1]['reconfig'] = reconfig
             res_update_list[-1]['application_stats'] = apps_stats
             res_update_list[-1]['health'] = self._get_system_health()
-<<<<<<< HEAD
-            if fwglobals.g.ikev2.is_private_key_created():
-                res_update_list[-1]['ikev2'] = ikev2_certificate_expiration
-=======
             res_update_list[-1]['ikev2'] = ikev2_certificate_expiration
-
->>>>>>> e08d7a37
         return res_update_list
 
     def get_device_info(self, cached=True, job_ids=None, tunnel_ids=None):
