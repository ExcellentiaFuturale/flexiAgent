#! /usr/bin/python3

################################################################################
# flexiWAN SD-WAN software - flexiEdge, flexiManage.
# For more information go to https://flexiwan.com
#
# Copyright (C) 2019  flexiWAN Ltd.
#
# This program is free software: you can redistribute it and/or modify it under
# the terms of the GNU Affero General Public License as published by the Free
# Software Foundation, either version 3 of the License, or (at your option) any
# later version.
#
# This program is distributed in the hope that it will be useful,
# but WITHOUT ANY WARRANTY; without even the implied warranty of MERCHANTABILITY
# or FITNESS FOR A PARTICULAR PURPOSE.
# See the GNU Affero General Public License for more details.
#
# You should have received a copy of the GNU Affero General Public License
# along with this program. If not, see <https://www.gnu.org/licenses/>.
################################################################################

# Handle device statistics
import fwutils
import math
import time
import threading
import traceback
import psutil
import fwlte
import fwwifi
from fwtunnel_stats import tunnel_stats_get
import fwglobals

# Globals
# Keep updates up to 1 hour ago
UPDATE_LIST_MAX_SIZE = 120

# Keeps the list of last updates
updates_list = []

# Keeps the VPP pids
vpp_pid = ''

# Keeps last stats
<<<<<<< HEAD
stats = {'ok':0, 'running':False, 'last':{}, 'bytes':{}, 'tunnel_stats':{}, 'application_stats': {}, 'health':{}, 'period':0}
=======
stats = {'ok':0, 'running':False, 'last':{}, 'bytes':{}, 'tunnel_stats':{}, 'health':{}, 'period':0, 'lte_stats': {}, 'wifi_stats': {}}


def update_stats_tread(log, fwagent):

    log.debug(f"tid={fwutils.get_thread_tid()}: {threading.current_thread().name}")

    slept = 0

    while fwagent.connected and not fwglobals.g.teardown:
        try:  # Ensure thread doesn't exit on exception
            timeout = 30
            if (slept % timeout) == 0:
                if fwglobals.g.loadsimulator:
                    fwglobals.g.loadsimulator.update_stats()
                else:
                    update_stats()
        except Exception as e:
            log.excep("%s: %s (%s)" %
                (threading.current_thread().getName(), str(e), traceback.format_exc()))
            pass

        # Sleep 1 second and make another iteration
        time.sleep(1)
        slept += 1
>>>>>>> ac28a8a9

def update_stats():
    """Update statistics dictionary using values retrieved from VPP interfaces.

    :returns: None.
    """
    global stats
    global vpp_pid

    # If vpp is not running or has crashed (at least one of its process
    # IDs has changed), reset the statistics and update the vpp pids list
    current_vpp_pid = fwutils.vpp_pid()
    if not current_vpp_pid or current_vpp_pid != vpp_pid:
        reset_stats()
        vpp_pid = current_vpp_pid

    if not vpp_pid or not fwglobals.g.router_api.state_is_started():
        stats['ok'] = 0
    else:
        new_stats = fwutils.get_vpp_if_count()
        if not new_stats:
            stats['ok'] = 0
        else:
            prev_stats = dict(stats)  # copy of prev stats
            stats['time'] = time.time()
            stats['last'] = new_stats
            stats['ok'] = 1
            # Update info if previous stats valid
            if prev_stats['ok'] == 1:
                if_bytes = {}
                tunnel_stats = tunnel_stats_get()
                fwglobals.g.stun_wrapper.handle_down_tunnels(tunnel_stats)
                for intf, counts in list(stats['last'].items()):
                    if (intf.startswith('gre') or
                        intf.startswith('loop') or
                        intf.startswith('tun')): continue
                    prev_stats_if = prev_stats['last'].get(intf, None)
                    if prev_stats_if != None:
                        rx_bytes = 1.0 * (counts['rx_bytes'] - prev_stats_if['rx_bytes'])
                        rx_pkts  = 1.0 * (counts['rx_pkts'] - prev_stats_if['rx_pkts'])
                        tx_bytes = 1.0 * (counts['tx_bytes'] - prev_stats_if['tx_bytes'])
                        tx_pkts  = 1.0 * (counts['tx_pkts'] - prev_stats_if['tx_pkts'])
                        calc_stats = {
                                'rx_bytes': rx_bytes,
                                'rx_pkts': rx_pkts,
                                'tx_bytes': tx_bytes,
                                'tx_pkts': tx_pkts
                            }
                        if (intf.startswith('vxlan_tunnel')):
                            vxlan_id = int(intf[12:])
                            tunnel_id = math.floor(vxlan_id/2)
                            t_stats = tunnel_stats.get(tunnel_id)
                            if t_stats:
                                t_stats.update(calc_stats)
                        elif (intf.startswith('ipip')):
                            ipip_id = int(intf[4:])
                            tunnel_id = math.floor(ipip_id/2)
                            t_stats = tunnel_stats.get(tunnel_id)
                            if t_stats:
                                t_stats.update(calc_stats)
                        else:
                            # For other interfaces try to get interface id
                            dev_id = fwutils.vpp_if_name_to_dev_id(intf)
                            if dev_id:
                                if_bytes[dev_id] = calc_stats

                stats['bytes'] = if_bytes
                stats['tunnel_stats'] = tunnel_stats
                stats['period'] = stats['time'] - prev_stats['time']
                stats['running'] = True if fwutils.vpp_does_run() else False

    stats['lte_stats'] = fwlte.get_stats()
    stats['wifi_stats'] = fwwifi.get_stats()

    # Add the update to the list of updates. If the list is full,
    # remove the oldest update before pushing the new one
    if len(updates_list) is UPDATE_LIST_MAX_SIZE:
        updates_list.pop(0)

    updates_list.append({
            'ok': stats['ok'],
            'running': stats['running'],
            'stats': stats['bytes'],
            'period': stats['period'],
            'tunnel_stats': stats['tunnel_stats'],
            'lte_stats': stats['lte_stats'],
            'wifi_stats': stats['wifi_stats'],
            'health': get_system_health(),
            'utc': time.time()
        })


def get_system_health():
    # Get CPU info
    try:
        cpu_stats = psutil.cpu_percent(percpu = True)
    except Exception as e:
        fwglobals.log.excep("Error getting cpu stats: %s" % str(e))
        cpu_stats = [0]
    # Get memory info
    try:
        memory_stats = psutil.virtual_memory().percent
    except Exception as e:
        fwglobals.log.excep("Error getting memory stats: %s" % str(e))
        memory_stats = 0
    # Get disk info
    try:
        disk_stats = psutil.disk_usage('/').percent
    except Exception as e:
        fwglobals.log.excep("Error getting disk stats: %s" % str(e))
        disk_stats = 0
    # Get temperature info
    try:
        temp_stats = {'value':0.0, 'high':100.0, 'critical':100.0}
        all_temp = psutil.sensors_temperatures()
        for ttype, templist in list(all_temp.items()):
            if ttype == 'coretemp':
                temp = templist[0]
                if temp.current: temp_stats['value'] = temp.current
                if temp.high: temp_stats['high'] = temp.high
                if temp.critical: temp_stats['critical'] = temp.critical
    except Exception as e:
        fwglobals.log.excep("Error getting temperature stats: %s" % str(e))

    return {'cpu': cpu_stats, 'mem': memory_stats, 'disk': disk_stats, 'temp': temp_stats}

def get_stats():
    """Return a new statistics dictionary.

    :returns: Statistics dictionary.
    """
    res_update_list = list(updates_list)
    del updates_list[:]

    reconfig = fwutils.get_reconfig_hash()
    ikev2_certificate_expiration = fwglobals.g.ikev2.get_certificate_expiration()
    apps_stats = fwglobals.g.applications_api.get_applications_stats()

    # If the list of updates is empty, append a dummy update to
    # set the most up-to-date status of the router. If not, update
    # the last element in the list with the current status of the router
    if fwglobals.g.loadsimulator:
        status = True
        state = 'running'
        reason = ''
        reconfig = ''
    else:
        status = True if fwutils.vpp_does_run() else False
        (state, reason) = fwutils.get_router_state()
    if not res_update_list:
        info = {
            'ok': stats['ok'],
            'running': status,
            'state': state,
            'stateReason': reason,
            'stats': {},
            'application_stats': apps_stats,
            'tunnel_stats': {},
            'lte_stats': {},
            'wifi_stats': {},
            'health': {},
            'period': 0,
            'utc': time.time(),
            'reconfig': reconfig
        }
        if fwglobals.g.ikev2.is_private_key_created():
            info['ikev2'] = ikev2_certificate_expiration
        res_update_list.append(info)
    else:
        res_update_list[-1]['running'] = status
        res_update_list[-1]['state'] = state
        res_update_list[-1]['stateReason'] = reason
        res_update_list[-1]['reconfig'] = reconfig
        res_update_list[-1]['application_stats'] = apps_stats
        res_update_list[-1]['health'] = get_system_health()
        if fwglobals.g.ikev2.is_private_key_created():
            res_update_list[-1]['ikev2'] = ikev2_certificate_expiration

    return {'message': res_update_list, 'ok': 1}

def update_state(new_state):
    """Update router state field.

    :param new_state:         New state.

    :returns: None.
    """
    stats['running'] = new_state

def reset_stats():
    """Reset statistics.

    :returns: None.
    """
    global stats
<<<<<<< HEAD
    stats = {'running': False, 'ok':0, 'last':{}, 'bytes':{}, 'tunnel_stats':{}, 'application_stats': {}, 'health':{}, 'period':0, 'reconfig':False, 'ikev2':''}
=======
    stats = {
        'running': False, 'ok':0, 'last':{}, 'bytes':{}, 'tunnel_stats':{},
        'health':{}, 'period':0, 'reconfig':False, 'ikev2':'',
        'lte_stats': {}, 'wifi_stats': {}
    }
>>>>>>> ac28a8a9
<|MERGE_RESOLUTION|>--- conflicted
+++ resolved
@@ -43,10 +43,7 @@
 vpp_pid = ''
 
 # Keeps last stats
-<<<<<<< HEAD
-stats = {'ok':0, 'running':False, 'last':{}, 'bytes':{}, 'tunnel_stats':{}, 'application_stats': {}, 'health':{}, 'period':0}
-=======
-stats = {'ok':0, 'running':False, 'last':{}, 'bytes':{}, 'tunnel_stats':{}, 'health':{}, 'period':0, 'lte_stats': {}, 'wifi_stats': {}}
+stats = {'ok':0, 'running':False, 'last':{}, 'bytes':{}, 'tunnel_stats':{}, 'health':{}, 'period':0, 'lte_stats': {}, 'wifi_stats': {}, 'application_stats': {}}
 
 
 def update_stats_tread(log, fwagent):
@@ -71,7 +68,6 @@
         # Sleep 1 second and make another iteration
         time.sleep(1)
         slept += 1
->>>>>>> ac28a8a9
 
 def update_stats():
     """Update statistics dictionary using values retrieved from VPP interfaces.
@@ -267,12 +263,8 @@
     :returns: None.
     """
     global stats
-<<<<<<< HEAD
-    stats = {'running': False, 'ok':0, 'last':{}, 'bytes':{}, 'tunnel_stats':{}, 'application_stats': {}, 'health':{}, 'period':0, 'reconfig':False, 'ikev2':''}
-=======
     stats = {
         'running': False, 'ok':0, 'last':{}, 'bytes':{}, 'tunnel_stats':{},
         'health':{}, 'period':0, 'reconfig':False, 'ikev2':'',
-        'lte_stats': {}, 'wifi_stats': {}
-    }
->>>>>>> ac28a8a9
+        'lte_stats': {}, 'wifi_stats': {}, 'application_stats': {}
+    }