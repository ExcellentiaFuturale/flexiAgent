--- conflicted
+++ resolved
@@ -20,12 +20,6 @@
 # along with this program. If not, see <https://www.gnu.org/licenses/>.
 ################################################################################
 
-<<<<<<< HEAD
-# Handle device statistics
-import random
-import fwutils
-=======
->>>>>>> be9f6137
 import math
 import time
 import psutil
@@ -55,20 +49,6 @@
 
 alerts = {}
 event_counts = {}
-
-class FwStatistics(FwObject):
-    """This object collects various statistics about FlexiWAN system.
-    """
-    def __init__(self):
-        FwObject.__init__(self)
-
-        self.updates_list   = []   # list of probes - keeps probes that are not fetched by flexiManage
-        self.stats          = {}   # latest probe
-        self.vpp_pid        = ''
-
-<<<<<<< HEAD
-# Keeps last stats
-stats = {'ok':0, 'running':False, 'last':{}, 'bytes':{}, 'tunnel_stats':{}, 'health':{}, 'period':0, 'lte_stats': {}, 'wifi_stats': {}, 'application_stats': {}, 'alerts':{}}
 
 class EventMonitor:
     """
@@ -159,9 +139,18 @@
         return
 
 
-=======
+
+class FwStatistics(FwObject):
+    """This object collects various statistics about FlexiWAN system.
+    """
+    def __init__(self):
+        FwObject.__init__(self)
+
+        self.updates_list   = []   # list of probes - keeps probes that are not fetched by flexiManage
+        self.stats          = {}   # latest probe
+        self.vpp_pid        = ''
+
         self._reset_stats()
->>>>>>> be9f6137
 
     def _reset_stats(self):
         self.stats = {
@@ -175,6 +164,7 @@
             'lte_stats':            {},
             'wifi_stats':           {},
             'application_stats':    {},
+            'alerts':               {}
         }
 
     def __enter__(self):
@@ -279,70 +269,27 @@
             self.stats['lte_stats'] = fwlte.get_stats()
             self.stats['wifi_stats'] = fwwifi.get_stats()
         else:
-<<<<<<< HEAD
-            stats['time'] = time.time()
-            stats['last'] = new_stats
-            stats['ok'] = 1
-            # Update info if previous stats valid
-            if prev_stats['ok'] == 1:
-                if_bytes = {}
-                tunnel_stats = tunnel_stats_get()
-                fwglobals.g.stun_wrapper.handle_down_tunnels(tunnel_stats)
-                for intf, counts in list(stats['last'].items()):
-                    if (intf.startswith('gre') or
-                        intf.startswith('loop') or
-                        intf.startswith('ppp') or
-                        intf.startswith('tun')): continue
-                    prev_stats_if = prev_stats['last'].get(intf, None)
-                    if prev_stats_if != None:
-                        rx_bytes = 1.0 * (counts['rx_bytes'] - prev_stats_if['rx_bytes'])
-                        rx_pkts  = 1.0 * (counts['rx_pkts'] - prev_stats_if['rx_pkts'])
-                        tx_bytes = 1.0 * (counts['tx_bytes'] - prev_stats_if['tx_bytes'])
-                        tx_pkts  = 1.0 * (counts['tx_pkts'] - prev_stats_if['tx_pkts'])
-                        calc_stats = {
-                                'rx_bytes': rx_bytes,
-                                'rx_pkts': rx_pkts,
-                                'tx_bytes': tx_bytes,
-                                'tx_pkts': tx_pkts
-                            }
-                        if (intf.startswith('vxlan_tunnel')):
-                            vxlan_id = int(intf[12:])
-                            tunnel_id = math.floor(vxlan_id/2)
-                            t_stats = tunnel_stats.get(tunnel_id)
-                            if t_stats:
-                                t_stats.update(calc_stats)
-                        elif (intf.startswith('ipip')):
-                            ipip_id = int(intf[4:])
-                            tunnel_id = math.floor(ipip_id/2)
-                            t_stats = tunnel_stats.get(tunnel_id)
-                            if t_stats:
-                                t_stats.update(calc_stats)
-                        else:
-                            # For other interfaces try to get interface id
-                            dev_id = fwutils.vpp_if_name_to_dev_id(intf)
-                            if dev_id:
-                                if_bytes[dev_id] = calc_stats
-
-                stats['bytes'] = if_bytes
-                stats['tunnel_stats'] = tunnel_stats
-                stats['period'] = stats['time'] - prev_stats['time']
-                stats['running'] = True if fw_os_utils.vpp_does_run() else False
-
-    if renew_lte_wifi_stats:
-        stats['lte_stats'] = fwlte.get_stats()
-        stats['wifi_stats'] = fwwifi.get_stats()
-    else:
-        stats['lte_stats'] = prev_stats['lte_stats']
-        stats['wifi_stats'] = prev_stats['wifi_stats']
-
-    # Add the update to the list of updates. If the list is full,
-    # remove the oldest update before pushing the new one
-    if len(updates_list) is UPDATE_LIST_MAX_SIZE:
-        updates_list.pop(0)
-
-    health_stats = get_system_health()
-
-    def get_threshold(event_type, rule):
+            self.stats['lte_stats'] = prev_stats['lte_stats']
+            self.stats['wifi_stats'] = prev_stats['wifi_stats']
+
+        if len(self.updates_list) is UPDATE_LIST_MAX_SIZE:
+            self.updates_list.pop(0)
+
+        stats = dict(self.stats)
+        self.updates_list.append({
+                'ok': stats['ok'],
+                'running': stats['running'],
+                'stats': stats['bytes'],
+                'period': stats['period'],
+                'tunnel_stats': stats['tunnel_stats'],
+                'lte_stats': stats['lte_stats'],
+                'wifi_stats': stats['wifi_stats'],
+                'health': self._get_system_health(),
+                'utc': time.time(),
+                'alerts': self.calculate_alerts(tunnel_stats)
+            })
+
+    def get_threshold(self, event_type, rule, health_stats):
         if event_type != 'Temperature':
             event_critical_threshold = rule.get('criticalThreshold')
             event_warning_threshold = rule.get('warningThreshold')
@@ -355,8 +302,7 @@
                 event_warning_threshold = None
         return event_critical_threshold, event_warning_threshold
 
-
-    def get_current_value(event_type, tunnel=None):
+    def get_current_value(self, event_type, health_stats=None, tunnel=None):
         type_to_stats = {
             'Device memory usage': 'mem',
             'Hard drive usage': 'disk',
@@ -372,7 +318,8 @@
             current_value = health_stats[type_to_stats.get(event_type)]['value']
         return current_value
 
-    def calculate_alerts():
+    def calculate_alerts(self, tunnel_stats):
+        health_stats = self._get_system_health()
         global alerts
         health_tracker = EventMonitor()
         config = fwglobals.g.system_api.cfg_db.get_notifications_config()
@@ -384,11 +331,11 @@
         tunnel_rules = {}
         for rule in rules:
             event_type = rule.get('event')
-            event_critical_threshold, event_warning_threshold = get_threshold(event_type, rule)
+            event_critical_threshold, event_warning_threshold = self.get_threshold(event_type, rule, health_stats)
             if event_type.startswith('Link/Tunnel'):
                 tunnel_rules[event_type]=(event_critical_threshold, event_warning_threshold)
                 continue
-            current_value = get_current_value(event_type)
+            current_value = self.get_current_value(event_type, health_stats)
             health_tracker.add_value(event_type, current_value, event_warning_threshold, event_critical_threshold)
         for tunnel_id in tunnel_stats:
             tunnel = tunnel_stats[tunnel_id]
@@ -396,155 +343,12 @@
             for tunnel_rule in tunnel_rules:
                 warning = tunnel_rules[tunnel_rule][0]
                 critical = tunnel_rules[tunnel_rule][1]
-                current_value = get_current_value(tunnel_rule, tunnel)
+                current_value = self.get_current_value(tunnel_rule, tunnel=tunnel)
                 if tunnel_notifications:
                     warning = tunnel_notifications[tunnel_rule].get('warningThreshold')
                     critical = tunnel_notifications[tunnel_rule].get('criticalThreshold')
                 health_tracker.add_value(tunnel_rule, current_value, warning, critical, tunnel_id)
         return alerts
-
-    updates_list.append({
-            'ok': stats['ok'],
-            'running': stats['running'],
-            'stats': stats['bytes'],
-            'period': stats['period'],
-            'tunnel_stats': stats['tunnel_stats'],
-            'lte_stats': stats['lte_stats'],
-            'wifi_stats': stats['wifi_stats'],
-            'health': health_stats,
-            'utc': time.time(),
-            'alerts': calculate_alerts()
-        })
-
-
-def get_system_health():
-    # Get CPU info
-    try:
-        cpu_stats = psutil.cpu_percent(percpu = True)
-    except Exception as e:
-        fwglobals.log.excep("Error getting cpu stats: %s" % str(e))
-        cpu_stats = [0]
-    # Get memory info
-    try:
-        memory_stats = psutil.virtual_memory().percent
-    except Exception as e:
-        fwglobals.log.excep("Error getting memory stats: %s" % str(e))
-        memory_stats = 0
-    # Get disk info
-    try:
-        disk_stats = psutil.disk_usage('/').percent
-    except Exception as e:
-        fwglobals.log.excep("Error getting disk stats: %s" % str(e))
-        disk_stats = 0
-    # Get temperature info
-    try:
-        temp_stats = {'value':0.0, 'high':100.0, 'critical':100.0}
-        all_temp = psutil.sensors_temperatures()
-        for ttype, templist in list(all_temp.items()):
-            if ttype == 'coretemp':
-                temp = templist[0]
-                if temp.current: temp_stats['value'] = temp.current
-                if temp.high: temp_stats['high'] = temp.high
-                if temp.critical: temp_stats['critical'] = temp.critical
-    except Exception as e:
-        fwglobals.log.excep("Error getting temperature stats: %s" % str(e))
-
-    return {'cpu': cpu_stats, 'mem': memory_stats, 'disk': disk_stats, 'temp': temp_stats}
-
-def get_stats():
-    """Return a new statistics dictionary.
-
-    :returns: Statistics dictionary.
-    """
-    res_update_list = list(updates_list)
-    del updates_list[:]
-
-    reconfig = fwutils.get_reconfig_hash()
-    ikev2_certificate_expiration = fwglobals.g.ikev2.get_certificate_expiration()
-    apps_stats = fwglobals.g.applications_api.get_stats()
-
-    # If the list of updates is empty, append a dummy update to
-    # set the most up-to-date status of the router. If not, update
-    # the last element in the list with the current status of the router
-    if fwglobals.g.loadsimulator:
-        status = True
-        state = 'running'
-        reason = ''
-        reconfig = ''
-    else:
-        status = True if fw_os_utils.vpp_does_run() else False
-        (state, reason) = fwutils.get_router_status()
-    if not res_update_list:
-        info = {
-            'ok': stats['ok'],
-            'running': status,
-            'state': state,
-            'stateReason': reason,
-            'stats': {},
-            'application_stats': apps_stats,
-            'tunnel_stats': {},
-            'lte_stats': {},
-            'wifi_stats': {},
-            'health': {},
-            'period': 0,
-            'utc': time.time(),
-            'reconfig': reconfig,
-            'alerts': {}
-        }
-        if fwglobals.g.ikev2.is_private_key_created():
-            info['ikev2'] = ikev2_certificate_expiration
-        res_update_list.append(info)
-    else:
-        res_update_list[-1]['running'] = status
-        res_update_list[-1]['state'] = state
-        res_update_list[-1]['stateReason'] = reason
-        res_update_list[-1]['reconfig'] = reconfig
-        res_update_list[-1]['application_stats'] = apps_stats
-        res_update_list[-1]['health'] = get_system_health()
-        if fwglobals.g.ikev2.is_private_key_created():
-            res_update_list[-1]['ikev2'] = ikev2_certificate_expiration
-
-    return {'message': res_update_list, 'ok': 1}
-
-def update_state(new_state):
-    """Update router state field.
-
-    :param new_state:         New state.
-
-    :returns: None.
-    """
-    stats['running'] = new_state
-=======
-            self.stats['lte_stats'] = prev_stats['lte_stats']
-            self.stats['wifi_stats'] = prev_stats['wifi_stats']
->>>>>>> be9f6137
-
-        if len(self.updates_list) is UPDATE_LIST_MAX_SIZE:
-            self.updates_list.pop(0)
-
-<<<<<<< HEAD
-    :returns: None.
-    """
-    global stats
-    stats = {
-        'running': False, 'ok':0, 'last':{}, 'bytes':{}, 'tunnel_stats':{},
-        'health':{}, 'period':0, 'reconfig':False, 'ikev2':'',
-        'lte_stats': {}, 'wifi_stats': {}, 'application_stats': {}, 'alerts':{}
-    }
-=======
-        stats = dict(self.stats)
-        self.updates_list.append({
-                'ok': stats['ok'],
-                'running': stats['running'],
-                'stats': stats['bytes'],
-                'period': stats['period'],
-                'tunnel_stats': stats['tunnel_stats'],
-                'lte_stats': stats['lte_stats'],
-                'wifi_stats': stats['wifi_stats'],
-                'health': self._get_system_health(),
-                'utc': time.time()
-            })
-
 
     def _get_system_health(self):
         # Get CPU info
@@ -617,7 +421,8 @@
                 'health': {},
                 'period': 0,
                 'utc': time.time(),
-                'reconfig': reconfig
+                'reconfig': reconfig,
+                'alerts':{}
             }
             if fwglobals.g.ikev2.is_private_key_created():
                 info['ikev2'] = ikev2_certificate_expiration
@@ -641,5 +446,4 @@
 
         :returns: None.
         """
-        self.stats['running'] = running
->>>>>>> be9f6137
+        self.stats['running'] = running