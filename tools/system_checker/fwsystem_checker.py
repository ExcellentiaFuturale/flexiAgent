#! /usr/bin/python

################################################################################
# flexiWAN SD-WAN software - flexiEdge, flexiManage.
# For more information go to https://flexiwan.com
#
# Copyright (C) 2019  flexiWAN Ltd.
#
# This program is free software: you can redistribute it and/or modify it under
# the terms of the GNU Affero General Public License as published by the Free
# Software Foundation, either version 3 of the License, or (at your option) any
# later version.
#
# This program is distributed in the hope that it will be useful,
# but WITHOUT ANY WARRANTY; without even the implied warranty of MERCHANTABILITY
# or FITNESS FOR A PARTICULAR PURPOSE.
# See the GNU Affero General Public License for more details.
#
# You should have received a copy of the GNU Affero General Public License
# along with this program. If not, see <https://www.gnu.org/licenses/>.
################################################################################


# This script checks if system is capable to run FlexiWAN Edge device.
# It adjusts various system parameters, if approved by user.
# This script should be run by the flexiwan-router installer
# as the last step of installation and before flexiwan-router.service is up.
# If it returns failure, the flexiwan-router.service should not be started.
# The script exits with:
#   0 on success
#   1 on unmet hard requirements
#   2 on unmet soft requirements
#   3 on system configuration failure
#   4 on on user aborted configuration

import os
import subprocess

import getopt
import importlib
import platform
import sys

FW_EXIT_CODE_OK = 0
FW_EXIT_CODE_ERROR_UNMET_HARDWARE_REQUIREMENTS        = 0x1
FW_EXIT_CODE_ERROR_UNMET_SYSTEM_REQUIREMENTS          = 0x2
FW_EXIT_CODE_ERROR_FAILED_TO_FIX_SYSTEM_CONFIGURATION = 0x4
FW_EXIT_CODE_ERROR_ABORTED_BY_USER                    = 0x8

hard_checkers = [
    { 'hard_check_sse42'              : [ True , 'critical' , 'support in SSE 4.2 is required' ] },
    { 'hard_check_ram'                : [ 4 ,    'critical' , 'at least 4GB RAM is required' ] },
    { 'hard_check_cpu_number'         : [ 2,     'critical' , 'at least 2 logical CPU-s are required' ] },
    { 'hard_check_nic_number'         : [ 2,     'critical' , 'at least 2 Network Interfaces are required' ] },
    { 'hard_check_nic_drivers'        : [ True , 'optional' , 'supported network cards' ] },
    { 'hard_check_kernel_io_modules'  : [ True , 'optional' , 'kernel has i/o modules' ] },
    { 'hard_check_wan_connectivity'   : [ True , 'optional' , 'WAN connectivity is required' ] },
    { 'hard_check_default_route_connectivity' : [ True, 'optional' ,  'default route should have WAN connectivity' ] }
]

soft_checkers = [
<<<<<<< HEAD
=======
<<<<<<< HEAD
	{ 'soft_check_uuid'               : { 'severity': 'critical' }},
	{ 'soft_check_hostname_syntax'    : { 'severity': 'critical' , 'interactive': 'must' }},   # This check should be before 'soft_check_hostname_in_hosts', as last might insert bad syntax hostname into /etc/hosts file
	{ 'soft_check_hostname_in_hosts'  : { 'severity': 'critical' }},
	{ 'soft_check_default_route'      : { 'severity': 'critical' , 'interactive': 'must' }},
	{ 'soft_check_resolvconf'         : { 'severity': 'optional' }},
	{ 'soft_check_utc_timezone'       : { 'severity': 'critical' }},
	{ 'soft_check_disable_linux_autoupgrade'     : { 'severity': 'critical' }},
	{ 'soft_check_disable_transparent_hugepages' : { 'severity': 'optional' , 'interactive': 'must' }}, # 'must' as it installs the 3rd party soft, so we need user permission
	{ 'soft_check_hugepage_number'    : { 'severity': 'optional' , 'interactive': 'optional' }},
	{ 'soft_check_dpdk_num_buffers'   : { 'severity': 'optional' , 'interactive': 'optional' }},
	{ 'soft_check_vpp_workers_core'   : { 'severity': 'optional' , 'interactive': 'optional' }}
=======
>>>>>>> eee0934c
    { 'soft_check_uuid'               : { 'severity': 'critical' }},
    { 'soft_check_hostname_syntax'    : { 'severity': 'critical' , 'interactive': 'must' }},   # This check should be before 'soft_check_hostname_in_hosts', as last might insert bad syntax hostname into /etc/hosts file
    { 'soft_check_hostname_in_hosts'  : { 'severity': 'critical' }},
    { 'soft_check_default_route'      : { 'severity': 'critical' , 'interactive': 'must' }},
    { 'soft_check_default_routes_metric'         : { 'severity': 'critical' , 'interactive': 'optional' }},
    { 'soft_check_resolvconf'         : { 'severity': 'optional' }},
    { 'soft_check_utc_timezone'       : { 'severity': 'critical' }},
    { 'soft_check_disable_linux_autoupgrade'     : { 'severity': 'critical' }},
    { 'soft_check_disable_transparent_hugepages' : { 'severity': 'optional' , 'interactive': 'must' }}, # 'must' as it installs the 3rd party soft, so we need user permission
    { 'soft_check_hugepage_number'    : { 'severity': 'optional' , 'interactive': 'optional' }},
<<<<<<< HEAD
    { 'soft_check_dpdk_num_buffers'   : { 'severity': 'optional' , 'interactive': 'optional' }},
	{ 'soft_check_vpp_workers_core'   : { 'severity': 'optional' , 'interactive': 'optional' }},
    { 'soft_check_worker_cpu_power_saving' : { 'severity': 'optional' , 'interactive': 'optional' }}
=======
    { 'soft_check_dpdk_num_buffers'   : { 'severity': 'optional' , 'interactive': 'optional' }}
>>>>>>> origin/dev
>>>>>>> eee0934c
]

class TXT_COLOR:
    BG_SUCCESS          = '\x1b[30;42m'  # Green
    BG_FAILURE_CRITICAL = '\x1b[30;41m'  # Red
    BG_FAILURE_OPTIONAL = '\x1b[30;43m'  # Yellow
    FG_SUCCESS          = '\x1b[32m'       # Green
    FG_FAILURE_CRITICAL = '\x1b[31m'       # Red
    FG_FAILURE_OPTIONAL = '\x1b[33m'       # Yellow
    FG_BOLD             = '\x1b[1m'
    FG_UNDERLINE        = '\x1b[4m'
    END                 = '\x1b[0m'

def checker_name_to_description(checker_name):
    """Convert checker name into description.

    :param checker_name:         Checker name.

    :returns: Description.
    """
    return ' '.join(checker_name.split('_')[1:])

def report_checker_result(succeeded, severity, checker_name, description=None):
    """Report checker results.

    :param succeeded:       Success status.
    :param severity:        Severity level.
    :param checker_name:    Checker name.
    :param description:     Description.

    :returns: None.
    """
    if not description:
        description = checker_name_to_description(checker_name)
    if succeeded:
        status   = TXT_COLOR.FG_SUCCESS + ' PASSED ' + TXT_COLOR.END
    else:
        if severity == 'optional':
            status   = TXT_COLOR.BG_FAILURE_OPTIONAL + ' FAILED ' + TXT_COLOR.END
        else:
            status   = TXT_COLOR.BG_FAILURE_CRITICAL + ' FAILED ' + TXT_COLOR.END
    print('%s: %s : %s' % (status, severity.upper(), description))

def check_hard_configuration(checker, check_only):
    """Check hard configuration.

    :param checker:         Checker name.
    :param check_only:      Check only mode.

    :returns: 'True' if succeeded.
    """
    succeeded = True
    for element in hard_checkers:
        (checker_name, checker_params) = element.items()[0]

        # Don't run connectivity checkers in check only mode,
        # as every check waits 5 seconds for ping response on every found interface.
        # That might suspend agent start too long, making user experience bad.
        if 'connectivity' in checker_name and check_only:
            continue

        checker_func = getattr(checker, checker_name)
        args         = checker_params[0]
        severity     = checker_params[1]
        description  = checker_params[2]
        result = checker_func(args)
        if not result and severity == 'critical':
            succeeded = False
        report_checker_result(result, severity, checker_name, description)
    return succeeded

def check_soft_configuration(checker, fix=False, quite=False):
    """Check hard configuration.

    :param checker:         Checker name.
    :param fix:             Fix problem.
    :param quite:           Do not prompt user.

    :returns: 'True' if succeeded.
    """
    succeeded = True
    for element in soft_checkers:

        (checker_name, checker_params) = element.items()[0]
        prompt = checker_name_to_description(checker_name) + ': '

        checker_func = getattr(checker, checker_name)
        severity     = checker_params['severity']
        result       = checker_func(fix=False, prompt=prompt)
        report_checker_result(result, severity, checker_name)

        go_and_fix = fix
        if go_and_fix:
            # No need to fix if result is OK.
            if result:
                go_and_fix = False

            interactive = '' if not 'interactive' in checker_params \
                             else checker_params['interactive']

            # If parameter is adjustable and interactive mode was chosen,
            # fix the parameter even if result is OK. This is to provide
            # user with ability to change default configuration.
            if result and not quite and interactive == 'optional':
                go_and_fix = True

            # Don't fix if silent was specified but user interaction is required
            if not result and quite and interactive == 'must':
               go_and_fix = False

        if not go_and_fix:
            if not result and severity == 'critical':
                succeeded = False
            continue

        if quite:
            result = checker_func(fix=True, silently=True, prompt=prompt)
            report_checker_result(result, severity, checker_name)
        else:
            while True:
                choice = raw_input(prompt + "configure? [y/N/q]: ")
                if choice == 'y' or choice == 'Y':
                    result = checker_func(fix=True, silently=False, prompt=prompt)
                    report_checker_result(result, severity, checker_name)
                    break
                elif choice == 'n' or choice == 'N' or choice == '':
                    break
                elif choice == 'q' or choice == 'Q':
                    exit(FW_EXIT_CODE_ERROR_ABORTED_BY_USER)
        if not result and severity == 'critical':
            succeeded = False
    return succeeded

def main(args):
    """Checker entry point.

    :param args:            Command line arguments.

    :returns: Bitmask with status codes.
    """
    (flavor, version, _) = platform.linux_distribution()
    module_name = (flavor + version.replace('.', '')).lower()
    module = importlib.import_module(module_name)
    with module.Checker(args.debug) as checker:

        # Check hardware requirements
        # -----------------------------------------
        hard_status_code = FW_EXIT_CODE_OK
        if not args.soft_only:
            if not args.hard_only:
                print('\n=== hard configuration ====')
            success = check_hard_configuration(checker, args.check_only)
            hard_status_code = FW_EXIT_CODE_OK if success else FW_EXIT_CODE_ERROR_UNMET_HARDWARE_REQUIREMENTS
            if args.hard_only:
                return hard_status_code

        # Check software and configure it if needed
        # -----------------------------------------
        if not (args.hard_only or args.soft_only):
            print('\n=== soft configuration ====')
        if args.check_only:
            success = check_soft_configuration(checker, fix=False)
            soft_status_code = FW_EXIT_CODE_OK if success else FW_EXIT_CODE_ERROR_UNMET_SYSTEM_REQUIREMENTS
            if not success:
                print('')
                print("===================================================================================")
                print("! system checker errors, run 'fwsystem_checker' with no flags to fix configuration!")
                print("===================================================================================")
                print('')
            return (soft_status_code | hard_status_code)

        if args.quite:
            # In silent mode just go and configure needed stuff
            success = check_soft_configuration(checker, fix=True, quite=True)
            soft_status_code = FW_EXIT_CODE_OK if success else FW_EXIT_CODE_ERROR_FAILED_TO_FIX_SYSTEM_CONFIGURATION
            return  (soft_status_code | hard_status_code)

        # Firstly show to user needed configuration adjustments.
        # The start intercation with user.
        check_soft_configuration(checker, fix=False)
        choice = 'x'
        while not (choice == '' or choice == '0' or choice == '1'):
            choice = raw_input(
                            "\n" +
                            "\t[0] - quit and use fixed parameters\n" +
                            "\t 1  - quit\n" +
                            "\t 2  - check system configuration\n" +
                            "\t 3  - configure system silently\n" +
                            "\t 4  - configure system interactively\n" +
                            "\t-------------------------------------\n" +
                            "Choose: ")
            if choice == '2':
            	print('')
                success = check_soft_configuration(checker, fix=False)
            elif choice == '3':
            	print('')
                success = check_soft_configuration(checker, fix=True, quite=True)
            elif choice == '4':
            	print('')
                success = check_soft_configuration(checker, fix=True, quite=False)
            else:
                success = True

        if choice == '0' or choice == '':   # Note we restart daemon and not use 'fwagent restart' as fwsystem_checker might change python code too ;)
			if success == True:
				if checker.reboot_needed == True:
					rebootSys = 'x'
					while not (rebootSys == "n" or rebootSys == 'N' or rebootSys == 'y' or rebootSys == 'Y'): 
						rebootSys = raw_input("Changes to OS confugration requires system reboot.\n" +
												"Would you like to reboot now (y/n)?")
						if rebootSys == 'y' or rebootSys == 'Y':
							checker.save_config()
							print ("Rebooting...")
							os.system('reboot now')

			# Note we restart daemon and not use 'fwagent restart' as fwsystem_checker might change python code too ;)
			print ("Please wait..")
			os.system("sudo systemctl restart flexiwan-router")
			print ("Done.")
		
        soft_status_code = FW_EXIT_CODE_OK if success else FW_EXIT_CODE_ERROR_FAILED_TO_FIX_SYSTEM_CONFIGURATION
        return (soft_status_code | hard_status_code)

if __name__ == '__main__':
    import argparse
    global arg

    parser = argparse.ArgumentParser(description='FlexiEdge configuration utility')
    parser.add_argument('-c', '--check_only', action='store_true',
                        help="check configuration and exit")
    parser.add_argument('-q', '--quite', action='store_true',
                        help="adjust system configuration silently")
    parser.add_argument('-r', '--hard_only', action='store_true',
                        help="check hard configuration only")
    parser.add_argument('-s', '--soft_only', action='store_true',
                        help="check soft configuration only")
    parser.add_argument('-d', '--debug', action='store_true',
                        help="don't clean temporary files and enable debug prints")
    args = parser.parse_args()
    res = main(args)
    ####### For now (Dec-2019) don't block installation and agent start on failure
    # exit(res)
    exit(FW_EXIT_CODE_OK)<|MERGE_RESOLUTION|>--- conflicted
+++ resolved
@@ -59,13 +59,11 @@
 ]
 
 soft_checkers = [
-<<<<<<< HEAD
-=======
-<<<<<<< HEAD
 	{ 'soft_check_uuid'               : { 'severity': 'critical' }},
 	{ 'soft_check_hostname_syntax'    : { 'severity': 'critical' , 'interactive': 'must' }},   # This check should be before 'soft_check_hostname_in_hosts', as last might insert bad syntax hostname into /etc/hosts file
 	{ 'soft_check_hostname_in_hosts'  : { 'severity': 'critical' }},
 	{ 'soft_check_default_route'      : { 'severity': 'critical' , 'interactive': 'must' }},
+    { 'soft_check_default_routes_metric'         : { 'severity': 'critical' , 'interactive': 'optional' }},
 	{ 'soft_check_resolvconf'         : { 'severity': 'optional' }},
 	{ 'soft_check_utc_timezone'       : { 'severity': 'critical' }},
 	{ 'soft_check_disable_linux_autoupgrade'     : { 'severity': 'critical' }},
@@ -73,26 +71,9 @@
 	{ 'soft_check_hugepage_number'    : { 'severity': 'optional' , 'interactive': 'optional' }},
 	{ 'soft_check_dpdk_num_buffers'   : { 'severity': 'optional' , 'interactive': 'optional' }},
 	{ 'soft_check_vpp_workers_core'   : { 'severity': 'optional' , 'interactive': 'optional' }}
-=======
->>>>>>> eee0934c
-    { 'soft_check_uuid'               : { 'severity': 'critical' }},
-    { 'soft_check_hostname_syntax'    : { 'severity': 'critical' , 'interactive': 'must' }},   # This check should be before 'soft_check_hostname_in_hosts', as last might insert bad syntax hostname into /etc/hosts file
-    { 'soft_check_hostname_in_hosts'  : { 'severity': 'critical' }},
-    { 'soft_check_default_route'      : { 'severity': 'critical' , 'interactive': 'must' }},
-    { 'soft_check_default_routes_metric'         : { 'severity': 'critical' , 'interactive': 'optional' }},
-    { 'soft_check_resolvconf'         : { 'severity': 'optional' }},
-    { 'soft_check_utc_timezone'       : { 'severity': 'critical' }},
-    { 'soft_check_disable_linux_autoupgrade'     : { 'severity': 'critical' }},
-    { 'soft_check_disable_transparent_hugepages' : { 'severity': 'optional' , 'interactive': 'must' }}, # 'must' as it installs the 3rd party soft, so we need user permission
-    { 'soft_check_hugepage_number'    : { 'severity': 'optional' , 'interactive': 'optional' }},
-<<<<<<< HEAD
     { 'soft_check_dpdk_num_buffers'   : { 'severity': 'optional' , 'interactive': 'optional' }},
 	{ 'soft_check_vpp_workers_core'   : { 'severity': 'optional' , 'interactive': 'optional' }},
     { 'soft_check_worker_cpu_power_saving' : { 'severity': 'optional' , 'interactive': 'optional' }}
-=======
-    { 'soft_check_dpdk_num_buffers'   : { 'severity': 'optional' , 'interactive': 'optional' }}
->>>>>>> origin/dev
->>>>>>> eee0934c
 ]
 
 class TXT_COLOR:
