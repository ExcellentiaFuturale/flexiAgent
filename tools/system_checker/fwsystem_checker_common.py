--- conflicted
+++ resolved
@@ -1314,13 +1314,8 @@
         return
 
     def lte_interfaces_exists(self):
-<<<<<<< HEAD
         for nicname, addrs in list(psutil.net_if_addrs().items()):
-            driver = fwutils.get_interface_driver(nicname)
-=======
-        for nicname, addrs in psutil.net_if_addrs().items():
             driver = fwutils.get_interface_driver(nicname, cache=False)
->>>>>>> e262ad21
             if driver and driver in ['cdc_mbim', 'qmi_wwan']:
                 return True
 
@@ -1328,13 +1323,8 @@
 
     def soft_check_LTE_modem_configured_in_mbim_mode(self, fix=False, silently=False, prompt=''):
         drivers = []
-<<<<<<< HEAD
         for nicname, addrs in list(psutil.net_if_addrs().items()):
-            dev_id = fwutils.get_interface_dev_id(nicname)# fwutils.get_interface_dev_id(nicname)
-=======
-        for nicname, addrs in psutil.net_if_addrs().items():
             dev_id = fwutils.get_interface_dev_id(nicname)
->>>>>>> e262ad21
             if dev_id:
                 driver = fwutils.get_interface_driver(nicname, cache=False)
                 if driver and driver in ['cdc_mbim', 'qmi_wwan']:
