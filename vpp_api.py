--- conflicted
+++ resolved
@@ -52,9 +52,8 @@
             for filename in fnmatch.filter(filenames, '*.api.json'):
                 self.jsonfiles.append(os.path.join(root, filename))
         if not self.jsonfiles and not vppWrapper:
-<<<<<<< HEAD
             raise Exception("VPP_API_CLIENT: no vpp *.api.json files were found")
-        VPPApiClient.__init__(self, apifiles=self.jsonfiles, use_socket=False, read_timeout=30, loglevel='INFO')
+        VPPApiClient.__init__(self, apifiles=self.jsonfiles, use_socket=False, read_timeout=30, loglevel='WARNING')
         self.logger.addHandler(SysLogHandler(address='/dev/log'))
         self.lock = threading.RLock()
 
@@ -85,11 +84,6 @@
         # that runs dedicated thread, where all VPP API-s are called from within.
         # For now (Dec-2021), it was decided to serialize access to
         # VPP using lock and to pray :)
-=======
-            raise Exception("VPP_API: no vpp *.api.json files were found")
-        self.vpp = VPPApiClient(apifiles=self.jsonfiles, use_socket=False, read_timeout=30, loglevel='WARNING')
-        self.vpp.logger.addHandler(SysLogHandler(address='/dev/log'))
->>>>>>> 4412b6eb
 
         with self.lock:
             api_func = getattr(self.api, api_name)
