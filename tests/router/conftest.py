import pytest
import os 
import glob
import shutil
from datetime import datetime

@pytest.fixture
def netplan_backup():
    orig_yamls = glob.glob("/etc/netplan/*.yaml")+ \
                glob.glob("/lib/netplan/*.yaml") + \
                glob.glob("/run/netplan/*.yaml")
    #taking backup of original netplan yaml files
    for file in orig_yamls:
        orig_yaml = file.replace('yaml', 'yaml.backup_pytest')
        shutil.move(file, orig_yaml)
    
    yield
    
    os.system('rm -f /etc/netplan/*.yaml')
<<<<<<< HEAD
    orig_yaml = glob.glob("/etc/netplan/*.backup")+ \
                glob.glob("/lib/netplan/*.backup") + \
                glob.glob("/run/netplan/*.backup")
    for file in orig_yaml:
        orig_backup = file.replace('yaml.backup', 'yaml')
        shutil.move(file, orig_backup)
    os.system('sudo fwkill vpp')

@pytest.fixture
def fixture_globals():
    start_time = datetime.now()

    yield

    end_time = datetime.now()
    print("Elapsed: " + str(end_time - start_time))

=======
    orig_yamls = glob.glob("/etc/netplan/*.backup_pytest")+ \
                glob.glob("/lib/netplan/*.backup_pytest") + \
                glob.glob("/run/netplan/*.backup_pytest")
    for file in orig_yamls:
        orig_yaml = file.replace('yaml.backup_pytest', 'yaml')
        shutil.move(file, orig_yaml)
    os.system('sudo fwkill')

>>>>>>> 2e366b9c
<|MERGE_RESOLUTION|>--- conflicted
+++ resolved
@@ -1,47 +1,35 @@
-import pytest
-import os 
-import glob
-import shutil
-from datetime import datetime
-
-@pytest.fixture
-def netplan_backup():
-    orig_yamls = glob.glob("/etc/netplan/*.yaml")+ \
-                glob.glob("/lib/netplan/*.yaml") + \
-                glob.glob("/run/netplan/*.yaml")
-    #taking backup of original netplan yaml files
-    for file in orig_yamls:
-        orig_yaml = file.replace('yaml', 'yaml.backup_pytest')
-        shutil.move(file, orig_yaml)
-    
-    yield
-    
-    os.system('rm -f /etc/netplan/*.yaml')
-<<<<<<< HEAD
-    orig_yaml = glob.glob("/etc/netplan/*.backup")+ \
-                glob.glob("/lib/netplan/*.backup") + \
-                glob.glob("/run/netplan/*.backup")
-    for file in orig_yaml:
-        orig_backup = file.replace('yaml.backup', 'yaml')
-        shutil.move(file, orig_backup)
-    os.system('sudo fwkill vpp')
-
-@pytest.fixture
-def fixture_globals():
-    start_time = datetime.now()
-
-    yield
-
-    end_time = datetime.now()
-    print("Elapsed: " + str(end_time - start_time))
-
-=======
-    orig_yamls = glob.glob("/etc/netplan/*.backup_pytest")+ \
-                glob.glob("/lib/netplan/*.backup_pytest") + \
-                glob.glob("/run/netplan/*.backup_pytest")
-    for file in orig_yamls:
-        orig_yaml = file.replace('yaml.backup_pytest', 'yaml')
-        shutil.move(file, orig_yaml)
-    os.system('sudo fwkill')
-
->>>>>>> 2e366b9c
+import pytest
+import os 
+import glob
+import shutil
+from datetime import datetime
+
+@pytest.fixture
+def netplan_backup():
+    orig_yamls = glob.glob("/etc/netplan/*.yaml")+ \
+                glob.glob("/lib/netplan/*.yaml") + \
+                glob.glob("/run/netplan/*.yaml")
+    #taking backup of original netplan yaml files
+    for file in orig_yamls:
+        orig_yaml = file.replace('yaml', 'yaml.backup_pytest')
+        shutil.move(file, orig_yaml)
+    
+    yield
+    
+    os.system('rm -f /etc/netplan/*.yaml')
+    orig_yamls = glob.glob("/etc/netplan/*.backup_pytest")+ \
+                glob.glob("/lib/netplan/*.backup_pytest") + \
+                glob.glob("/run/netplan/*.backup_pytest")
+    for file in orig_yamls:
+        orig_yaml = file.replace('yaml.backup_pytest', 'yaml')
+        shutil.move(file, orig_yaml)
+    os.system('sudo fwkill')
+
+@pytest.fixture
+def fixture_globals():
+    start_time = datetime.now()
+
+    yield
+
+    end_time = datetime.now()
+    print("Elapsed: " + str(end_time - start_time))