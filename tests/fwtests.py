--- conflicted
+++ resolved
@@ -391,11 +391,7 @@
 
 def file_exists(filename, check_size=True):
     try:
-<<<<<<< HEAD
-        file_size_str = subprocess.check_output("sudo stat -c %%s %s" % filename, shell=True).decode()
-=======
-        file_size_str = subprocess.check_output("sudo stat -c %%s %s 2>/dev/null" % filename, shell=True)
->>>>>>> e54adb30
+        file_size_str = subprocess.check_output("sudo stat -c %%s %s 2>/dev/null" % filename, shell=True).decode()
     except subprocess.CalledProcessError:
         return False
     if check_size and int(file_size_str.rstrip()) == 0:
