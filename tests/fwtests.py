#! /usr/bin/python3

################################################################################
# flexiWAN SD-WAN software - flexiEdge, flexiManage.
# For more information go to https://flexiwan.com
#
# Copyright (C) 2019  flexiWAN Ltd.
#
# This program is free software: you can redistribute it and/or modify it under
# the terms of the GNU Affero General Public License as published by the Free
# Software Foundation, either version 3 of the License, or (at your option) any
# later version.
#
# This program is distributed in the hope that it will be useful,
# but WITHOUT ANY WARRANTY; without even the implied warranty of MERCHANTABILITY
# or FITNESS FOR A PARTICULAR PURPOSE.
# See the GNU Affero General Public License for more details.
#
# You should have received a copy of the GNU Affero General Public License
# along with this program. If not, see <https://www.gnu.org/licenses/>.
################################################################################

import datetime
import json
import filecmp
import os
import psutil
import pytest
import re
import subprocess
import sys
import time
import glob
import yaml
import traceback as tb

CODE_ROOT = os.path.realpath(__file__).replace('\\', '/').split('/tests/')[0]
TEST_ROOT = CODE_ROOT + '/tests/'
sys.path.append(CODE_ROOT)
sys.path.append(TEST_ROOT)
import fwutils
import fwglobals

g = fwglobals.Fwglobals()

template_path = os.path.abspath(TEST_ROOT + '/fwtemplates.yaml')

class TestFwagent:
    def __init__(self):
        self.fwagent_py = 'python3 ' + os.path.join(CODE_ROOT, 'fwagent.py')
        self.fwkill_py  = 'python3 ' + os.path.join(CODE_ROOT, 'tools', 'common', 'fwkill.py')
        self.set_log_start_marker()

    def __enter__(self):
        self.clean()
        return self

    def __exit__(self, exc_type, exc_value, traceback):
        # The three arguments to `__exit__` describe the exception
        # caused the `with` statement execution to fail. If the `with`
        # statement finishes without an exception being raised, these
        # arguments will be `None`.
        self.clean(traceback)

    def clean(self, traceback=None):
        os.system('systemctl stop flexiwan-router')             # Ensure there is no other instance of fwagent
        daemon_pid = fwagent_daemon_pid()
        if daemon_pid:
            os.system('kill -9 %s' % daemon_pid)                # Ensure daemon by previous failed test does not run
        if vpp_does_run():
<<<<<<< HEAD
            self.fwkill()         # The kill shot - ensure vpp does not run
        os.system('%s reset --soft --quiet' % self.fwagent_py)  # Clean fwagent files like persistent configuration database
=======
            os.system('%s --quiet' % self.fwkill_py)            # The kill shot - ensure vpp does not run
        os.system('%s reset --soft --quiet --pppoe' % self.fwagent_py)  # Clean fwagent files like persistent configuration database
>>>>>>> ecd45eb3

        # Print exception if it is not caused by 'assert' statement
        # The 'assert' is printed by pytest.
        if traceback:
            last_frame     = tb.extract_tb(traceback)[-1]
            failed_command = last_frame[3]
            if failed_command and not re.match('assert ', failed_command):
                print("!!!! TestFwagent got exception !!!")
                lines = tb.format_tb(traceback)   # 'print_tb' output is not captured by pytest for some reason
                for l in lines:
                    print(l)

    def fwkill(self, args=None):
        os.system('%s --quiet %s' % (self.fwkill_py, args if args else ''))
        return (True, None)

    def set_log_start_marker(self):
        self.start_time = datetime.datetime.now()
        time.sleep(1)   # Ensure that all further log times are greater than now()
                        # The now() uses microseconds, when log uses seconds only.

<<<<<<< HEAD
    def fwagent_cmd(self, args):
        ret = os.system('%s %s' % (self.fwagent_py, args))
        return (ret == 0, None)

    def cli(self, args, daemon=False, expected_vpp_cfg=None, expected_router_cfg=None, check_log=False):
=======
    def cli(self, args, daemon=False, debug_conf_file=None, standalone=True, expected_vpp_cfg=None, expected_router_cfg=None, check_log=False):
>>>>>>> ecd45eb3
        '''Invokes fwagent API.

        :param args:   the API function name and parameters to be invoked.

        :param daemon: if True the fwagent will be created and run by background
                    process. Otherwise, the local instance of agent will be created,
                    the API will be invoked on it and the instance will be destroyed.

        :param debug_conf_file: the debug_conf.yaml file to be fed to agent.
                    Can be relative or absolute path including file name.
                    Applicable only if daemon=True.

        :param standalone: if True the tests/debug_conf.yaml.standalone_no_features
                    file will be fed to daemon as a debug_conf_file.
                    Applicable only if daemon=True and debug_conf_file=None.

        :param expected_vpp_cfg: The name of the JSON file with dictionary or
                    the python list of VPP configuration items that describes
                    expected VPP configuration upon successful API invocation
                    in terms of numbers of existing objects, e.g.:
                                    {
                                        "interfaces" :  8,
                                        "tunnels":      3,
                                        "dhcp-servers": 1
                                    }
                        On API return the VPP configuration is dumped and is
                    compared to the provided dictionary. If there is no match,
                    the error is returned.

        :param expected_router_cfg: The name of the JSON file with dictionary
                    that describes expected router configuration upon successful
                    API invocation as it would be retrieved by the
                    'agent show configuration --router' command:
                                    {
                                    "======= START COMMAND =======": [
                                        {
                                        "Key": "start-router",
                                        "Params": {}
                                        }
                                    ],
                                    "======== INTERFACES ========": [
                                        {
                                        "Key": "add-interface:pci:0000:00:08.00",
                                        "Params": {
                                            "addr": "10.0.0.4/24",
                                            "gateway": "10.0.0.10",
                                            "multilink": {
                                    ...
                                    }
                    Note the router configuration is stored in the agent request
                    database file, that persists reboots and that is valid even
                    if the VPP does not run.
                        On API return the router configuration is dumped and is
                    compared to the provided dictionary. If there is no match,
                    the error is returned.

        :param check_log: if True, the log since API execution will be grepped
                    for 'error: '. If found, the error will be returned.
        '''

        if check_log:
            start_time = datetime.datetime.now()
            time.sleep(1)   # Ensure that all further log times are greater than now()
                            # The now() uses microseconds, when log uses seconds only.

        # Create instance of background fwagent if asked.
        if daemon:
            try:
                if not debug_conf_file and standalone:
                    debug_conf_file = os.path.abspath(TEST_ROOT + '/debug_conf.yaml.standalone_no_features')
                debug_conf = f"--debug_conf={debug_conf_file}" if debug_conf_file else ''
                cmd = f'{self.fwagent_py} daemon {debug_conf} &'
                os.system(cmd)

                # Poll daemon status until it becomes 'running'
                #
                timeout = 120
                cmd = '%s show --status daemon' % (self.fwagent_py)
                out = subprocess.check_output(cmd, shell=True).decode()
                while out.strip() != 'running' and timeout > 0:
                    time.sleep(1)
                    timeout -= 1
                    out = subprocess.check_output(cmd, shell=True).decode()
                if timeout == 0:
                    return (False, "timeout (%s seconds) on wainting for daemon to start" % (timeout))
            except Exception as e:
                return (False, "'%s' failed: %s" % (cmd, str(e)))

        # Invoke CLI.
        # If fwagent was started on background, the API command will be invoked on it.
        # If there is no fwagent in background, the local instance of it will be
        # created, API command will be run on it, and instance will be destroyed.
        #
        cmd = '%s cli %s -t %s' % (self.fwagent_py, args, template_path)
        out = subprocess.check_output(cmd, shell=True).decode().strip()

        # Deserialize object printed by CLI onto STDOUT
        match = re.search('return-value-start (.*) return-value-end', out)
        if not match:
            return (False, { 'error': 'bad CLI output format: ' + out})
        ret = json.loads(match.group(1))
        if 'ok' in ret and ret['ok'] == 0:
            return (False, "ret=%s, out=%s" % (ret, out))

        # Ensure VPP configuration success.
        if expected_vpp_cfg:
            vpp_configured = wait_vpp_to_be_configured(expected_vpp_cfg, timeout=60)
            if not vpp_configured:
                return (False, "VPP configuration does not match %s" % expected_vpp_cfg)

        # Ensure router configuration success.
        if expected_router_cfg:
            router_configured = router_is_configured(expected_router_cfg, self.fwagent_py)
            if not router_configured:
                return (False, "router configuration does not match %s" % expected_router_cfg)

        # Ensure no errors in log.
        if check_log:
            lines = self.grep_log('error: ', since=start_time)
            if lines:
                return (False, "errors found in log: %s" % '\n'.join(lines))

        return (True, ret)


    def show(self, args):
        cmd = '%s show %s' % (self.fwagent_py, args)
        out = subprocess.check_output(cmd, shell=True).decode()
        return out.rstrip()

    def clean_log(self):
        os.system(f"sudo echo '' > {g.ROUTER_LOG_FILE}")
        os.system(f"sudo echo '' > {g.SYSLOG_FILE}")

    def grep_log(self, pattern, print_findings=True, since=None):
        found = []
        if not since:
            since = self.start_time

        grep_cmd = "sudo grep -a -E '%s' %s" % (pattern, g.ROUTER_LOG_FILE)
        try:
            out = subprocess.check_output(grep_cmd, shell=True).decode()
            if out:
                lines = out.splitlines()
                for (idx, line) in enumerate(lines):
                    # Jul 29 15:57:19 localhost fwagent: error: _preprocess_request: current requests: [{"message": ...
                    line_time = get_log_line_time(line)
                    line_time = line_time.replace(since.year)   # Fix year that does not present in log line
                    if line_time >= since:
                        found = lines[idx:]
                        break
                if found and print_findings:
                    for line in found:
                        print('FwTest:grep_log(%s): %s' % (pattern, line))
        except subprocess.CalledProcessError:
            pass   # 'grep' returns failure on no match!
        return found

    def wait_log_line(self, pattern, timeout=1):
        '''Periodically greps agent log for pattern until the pattern is found.

        :param pattern: the pattern for grep.
        :param timeout: how much seconds wait for pattern to appear in log.

        :returns: True on success, False if pattern was not found.
        '''
        # If 'cfg_to_check' is a file, convert it into list of tuples.
        #
        found = self.grep_log(pattern, print_findings=False)
        while not found and timeout > 0:
            time.sleep(1)
            timeout -= 1
            found = self.grep_log(pattern, print_findings=False)
        if timeout == 0:
            return False
        return True


def vpp_does_run():
    runs = True if vpp_pid() else False
    return runs

def vpp_pid():
    try:
        pid = subprocess.check_output(['pidof', 'vpp']).decode()
    except:
        pid = None
    return pid

def fwagent_daemon_pid():
    for p in psutil.process_iter(["pid", "cmdline"]):
        # {'cmdline': ['python3', '/path-to-fwagent/fwagent.py', 'daemon', '--dont_connect'], 'pid': 8428}
        if 'daemon' in p.info['cmdline']:
            for arg in p.info['cmdline']:
                if 'fwagent' in arg:
                    return str(p.info['pid'])
    return None

def linux_interfaces_count():
    cmd = 'ls -A /sys/class/net | wc -l'
    count = subprocess.check_output(cmd, stderr=subprocess.STDOUT, shell=True).decode().strip()
    return int(count)

def linux_interfaces_are_configured(expected_count, print_error=True):
    current = linux_interfaces_count()
    is_equal = current == expected_count
    if not is_equal and print_error:
        print("ERROR: current: %s, expected: %s" % (current, expected_count))
    return is_equal

def vpp_is_configured(config_entities, print_error=True):

    def _run_command(cmd, count_out_lines=False):
        # This function simulates subprocess.check_output() using the Popen
        # object in order to avoid excpetions when process exits with non-zero
        # status. Otherwise pytest intercepts the exception and fails the test.
        # We need it to read output of 'vppctl' command that might exit abnormally
        # on 'clib_socket_init: connect (fd 3, '/run/vpp/cli.sock'): Connection refused' error.
        p = subprocess.Popen(cmd, stdin=subprocess.PIPE, stdout=subprocess.PIPE, stderr=subprocess.PIPE, shell=True)
        out = p.communicate()[0].decode()
        retcode = p.poll()
        if count_out_lines:
            return (retcode, len(out.splitlines()))
        return (retcode, out.rstrip())

    def _check_command_output(cmd, expected_out, descr='', cmd_on_error=None, print_error=True, ignore_cmd_failure=False):
        # Can't use 'subprocess.check_output' as it raises exception on non-zero return code
        # due to 'clib_socket_init: connect (fd 3, '/run/vpp/cli.sock'): Connection refused' error.
        # Use Popen instead and collect output using communicate() method.
        (retcode, out) = _run_command(cmd, count_out_lines=True)
        if out != int(expected_out):
            if print_error:
                print("ERROR: number %s doesn't match: expected %s, found %s" % (descr, expected_out, out))
                print("ERROR: cmd=%s" % (cmd))
                print("ERROR: out=%s" % (out))
                if cmd_on_error:
                    (retcode, out) = _run_command(cmd_on_error)
                    print("ERROR: (%s):\n%s" % (cmd_on_error, str(out)))
            return False
        if retcode != 0 and not ignore_cmd_failure:
            print("WARN: cmd=%s: exit code=%s" % (cmd, str(retcode)))
        return True

    for (e, amount) in config_entities:
        output = str(amount)
        if e == 'interfaces':
            # Count number of interfaces that are UP
            cmd          = r"sudo vppctl sh int addr | grep -E '^(loop|Gigabit|TenGigabit|vmxnet3|tap|dpdk-tap).* \(up\)'"
            cmd_on_error = r"sudo vppctl sh int addr"
            if not _check_command_output(cmd, output, 'UP interfaces', cmd_on_error, print_error, ignore_cmd_failure=True):
                return False
        if e == 'tunnels':
            # Count number of existing tunnel
            # Firstly try ipsec gre tunnels. If not found, try the vxlan tunnels.
            cmd          = "sudo vppctl sh gre tunnel | grep src "
            cmd_on_error = "sudo vppctl sh gre tunnel"
            if not _check_command_output(cmd, output, 'tunnels', cmd_on_error, print_error, ignore_cmd_failure=True):
                cmd          = "sudo vppctl show vxlan tunnel | grep src "
                cmd_on_error = "sudo vppctl show vxlan tunnel"
                if not _check_command_output(cmd, output, 'tunnels', cmd_on_error, print_error) and print_error:
                    return False
        if e == 'applications':
            # Not supported yet - applications are relfected in VPP ACL,
            # but the relation between number of applications and ACL rules
            # is not linear.
            continue
        if e == 'multilink-policies':
            # Count number of existing tunnel
            # Firstly try  tunnels. If not found, try the vxlan tunnels.
            cmd          = "sudo vppctl show fwabf policy | grep fwabf: "
            cmd_on_error = "sudo vppctl show fwabf policy"
            if not _check_command_output(cmd, output, 'multilink-policies', cmd_on_error, print_error, ignore_cmd_failure=True):
                return False
        if e == 'dhcp-servers':
            # Count number of existing tunnel
            # Firstly try ipsec gre tunnels. If not found, try the vxlan tunnels.
            cmd          = "sudo grep -E '^subnet [0-9.]+ netmask' /etc/dhcp/dhcpd.conf"
            cmd_on_error = "sudo cat /etc/dhcp/dhcpd.conf"
            if not _check_command_output(cmd, output, 'dhcp-servers', cmd_on_error, print_error):
                return False
    return True


def wait_vpp_to_start(timeout=1000000):
    # Wait for vpp process to be spawned
    pid = vpp_pid()
    while not pid and timeout > 0:
        time.sleep(1)
        timeout -= 1
        pid = vpp_pid()
    if timeout == 0:
        return False

    # Wait for vpp to be ready to process cli requests
    res = subprocess.call("sudo vppctl sh version > /dev/null 2>&1", shell=True)
    while res != 0 and timeout > 0:
        time.sleep(3)
        timeout -= 1
        res = subprocess.call("sudo vppctl sh version > /dev/null 2>&1", shell=True)
    if timeout == 0:
        return False
    return True

def wait_vpp_to_be_configured(cfg_to_check, timeout=1000000):
    '''Fetches configuration items from the running vpp according the list of
    configuration item types provided within the 'cfg_to_check' argument,
    and compares the number of fetched items to the number of items specified
    in the 'cfg_to_check'. For example, the 'cfg_to_check' can specify
    3 interfaces and 2 tunnels. In this case this function will ensure that
    vpp runs and it has 3 interfaces in UP state and 2 tunnels.
    If no expected configuration was found, the function sleeps 1 seconds and
    retries. This is until 'timeout' seconds elapses. Then if still no expected
    configuration was found, the False is returned.

    :param cfg_to_check: list of configuration items, e.g. [('interfaces",3), ('tunnels",2)]
                    OR
                    name of JSON file with configuration, e.g. {"interfaces":3, "tunnels":2}
    :param timeout: how much seconds wait for VPP to start and to get
                    to the expected configuration.

    :returns: True on success, False if VPP has no expected configuration.
    '''
    # If 'cfg_to_check' is a file, convert it into list of tuples.
    #
    if type(cfg_to_check) == str:
        with open(cfg_to_check) as json_file:
            cfg = json.load(json_file)
            cfg_to_check = [ (key, cfg[key]) for key in cfg ]

    to = timeout
    configured = vpp_is_configured(cfg_to_check, print_error=False)
    while not configured and timeout > 0:
        time.sleep(1)
        timeout -= 1
        configured = vpp_is_configured(cfg_to_check, print_error=False)
    if timeout == 0:
        print("ERROR: wait_vpp_to_be_configured: return on timeout (%s)" % str(to))
        configured = False
    if not configured:  # If failed - run again, this time with print_error=True
        configured = vpp_is_configured(cfg_to_check, print_error=True)
    return configured

def file_exists(filename, check_size=True):
    try:
        file_size_str = subprocess.check_output("sudo stat -c %%s %s 2>/dev/null" % filename, shell=True).decode()
    except subprocess.CalledProcessError:
        return False
    if check_size and int(file_size_str.rstrip()) == 0:
        return False
    return True

def router_is_configured(expected_cfg_dump_filename,
                         fwagent_py='python3 /usr/share/flexiwan/agent/fwagent.py',
                         print_error=True):
    # Dumps current agent configuration into temporary file and checks
    # if the dump file is equal to the provided expected dump file.
    actual_cfg_dump_filename = expected_cfg_dump_filename + ".actual.txt"
    replaced_expected_cfg_dump_filename = expected_cfg_dump_filename + ".replaced.txt"

    dump_configuration = subprocess.check_output("sudo %s show --configuration router" % fwagent_py, shell=True).decode()
    dump_multilink = subprocess.check_output("sudo %s show --configuration multilink-policy" % fwagent_py, shell=True).decode()
    dump_system = subprocess.check_output("sudo %s show --configuration system" % fwagent_py, shell=True).decode()

    actual_json = json.loads(dump_configuration)
    if dump_multilink.strip():
        actual_json.update(json.loads(dump_multilink))
    if dump_system.strip():
        actual_json.update(json.loads(dump_system))

    expected_json = fwutils.replace_file_variables(template_path, expected_cfg_dump_filename)

    actual_json_dump = json.dumps(actual_json, indent=2, sort_keys=True)
    expected_json_dump = json.dumps(expected_json, indent=2, sort_keys=True)

    ok = actual_json_dump == expected_json_dump
    if ok:
        if os.path.exists(actual_cfg_dump_filename):
            os.remove(actual_cfg_dump_filename)
        if os.path.exists(replaced_expected_cfg_dump_filename):
            os.remove(replaced_expected_cfg_dump_filename)
    else:
        with open(actual_cfg_dump_filename, 'w+') as f:
            f.write(actual_json_dump)
        with open(replaced_expected_cfg_dump_filename, 'w+') as f:
            f.write(expected_json_dump)
        if print_error:
            print("ERROR: %s does not match %s" % (replaced_expected_cfg_dump_filename, actual_cfg_dump_filename))
    return ok

def router_is_pending_configured(expected_cfg_dump_filename,
                         fwagent_py='python3 /usr/share/flexiwan/agent/fwagent.py',
                         print_error=True):
    # Dumps current router pending configuration into temporary file and checks
    # if the dump file is equal to the provided expected dump file.
    actual_cfg_dump_filename = expected_cfg_dump_filename + ".actual.txt"
    replaced_expected_cfg_dump_filename = expected_cfg_dump_filename + ".replaced.txt"

    dump_configuration = subprocess.check_output("sudo %s show --configuration router-pending" % fwagent_py, shell=True).decode().replace('\t', '').replace('\n', '').strip()
    actual_json = json.loads(dump_configuration) if dump_configuration else {}

    expected_json = fwutils.replace_file_variables(template_path, expected_cfg_dump_filename)

    actual_json_dump = json.dumps(actual_json, indent=2, sort_keys=True)
    expected_json_dump = json.dumps(expected_json, indent=2, sort_keys=True)

    ok = actual_json_dump == expected_json_dump
    if ok:
        if os.path.exists(actual_cfg_dump_filename):
            os.remove(actual_cfg_dump_filename)
        if os.path.exists(replaced_expected_cfg_dump_filename):
            os.remove(replaced_expected_cfg_dump_filename)
    else:
        with open(actual_cfg_dump_filename, 'w+') as f:
            f.write(actual_json_dump)
        with open(replaced_expected_cfg_dump_filename, 'w+') as f:
            f.write(expected_json_dump)
        if print_error:
            print("ERROR: %s does not match %s" % (replaced_expected_cfg_dump_filename, actual_cfg_dump_filename))
    return ok

def get_log_line_time(log_line):
    # Jul 29 15:57:19 localhost fwagent: error: _preprocess_request: current requests: [{"message": ...
    tokens = log_line.split()[0:3]
    if not tokens:
        tokens = ["Jan", "01", "00:00:01"]
    if len(tokens[1]) == 1:  # Add zero padding to single digit day of month
        log_time = "%s 0%s %s" % (tokens[0], tokens[1], tokens[2])
    else:
        log_time = "%s %s %s" % (tokens[0], tokens[1], tokens[2])
    return datetime.datetime.strptime(log_time, '%b %d %H:%M:%S')

def adjust_environment_variables():
    '''
    This function replaces the netplan files variables and macaddr with the actual macaddr
    '''
    netplan_paths = glob.glob('/etc/netplan/*.yaml')
    #Changing mac addresses in all netplan files
    #Copy the current yaml into json variable, change the mac addr
    #Copy the coverted json string back to yaml file
    data = fwutils.get_template_data_by_hw(template_path)

    intf_mac_addr = {}
    interfaces = psutil.net_if_addrs()
    for nicname, addrs in interfaces.items():
        for addr in addrs:
            if addr.family == psutil.AF_LINK:
                intf_mac_addr[nicname] = addr.address
    for netplan in netplan_paths:
        with open(netplan, "r+") as fd:
            netplan_json = yaml.load(fd)
            for if_name, val in dict(netplan_json['network']['ethernets']).items():
                replaced_name = str(data[if_name.split('name')[0]]['name'])
                netplan_json['network']['ethernets'][replaced_name] = netplan_json['network']['ethernets'].pop(if_name)
                interface = netplan_json['network']['ethernets'][replaced_name]
                if interface.get('match'):
                    interface['match']['macaddress'] = intf_mac_addr[replaced_name]
                if interface.get('set-name'):
                    interface['set-name'] = replaced_name
            netplan_str = yaml.dump(netplan_json)
            fd.seek(0)
            fd.write(netplan_str)
            fd.truncate()

def get_pppoe_info():
    data = fwutils.get_template_data_by_hw(template_path)
    return data['__PPPoE__']['if_name'], data['__PPPoE__']['dev_id']<|MERGE_RESOLUTION|>--- conflicted
+++ resolved
@@ -68,13 +68,8 @@
         if daemon_pid:
             os.system('kill -9 %s' % daemon_pid)                # Ensure daemon by previous failed test does not run
         if vpp_does_run():
-<<<<<<< HEAD
-            self.fwkill()         # The kill shot - ensure vpp does not run
-        os.system('%s reset --soft --quiet' % self.fwagent_py)  # Clean fwagent files like persistent configuration database
-=======
             os.system('%s --quiet' % self.fwkill_py)            # The kill shot - ensure vpp does not run
         os.system('%s reset --soft --quiet --pppoe' % self.fwagent_py)  # Clean fwagent files like persistent configuration database
->>>>>>> ecd45eb3
 
         # Print exception if it is not caused by 'assert' statement
         # The 'assert' is printed by pytest.
@@ -96,15 +91,7 @@
         time.sleep(1)   # Ensure that all further log times are greater than now()
                         # The now() uses microseconds, when log uses seconds only.
 
-<<<<<<< HEAD
-    def fwagent_cmd(self, args):
-        ret = os.system('%s %s' % (self.fwagent_py, args))
-        return (ret == 0, None)
-
-    def cli(self, args, daemon=False, expected_vpp_cfg=None, expected_router_cfg=None, check_log=False):
-=======
     def cli(self, args, daemon=False, debug_conf_file=None, standalone=True, expected_vpp_cfg=None, expected_router_cfg=None, check_log=False):
->>>>>>> ecd45eb3
         '''Invokes fwagent API.
 
         :param args:   the API function name and parameters to be invoked.
