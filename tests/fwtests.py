#! /usr/bin/python3

################################################################################
# flexiWAN SD-WAN software - flexiEdge, flexiManage.
# For more information go to https://flexiwan.com
#
# Copyright (C) 2019  flexiWAN Ltd.
#
# This program is free software: you can redistribute it and/or modify it under
# the terms of the GNU Affero General Public License as published by the Free
# Software Foundation, either version 3 of the License, or (at your option) any
# later version.
#
# This program is distributed in the hope that it will be useful,
# but WITHOUT ANY WARRANTY; without even the implied warranty of MERCHANTABILITY
# or FITNESS FOR A PARTICULAR PURPOSE.
# See the GNU Affero General Public License for more details.
#
# You should have received a copy of the GNU Affero General Public License
# along with this program. If not, see <https://www.gnu.org/licenses/>.
################################################################################

import datetime
import json
import filecmp
import os
import psutil
import pytest
import re
import subprocess
import sys
import time
import glob
import yaml
import traceback as tb

CODE_ROOT = os.path.realpath(__file__).replace('\\', '/').split('/tests/')[0]
TEST_ROOT = CODE_ROOT + '/tests/'
sys.path.append(CODE_ROOT)
sys.path.append(TEST_ROOT)
import fwutils
import fwglobals

g = fwglobals.Fwglobals()

template_path = os.path.abspath(TEST_ROOT + '/fwtemplates.yaml')

class TestFwagent:
    def __init__(self):
        self.fwagent_py = 'python3 ' + os.path.join(CODE_ROOT, 'fwagent.py')
        self.fwkill_py  = 'python3 ' + os.path.join(CODE_ROOT, 'tools', 'common', 'fwkill.py')
        self.set_log_start_marker()

    def __enter__(self):
        self.clean()
        return self

    def __exit__(self, exc_type, exc_value, traceback):
        # The three arguments to `__exit__` describe the exception
        # caused the `with` statement execution to fail. If the `with`
        # statement finishes without an exception being raised, these
        # arguments will be `None`.
        self.clean(traceback)

    def clean(self, traceback=None):
        os.system('systemctl stop flexiwan-router')             # Ensure there is no other instance of fwagent
        daemon_pid = fwagent_daemon_pid()
        if daemon_pid:
            os.system('kill -9 %s' % daemon_pid)                # Ensure daemon by previous failed test does not run
        if vpp_does_run():
            os.system('%s --quiet' % self.fwkill_py)            # The kill shot - ensure vpp does not run
        os.system('%s reset --soft --quiet' % self.fwagent_py)  # Clean fwagent files like persistent configuration database

        # Print exception if it is not caused by 'assert' statement
        # The 'assert' is printed by pytest.
        if traceback:
            last_frame     = tb.extract_tb(traceback)[-1]
            failed_command = last_frame[3]
            if failed_command and not re.match('assert ', failed_command):
                print("!!!! TestFwagent got exception !!!")
                lines = tb.format_tb(traceback)   # 'print_tb' output is not captured by pytest for some reason
                for l in lines:
                    print(l)

    def set_log_start_marker(self):
        self.start_time = datetime.datetime.now()
        time.sleep(1)   # Ensure that all further log times are greater than now()
                        # The now() uses microseconds, when log uses seconds only.

    def cli(self, args, daemon=False, expected_vpp_cfg=None, expected_router_cfg=None, check_log=False):
        '''Invokes fwagent API.

        :param args:   the API function name and parameters to be invoked.

        :param daemon: if True the fwagent will be created and run by background
                    process. Otherwise, the local instance of agent will be created,
                    the API will be invoked on it and the instance will be destroyed.

        :param expected_vpp_cfg: The name of the JSON file with dictionary or
                    the python list of VPP configuration items that describes
                    expected VPP configuration upon successful API invocation
                    in terms of numbers of existing objects, e.g.:
                                    {
                                        "interfaces" :  8,
                                        "tunnels":      3,
                                        "dhcp-servers": 1
                                    }
                        On API return the VPP configuration is dumped and is
                    compared to the provided dictionary. If there is no match,
                    the error is returned.

        :param expected_router_cfg: The name of the JSON file with dictionary
                    that describes expected router configuration upon successful
                    API invocation as it would be retrieved by the
                    'agent show configuration --router' command:
                                    {
                                    "======= START COMMAND =======": [
                                        {
                                        "Key": "start-router",
                                        "Params": {}
                                        }
                                    ],
                                    "======== INTERFACES ========": [
                                        {
                                        "Key": "add-interface:pci:0000:00:08.00",
                                        "Params": {
                                            "addr": "10.0.0.4/24",
                                            "gateway": "10.0.0.10",
                                            "multilink": {
                                    ...
                                    }
                    Note the router configuration is stored in the agent request
                    database file, that persists reboots and that is valid even
                    if the VPP does not run.
                        On API return the router configuration is dumped and is
                    compared to the provided dictionary. If there is no match,
                    the error is returned.

        :param check_log: if True, the log since API execution will be grepped
                    for 'error: '. If found, the error will be returned.
        '''

        if check_log:
            start_time = datetime.datetime.now()
            time.sleep(1)   # Ensure that all further log times are greater than now()
                            # The now() uses microseconds, when log uses seconds only.

        # Create instance of background fwagent if asked.
        if daemon:
            try:
                cmd = '%s daemon --dont_connect &' % (self.fwagent_py)
                os.system(cmd)

                # Poll daemon status until it becomes 'running'
                #
                timeout = 120
                cmd = '%s show --status daemon' % (self.fwagent_py)
                out = subprocess.check_output(cmd, shell=True).decode()
                while out.strip() != 'running' and timeout > 0:
                    time.sleep(1)
                    timeout -= 1
                    out = subprocess.check_output(cmd, shell=True).decode()
                if timeout == 0:
                    return (False, "timeout (%s seconds) on wainting for daemon to start" % (timeout))
            except Exception as e:
                return (False, "'%s' failed: %s" % (cmd, str(e)))

        # Invoke CLI.
        # If fwagent was started on background, the API command will be invoked on it.
        # If there is no fwagent in background, the local instance of it will be
        # created, API command will be run on it, and instance will be destroyed.
        #
        cmd = '%s cli %s -t %s' % (self.fwagent_py, args, template_path)
        out = subprocess.check_output(cmd, shell=True).decode().strip()

        # Deserialize object printed by CLI onto STDOUT
        match = re.search('return-value-start (.*) return-value-end', out)
        if not match:
            return (False, { 'error': 'bad CLI output format: ' + out})
        ret = json.loads(match.group(1))
        if 'ok' in ret and ret['ok'] == 0:
            return (False, "ret=%s, out=%s" % (ret, out))

        # Ensure VPP configuration success.
        if expected_vpp_cfg:
            vpp_configured = wait_vpp_to_be_configured(expected_vpp_cfg, timeout=60)
            if not vpp_configured:
                return (False, "VPP configuration does not match %s" % expected_vpp_cfg)

        # Ensure router configuration success.
        if expected_router_cfg:
            router_configured = router_is_configured(expected_router_cfg, self.fwagent_py)
            if not router_configured:
                return (False, "router configuration does not match %s" % expected_router_cfg)

        # Ensure no errors in log.
        if check_log:
            lines = self.grep_log('error: ', since=start_time)
            if lines:
                return (False, "errors found in log: %s" % '\n'.join(lines))

        return (True, ret)


    def show(self, args):
        cmd = '%s show %s' % (self.fwagent_py, args)
        out = subprocess.check_output(cmd, shell=True).decode()
        return out.rstrip()

    def grep_log(self, pattern, print_findings=True, since=None):
        found = []
        if not since:
            since = self.start_time

        grep_cmd = "sudo grep -a -E '%s' %s" % (pattern, g.ROUTER_LOG_FILE)
        try:
            out = subprocess.check_output(grep_cmd, shell=True).decode()
            if out:
                lines = out.splitlines()
                for (idx, line) in enumerate(lines):
                    # Jul 29 15:57:19 localhost fwagent: error: _preprocess_request: current requests: [{"message": ...
                    line_time = get_log_line_time(line)
                    line_time = line_time.replace(since.year)   # Fix year that does not present in log line
                    if line_time >= since:
                        found = lines[idx:]
                        break
                if found and print_findings:
                    for line in found:
                        print('FwTest:grep_log(%s): %s' % (pattern, line))
        except subprocess.CalledProcessError:
            pass   # 'grep' returns failure on no match!
        return found

    def wait_log_line(self, pattern, timeout=1):
        '''Periodically greps agent log for pattern until the pattern is found.

        :param pattern: the pattern for grep.
        :param timeout: how much seconds wait for pattern to appear in log.

        :returns: True on success, False if pattern was not found.
        '''
        # If 'cfg_to_check' is a file, convert it into list of tuples.
        #
        found = self.grep_log(pattern, print_findings=False)
        while not found and timeout > 0:
            time.sleep(1)
            timeout -= 1
            found = self.grep_log(pattern, print_findings=False)
        if timeout == 0:
            return False
        return True


def vpp_does_run():
    runs = True if vpp_pid() else False
    return runs

def vpp_pid():
    try:
        pid = subprocess.check_output(['pidof', 'vpp']).decode()
    except:
        pid = None
    return pid

def fwagent_daemon_pid():
    for p in psutil.process_iter(["pid", "cmdline"]):
        # {'cmdline': ['python3', '/path-to-fwagent/fwagent.py', 'daemon', '--dont_connect'], 'pid': 8428}
        if 'daemon' in p.info['cmdline']:
            for arg in p.info['cmdline']:
                if 'fwagent' in arg:
                    return str(p.info['pid'])
    return None



def linux_interfaces_count():
    cmd = 'ls -A /sys/class/net | wc -l'
    count = subprocess.check_output(cmd, stderr=subprocess.STDOUT, shell=True).decode().strip()
    return int(count)

def linux_interfaces_are_configured(expected_count, print_error=True):
    current = linux_interfaces_count()
    is_equal = current == expected_count
    if not is_equal and print_error:
        print("ERROR: current: %s, expected: %s" % (current, expected_count))
    return is_equal

def vpp_is_configured(config_entities, print_error=True):

    def _run_command(cmd, print_error=True):
        # This function simulates subprocess.check_output() using the Popen
        # object in order to avoid excpetions when process exits with non-zero
        # status. Otherwise pytest intercepts the exception and fails the test.
        # We need it to read output of 'vppctl' command that might exit abnormally
        # on 'clib_socket_init: connect (fd 3, '/run/vpp/cli.sock'): Connection refused' error.
        p = subprocess.Popen(cmd, stdin=subprocess.PIPE, stdout=subprocess.PIPE, stderr=subprocess.PIPE, shell=True)
        out = p.communicate()[0].decode()
        retcode = p.poll()
        return (retcode, out.rstrip())

    def _check_command_output(cmd, expected_out, descr='', cmd_on_error=None, print_error=True):
        # Can't use 'subprocess.check_output' as it raises exception on non-zero return code
        # due to 'clib_socket_init: connect (fd 3, '/run/vpp/cli.sock'): Connection refused' error.
        # Use Popen instead and collect output using communicate() method.
        (retcode, out) = _run_command(cmd)
        if retcode != 0 or out != expected_out:
            if print_error:
                if retcode != 0:
                    print("ERROR: cmd=%s: exit code=%s" % (cmd, str(retcode)))
                else:
                    print("ERROR: number %s doesn't match: expected %s, found %s" % (descr, expected_out, out))
                    print("ERROR: cmd=%s" % (cmd))
                    print("ERROR: out=%s" % (out))
                    if cmd_on_error:
                        (retcode, out) = _run_command(cmd_on_error)
                        print("ERROR: (%s):\n%s" % (cmd_on_error, str(out)))
            return False
        return True

    for (e, amount) in config_entities:
        output = str(amount)
        if e == 'interfaces':
            # Count number of interfaces that are UP
            cmd          = r"sudo vppctl sh int addr | grep -E '^(loop|Gigabit|TenGigabit|vmxnet3|tap).* \(up\)' | wc -l"  # Don't use 'grep -c'! It exits with failure if not found!
            cmd_on_error = r"sudo vppctl sh int addr | grep -E '^(loop|Gigabit|TenGigabit|vmxnet3|tap).* \(up\)'"
            if not _check_command_output(cmd, output, 'UP interfaces', cmd_on_error, print_error):
                return False
        if e == 'tunnels':
            # Count number of existing tunnel
            # Firstly try ipsec gre tunnels. If not found, try the vxlan tunnels.
            cmd          = "sudo vppctl sh gre tunnel | grep src | wc -l"
            cmd_on_error = "sudo vppctl sh gre tunnel"
            if not _check_command_output(cmd, output, 'tunnels', cmd_on_error, print_error):
                cmd          = "sudo vppctl show vxlan tunnel | grep src | wc -l"
                cmd_on_error = "sudo vppctl show vxlan tunnel"
                if not _check_command_output(cmd, output, 'tunnels', cmd_on_error, print_error) and print_error:
                    return False
        if e == 'applications':
            # Not supported yet - applications are relfected in VPP ACL,
            # but the relation between number of applications and ACL rules
            # is not linear.
            continue
        if e == 'multilink-policies':
            # Count number of existing tunnel
            # Firstly try  tunnels. If not found, try the vxlan tunnels.
            cmd          = "sudo vppctl show fwabf policy | grep fwabf: | wc -l"
            cmd_on_error = "sudo vppctl show fwabf policy"
            if not _check_command_output(cmd, output, 'multilink-policies', cmd_on_error, print_error):
                return False
        if e == 'dhcp-servers':
            # Count number of existing tunnel
            # Firstly try ipsec gre tunnels. If not found, try the vxlan tunnels.
            cmd          = "sudo grep -E '^subnet [0-9.]+ netmask' /etc/dhcp/dhcpd.conf | wc -l"
            cmd_on_error = "sudo cat /etc/dhcp/dhcpd.conf"
            if not _check_command_output(cmd, output, 'dhcp-servers', cmd_on_error, print_error):
                return False
    return True


def wait_vpp_to_start(timeout=1000000):
    # Wait for vpp process to be spawned
    pid = vpp_pid()
    while not pid and timeout > 0:
        time.sleep(1)
        timeout -= 1
        pid = vpp_pid()
    if timeout == 0:
        return False

    # Wait for vpp to be ready to process cli requests
<<<<<<< HEAD
    res = subprocess.call("sudo vppctl sh version > /dev/null", shell=True)
    while res != 0 and timeout > 0:
        time.sleep(3)
        timeout -= 1
        res = subprocess.call("sudo vppctl sh version > /dev/null", shell=True)
=======
    res = subprocess.call("sudo vppctl sh version > /dev/null 2>&1", shell=True)
    while res != 0 and timeout > 0:
        time.sleep(3)
        timeout -= 1
        res = subprocess.call("sudo vppctl sh version > /dev/null 2>&1", shell=True)
>>>>>>> 6374ca69
    if timeout == 0:
        return False
    return True

def wait_vpp_to_be_configured(cfg_to_check, timeout=1000000):
    '''Fetches configuration items from the running vpp according the list of
    configuration item types provided within the 'cfg_to_check' argument,
    and compares the number of fetched items to the number of items specified
    in the 'cfg_to_check'. For example, the 'cfg_to_check' can specify
    3 interfaces and 2 tunnels. In this case this function will ensure that
    vpp runs and it has 3 interfaces in UP state and 2 tunnels.
    If no expected configuration was found, the function sleeps 1 seconds and
    retries. This is until 'timeout' seconds elapses. Then if still no expected
    configuration was found, the False is returned.

    :param cfg_to_check: list of configuration items, e.g. [('interfaces",3), ('tunnels",2)]
                    OR
                    name of JSON file with configuration, e.g. {"interfaces":3, "tunnels":2}
    :param timeout: how much seconds wait for VPP to start and to get
                    to the expected configuration.

    :returns: True on success, False if VPP has no expected configuration.
    '''
    # If 'cfg_to_check' is a file, convert it into list of tuples.
    #
    if type(cfg_to_check) == str:
        with open(cfg_to_check) as json_file:
            cfg = json.load(json_file)
            cfg_to_check = [ (key, cfg[key]) for key in cfg ]

    to = timeout
    configured = vpp_is_configured(cfg_to_check, print_error=False)
    while not configured and timeout > 0:
        time.sleep(1)
        timeout -= 1
        configured = vpp_is_configured(cfg_to_check, print_error=False)
    if timeout == 0:
        print("ERROR: wait_vpp_to_be_configured: return on timeout (%s)" % str(to))
        configured = False
    if not configured:  # If failed - run again, this time with print_error=True
        configured = vpp_is_configured(cfg_to_check, print_error=True)
    return configured

def file_exists(filename, check_size=True):
    try:
        file_size_str = subprocess.check_output("sudo stat -c %%s %s 2>/dev/null" % filename, shell=True).decode()
    except subprocess.CalledProcessError:
        return False
    if check_size and int(file_size_str.rstrip()) == 0:
        return False
    return True

def router_is_configured(expected_cfg_dump_filename,
                         fwagent_py='python3 /usr/share/flexiwan/agent/fwagent.py',
                         print_error=True):
    # Dumps current agent configuration into temporary file and checks
    # if the dump file is equal to the provided expected dump file.
    actual_cfg_dump_filename = expected_cfg_dump_filename + ".actual.txt"
    replaced_expected_cfg_dump_filename = expected_cfg_dump_filename + ".replaced.txt"

    dump_configuration = subprocess.check_output("sudo %s show --configuration router" % fwagent_py, shell=True).decode()
    dump_multilink = subprocess.check_output("sudo %s show --configuration multilink-policy" % fwagent_py, shell=True).decode()
    dump_system = subprocess.check_output("sudo %s show --configuration system" % fwagent_py, shell=True).decode()

    actual_json = json.loads(dump_configuration)
    if dump_multilink.strip():
        actual_json.update(json.loads(dump_multilink))
    if dump_system.strip():
        actual_json.update(json.loads(dump_system))

    expected_json = fwutils.replace_file_variables(template_path, expected_cfg_dump_filename)

    actual_json_dump = json.dumps(actual_json, indent=2, sort_keys=True)
    expected_json_dump = json.dumps(expected_json, indent=2, sort_keys=True)

    ok = actual_json_dump == expected_json_dump
    if ok:
        if os.path.exists(actual_cfg_dump_filename):
            os.remove(actual_cfg_dump_filename)
        if os.path.exists(replaced_expected_cfg_dump_filename):
            os.remove(replaced_expected_cfg_dump_filename)
    else:
        with open(actual_cfg_dump_filename, 'w+') as f:
            f.write(actual_json_dump)
        with open(replaced_expected_cfg_dump_filename, 'w+') as f:
            f.write(expected_json_dump)
        if print_error:
            print("ERROR: %s does not match %s" % (replaced_expected_cfg_dump_filename, actual_cfg_dump_filename))
    return ok

def get_log_line_time(log_line):
    # Jul 29 15:57:19 localhost fwagent: error: _preprocess_request: current requests: [{"message": ...
    tokens = log_line.split()[0:3]
    if not tokens:
        tokens = ["Jan", "01", "00:00:01"]
    if len(tokens[1]) == 1:  # Add zero padding to single digit day of month
        log_time = "%s 0%s %s" % (tokens[0], tokens[1], tokens[2])
    else:
        log_time = "%s %s %s" % (tokens[0], tokens[1], tokens[2])
    return datetime.datetime.strptime(log_time, '%b %d %H:%M:%S')

def adjust_environment_variables():
    '''
    This function replaces the netplan files variables and macaddr with the actual macaddr
    '''
    netplan_paths = glob.glob('/etc/netplan/*.yaml')
    #Changing mac addresses in all netplan files
    #Copy the current yaml into json variable, change the mac addr
    #Copy the coverted json string back to yaml file
    data = fwutils.get_template_data_by_hw(template_path)

    intf_mac_addr = {}
    interfaces = psutil.net_if_addrs()
    for nicname, addrs in interfaces.items():
        for addr in addrs:
            if addr.family == psutil.AF_LINK:
                intf_mac_addr[nicname] = addr.address
    for netplan in netplan_paths:
        with open(netplan, "r+") as fd:
            netplan_json = yaml.load(fd)
            for if_name, val in dict(netplan_json['network']['ethernets']).items():
                replaced_name = str(data[if_name.split('name')[0]]['name'])
                netplan_json['network']['ethernets'][replaced_name] = netplan_json['network']['ethernets'].pop(if_name)
                interface = netplan_json['network']['ethernets'][replaced_name]
                if interface.get('match'):
                    interface['match']['macaddress'] = intf_mac_addr[replaced_name]
                if interface.get('set-name'):
                    interface['set-name'] = replaced_name
            netplan_str = yaml.dump(netplan_json)
            fd.seek(0)
            fd.write(netplan_str)
            fd.truncate()<|MERGE_RESOLUTION|>--- conflicted
+++ resolved
@@ -368,19 +368,11 @@
         return False
 
     # Wait for vpp to be ready to process cli requests
-<<<<<<< HEAD
-    res = subprocess.call("sudo vppctl sh version > /dev/null", shell=True)
-    while res != 0 and timeout > 0:
-        time.sleep(3)
-        timeout -= 1
-        res = subprocess.call("sudo vppctl sh version > /dev/null", shell=True)
-=======
     res = subprocess.call("sudo vppctl sh version > /dev/null 2>&1", shell=True)
     while res != 0 and timeout > 0:
         time.sleep(3)
         timeout -= 1
         res = subprocess.call("sudo vppctl sh version > /dev/null 2>&1", shell=True)
->>>>>>> 6374ca69
     if timeout == 0:
         return False
     return True
