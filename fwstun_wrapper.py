from sqlitedict import SqliteDict
import threading
import sys
import os
import re
import socket
import psutil
import fwglobals
import fwtunnel_stats
import fwutils
import time
import traceback
import copy

tools = os.path.join(os.path.dirname(os.path.realpath(__file__)) , 'tools')
sys.path.append(tools)
import fwstun

class FwStunWrap:
    'Class to handle STUN requests and responses'
    """
    The router configuration file contains a list of interfaces that are
    added to the system. We go over the file and scan for "add-interface" keys.
    For that key, we look for its IP address and GW address. If the interface has
    both IP address and GW address, it means it can access the internet. If this
    is the case, we need to find out, if we're behind NAT, what is the public
    IP and port of that address.
    So we add them to a section on a global cache, and sends STUN request for
    each of the addresses. For those we get an answer, we mark a 'success' flag.
    For those we did not, we start resending STUN requests, with increased delay
    between each. We start with 1 sec, then 2, then 4, and ends with 60. Once
    we reach 60 seconds, we continue sending re-transmission of the requests
    every 60 seconds. Note, those counters are managed for each of the addresses
    separately.

    From globals, we use the global cache, and create fwglobals.g.AGENT_CACHE['stun_interfaces']
    sub dictionary. This dictionary has the following structure:
    fwglobals.g.AGENT_CACHE['stun_interfaces'][IP address] = {
        'public_ip':
        'public_port':
        'sec_counter':
        'next_time':
        'success':
        'stun_server':
        'stun_server_port':
        'nat_type':
    }

    Note that for unassigned WAN interfaces we would also like to get public info, to display in UI.
    In that case, the address will be part of the STUN cache, but also part of the unassigned cache.
    More info can be found in unassigned_if.py
    """

    def log_address_cache(self):
        """ prints the content on the local cache
        """
        if self.local_cache['stun_interfaces']:
            for addr in self.local_cache['stun_interfaces'].keys():
                if addr:
                    fwglobals.log.debug("FwStunWrap: " + addr+':'+str(self.local_cache['stun_interfaces'][addr]))

    def __init__(self):
        """ Init function. This function inits the cache, gets the router-db handle
            and register callback and request names to listen too.
        """
        self.local_cache = fwglobals.g.AGENT_CACHE
        self.local_cache['stun_interfaces'] = {}
        self.thread_stun = None
        self.is_running = False
        fwglobals.g.router_cfg.register_callback('fwstunwrap', self.fwstuncb, \
            ['add-interface', 'remove-interface'])

    def initialize(self):
        """ Initialize STUN cache by sending STUN requests on all WAN interfaces before the first
        get-device-info is received. That way, the STUN cache will be ready with data when the
        system starts.
        After that, it starts the stun thread.
        """
        fwglobals.log.debug("Start sending STUN requests for all WAN interfaces")
        ip_list = fwutils.get_interface_address_all(filtr = 'gw')
        if ip_list:
            fwglobals.log.debug("stun_thread initialize: collected IPs: %s" %str(ip_list))
            for ip in ip_list:
                dev_name = fwutils.get_interface_name(ip)
                self._send_single_stun_request(ip, 4789, None, None, True, dev_name)
            self.log_address_cache()

        self.is_running = True
        fwglobals.log.debug("Starting STUN thread")
        if self.thread_stun is None:
            self.thread_stun = threading.Thread(target=self._stun_thread, name='STUN Thread')
            self.thread_stun.start()

    def finalize(self):
        """ Stop the STUN thread """
        self.is_running = False
        if self.thread_stun:
            self.thread_stun.join()
            self.thread_stun = None

    def fwstuncb(self, request, params):
        """ allback to be called from fwrouterCfg's update() function.

        : param request : the request to handle in the callback
        : param params  : params for the request, if any.
        """
        if re.match('add-interface', request):
            if params['type'].lower() == 'wan':
                self.add_addr(params['addr'].split('/')[0], False, params)
        else:
            # We know it is "remove" because we only registered for "add" and "remove"
            self.remove_addr(params['addr'].split('/')[0], params)

    def add_addr(self, addr, wait=False, params=None):
        """ Add address to cache.

        : param addr : Wan address to add to cache for STUN requests
        : param wait : passed to initialize_addr for counter setting. Can be True or False. See
                       initialize_addr() for more info
        : param params : parameters that can be received by management, or None
        """
        # 1 add address with public info, as received by add-address from management,
        # over-written the address if exist in cache.
        if params and params.get('PublicIP','') != '' and params.get('PublicPort','') != '' \
                and params.get('useStun', False) == True:
            cached_addr = self.initialize_addr(addr, wait)
            cached_addr['public_ip']        = params['PublicIP']
            cached_addr['public_port']      = params['PublicPort']
            cached_addr['success']          = True
            # if we are here, it is because agent sent the data previously to flexiManage.
            # In that case, the STUN server and port are already updated, no need to reset them.
            fwglobals.log.debug("adding address %s to Cache with public information" %(str(addr)))

        # 2 if address already in cache, do not add it, so its counters won't reset
        elif addr not in self.local_cache['stun_interfaces'].keys():
            cached_addr = self.initialize_addr(addr, wait)
            cached_addr['stun_server']      = ''
            cached_addr['stun_server_port'] = ''
            cached_addr['nat_type']         = ''
            fwglobals.log.debug("adding address %s to Cache" %(str(addr)))
        else:
        # 3 Address in cache but we still need its public data. Just make sure we are
        # continuing sending STUN request on that address
            self.local_cache['stun_interfaces'][addr]['success']          = False

    def remove_addr(self, addr, params=None):
        """ remove address from cache. The interface is no longer valid, no need to send
        STUN request on its behalf.
        Note that if the address is in the unassigned-interfaces cache, we will not
        remove it from current cache, as we still want to be able to get public IP:PORT
        on unassigned interfaces as well.

        : param addr   : address to remove from cache.
        : param params : interface parameters
        """
        if addr in self.local_cache['stun_interfaces'].keys():
            if (fwglobals.g.unassigned_interfaces.is_unassigned_addr(addr) == True) or \
                (params and params.get('gateway','')!= ''):
                    fwglobals.log.debug("remove_addr: Address %s has gateway, not removing" %(str(addr)))
            else:
                del self.local_cache['stun_interfaces'][addr]
                fwglobals.log.debug("remove_addr: Removed address %s from Cache" %(str(addr)))

    def find_addr(self,addr_no_mask):
        """ find address in cache, and return its params, empty strings if not found

        : param addr_no_mask : address to find in cache.
        : return :  public_ip of a local address or emptry string
                    public_port of a local 4789 port or empty string
                    nat_type which is the NAT server the device is behind or empty string
        """
        if addr_no_mask in self.local_cache['stun_interfaces'].keys():
            c = self.local_cache['stun_interfaces'][addr_no_mask]
            return c.get('public_ip'), c.get('public_port'), c.get('nat_type')
        else:
            return '', '', ''

    def initialize_addr(self, address, wait=False):
        """ resets info for an address, as if it never got a STUN reply.
        We will use it everytime we need to reset address's data, such as in the case
        when we detect that a tunnel is disconnected, and we need to start sending STUN request
        for it. If the address is already in the cache, its values will be over-written.

        Stun server and port will not be reset, because we want to map an address to the same
        STUN server, meaning an interface will send STUN requests to the same STUN server
        always, unless the STUN server went down or the request timed-out. In that case,
        the underlying level will replace the STUN server in _send_single_stun_request().

        We initialize 'next_time' to 30, if we detect that tunnel is disconnected. The avarage time
        for tunnel to get connected from the time it was created is 30 seconds, so no point in sending
        STUN requests before, if the reason is public IP or Port were change. For the rest of the cases,
        we initialize 'next_time' to 1. See parameter 'wait' below.

        : param address :  address to reset in the cache.
        : param wait    :  If True, start 'next_time' counter from 30 (waiting for tunnel creation,
                           so no need to start sending STUN request when the tunnel is in the process
                           of connectring). False: start 'next_time' counter from 1.
        : return: the address entry in the cache
        """
        if address in self.local_cache['stun_interfaces'].keys():
            cached_addr = self.local_cache['stun_interfaces'][address]
            cached_addr['public_ip']   = ''
            cached_addr['public_port'] = ''
            cached_addr['sec_counter'] = 0
            cached_addr['success']     = False
        else:
            self.local_cache['stun_interfaces'][address] = {
                                'public_ip':  '',
                                'public_port':'',
                                'sec_counter':0,
                                'success':    False,
                                'stun_server': '',
                                'stun_server_port': '',
                                'nat_type'        : '',
                           }
        if wait == True:
            self.local_cache['stun_interfaces'][address]['next_time'] = 30
        else:
            self.local_cache['stun_interfaces'][address]['next_time'] = 1

        return self.local_cache['stun_interfaces'][address]

    def reset_all(self):
        """ reset all data in the STUN cache for every interface that is not part
        of a connected tunnel. If the tunnel will get disconnected, it will add
        the address back to the STUN cache and reset it.
        """
        tunnel_stats = fwtunnel_stats.tunnel_stats_get()
        tunnels = fwglobals.g.router_cfg.get_tunnels()
        ip_up_set = fwtunnel_stats.get_if_addr_in_connected_tunnels(tunnel_stats, tunnels)
        for addr in self.local_cache['stun_interfaces']:
            # Do not reset info on interface participating in a connected tunnel
            if addr in ip_up_set:
                continue
            self.initialize_addr(addr, False)

    def _increase_sec(self):
        """ For each address not received an answer, increase the seconds counter by 1.
        """
        for addr in self.local_cache['stun_interfaces'].keys():
            address = self.local_cache['stun_interfaces'][addr]
            if address['success'] == False:
                address['sec_counter']+=1

    def _handle_stun_none_response(self, address):
        """ Handle non response after STUN request was sent.
        double the delay between retransmission, until reaching 60. Then
        continue with 60 until an answer will be received.

        : param address : the address for which we did not receive STUN reply
        """
        if self.local_cache['stun_interfaces'][address]['next_time'] < 60:
            self.local_cache['stun_interfaces'][address]['next_time']+=4
        if self.local_cache['stun_interfaces'][address]['next_time'] > 60:
            self.local_cache['stun_interfaces'][address]['next_time'] = 60
        self.local_cache['stun_interfaces'][address]['success'] = False
        self.local_cache['stun_interfaces'][address]['stun_server'] = ''
        self.local_cache['stun_interfaces'][address]['stun_server_port'] = ''

    def _handle_stun_response(self, address, p_ip, p_port, nat_type, st_host, st_port):
        """ Handle STUN response for an address. Reset all the counters,
        update the results, and set the 'success' flag to True.

        : param address  : the address for which we received STUN reply
        : param p_ip     : the public IP received from STUN reply
        : param p_port   : the public port received from STUN reply
        : param nat_type : the NAT type of the NAT the STUN request was passed through
        : param st_host  : The STUN server address
        : param st_port  : The STUN server port
        """
        fwglobals.log.debug("found external %s:%s for %s:4789" %(p_ip, p_port, address))
        cached_addr = self.local_cache['stun_interfaces'][address]
        cached_addr['success']     = True
        cached_addr['next_time']   = 1
        cached_addr['sec_counter'] = 0
        cached_addr['nat_type']         = nat_type
        cached_addr['public_ip']        = p_ip
        cached_addr['public_port']      = p_port
        cached_addr['stun_server']      = st_host
        cached_addr['stun_server_port'] = st_port

    def _send_stun_request(self):
        """ Send STUN request for each address that has no public IP and port
        updated in the cache. Sent only if the seconds counter equals to
        the calculated time it should be sent ('next_time').
        """
        # Check if cache is empty. If it is, fill it with WAN addresses from router DB
        self.check_if_cache_empty()

        #now start sending STUN request
        for addr in self.local_cache['stun_interfaces'].keys():
            elem = copy.deepcopy(self.local_cache['stun_interfaces'].get(addr))
            if not elem or elem.get('success',False) == True:
                continue
            else:
                if elem['sec_counter'] >= elem['next_time']:
                    dev_name = fwutils.get_interface_name(addr)
                    nat_type, nat_ext_ip, nat_ext_port, stun_host, stun_port = \
                        self._send_single_stun_request(addr, 4789, elem['stun_server'], \
                        elem['stun_server_port'], False, dev_name)
                    elem['sec_counter'] = 0
                    # address can be removed by another thread while iterating
                    if addr in self.local_cache['stun_interfaces'].keys():
                        self.local_cache['stun_interfaces'][addr] = copy.deepcopy(elem)
                    else:
                        continue

                    if nat_ext_port == '':
                        self._handle_stun_none_response(addr)
                    else:
                        self._handle_stun_response(addr, nat_ext_ip, nat_ext_port,\
                             nat_type, stun_host, stun_port)

    def check_if_cache_empty(self):
        """ If the agent and management are disconnected for some time,
        the cache can become empty (for example, if disconnection came after remove-interface).
        In that case, we will go to the router configuration, retreive interfaces with gateway,
        and fill the cache with those addresses.
        """
        if self.local_cache['stun_interfaces']:
            return
        fwglobals.log.debug("check_if_cache_empty: adding WAN addresses from Router-DB")
        addr_list = fwglobals.g.router_cfg.get_interface_public_addresses()
        ip_addr_list = fwutils.get_interface_address_all(filtr = 'gw')
        for elem in addr_list:
            # filter out left overs from previous unhandled router shut-down
            if elem['address'] in ip_addr_list:
                self.add_addr(elem['address'], False)
        return

    def _send_single_stun_request(self, lcl_src_ip, lcl_src_port, stun_addr, stun_port, try_once, dev_name):
        """ sends one STUN request for an address.
        This function used in 2 cases:
        1. Send a single request when device is registering, and use the result to fill the cache.
        2. Send as part of STUN process from _send_stun_request(), that handles response and none-response
           cases.

        : param lcl_src_ip   : local IP address
        : param lcl_srt_port : local port
        : param stun_addr    : The STUN server address to send the request to
        : param stun_port    : The STUN server port to send the request to
        : param try_once     : if True, send only one request. We need this in case
                                of Register requests, and reconfig calculations.
                                If False, we update the cache based on the results
                                of the STUN reply, if any. This can lead to a new
                                entry in the cache.
        : param dev_name     : device name to bind to

        : return :  nat_type     - nat type of the NAT
                    net_ext_ip   - the public IP address
                    nat_ext_port - the public port
                    stun_host    - the STUN server the request was answered by
                    stun_port    - the STUN server's port
        """
        fwglobals.log.debug("trying to find external %s:%s for device %s" %(lcl_src_ip,lcl_src_port, dev_name))
        fwutils.set_linux_reverse_path_filter(dev_name, False)
        nat_type, nat_ext_ip, nat_ext_port, stun_host, stun_port = \
            fwstun.get_ip_info(lcl_src_ip, lcl_src_port, stun_addr, stun_port, try_once, dev_name)
        fwutils.set_linux_reverse_path_filter(dev_name, True)
        if try_once == False:
            return nat_type, nat_ext_ip, nat_ext_port, stun_host, stun_port
        else:
            fwglobals.log.debug("_send_single_stun_request: adding address %s to cache" %(str(lcl_src_ip)))
            cached_addr = self.initialize_addr(lcl_src_ip, False)
            if nat_ext_ip != '' and nat_ext_port != '':
                fwglobals.log.debug("found external %s:%s for %s:%s" %(nat_ext_ip, nat_ext_port, lcl_src_ip,lcl_src_port))
                cached_addr['success']     = True
                cached_addr['nat_type']    = nat_type
                cached_addr['public_ip']   = nat_ext_ip
                cached_addr['public_port'] = nat_ext_port
                cached_addr['stun_server'] = stun_host
                cached_addr['stun_server_port'] = stun_port
                return None
            else:
                fwglobals.log.debug("failed to find external ip:port for %s:%d" %(lcl_src_ip,lcl_src_port))
                cached_addr['stun_server']      = ''
                cached_addr['stun_server_port'] = ''
                cached_addr['nat_type']  = nat_type if nat_type != '' else ''
                return None

    def _stun_thread(self, *args):
        """STUN thread
        Its function is to send STUN requests for address:4789 in a timely manner
        according to some algorithm-based calculations.
        """
        slept = 0
        timeout = 30
        reset_all_timeout = 10 * 60

        while self.is_running == True:
<<<<<<< HEAD
            try:  # Ensure thread doesn't exit on exception
=======

            # Don't STUN if vpp is being initializing / shutting down,
            # as quering vpp for interface names/ip-s might generate exception.
            #
            if not fwglobals.g.router_api.is_starting_stopping():
>>>>>>> 26d65104

                # send STUN retquests for addresses that a request was not sent for
                # them, or for ones that did not get reply previously
                self._send_stun_request()
                self._increase_sec()

                if slept % (reset_all_timeout) == 0 and slept > 0:
                    # reset all STUN information every 10 minutes, skip when slept is just initialized to 0
                    self.reset_all()

                # dump STUN and unassigned interfaces information every 'timeout' seconds.
                # Wait 1 cycle so that the caches will be populated.
                if (slept % timeout) == 0 and slept > timeout:
                    fwglobals.g.unassigned_interfaces.log_interfaces_cache()
                    self.log_address_cache()

<<<<<<< HEAD
            except Exception as e:
                fwglobals.log.error("%s: %s (%s)" %
                    (threading.current_thread().getName(), str(e), traceback.format_exc()))
                pass

=======
>>>>>>> 26d65104
            time.sleep(1)
            slept += 1<|MERGE_RESOLUTION|>--- conflicted
+++ resolved
@@ -388,38 +388,32 @@
         reset_all_timeout = 10 * 60
 
         while self.is_running == True:
-<<<<<<< HEAD
+
             try:  # Ensure thread doesn't exit on exception
-=======
-
-            # Don't STUN if vpp is being initializing / shutting down,
-            # as quering vpp for interface names/ip-s might generate exception.
-            #
-            if not fwglobals.g.router_api.is_starting_stopping():
->>>>>>> 26d65104
-
-                # send STUN retquests for addresses that a request was not sent for
-                # them, or for ones that did not get reply previously
-                self._send_stun_request()
-                self._increase_sec()
-
-                if slept % (reset_all_timeout) == 0 and slept > 0:
-                    # reset all STUN information every 10 minutes, skip when slept is just initialized to 0
-                    self.reset_all()
-
-                # dump STUN and unassigned interfaces information every 'timeout' seconds.
-                # Wait 1 cycle so that the caches will be populated.
-                if (slept % timeout) == 0 and slept > timeout:
-                    fwglobals.g.unassigned_interfaces.log_interfaces_cache()
-                    self.log_address_cache()
-
-<<<<<<< HEAD
+
+                # Don't STUN if vpp is being initializing / shutting down,
+                # as quering vpp for interface names/ip-s might generate exception.
+                if not fwglobals.g.router_api.is_starting_stopping():
+
+                    # send STUN retquests for addresses that a request was not sent for
+                    # them, or for ones that did not get reply previously
+                    self._send_stun_request()
+                    self._increase_sec()
+
+                    if slept % (reset_all_timeout) == 0 and slept > 0:
+                        # reset all STUN information every 10 minutes, skip when slept is just initialized to 0
+                        self.reset_all()
+
+                    # dump STUN and unassigned interfaces information every 'timeout' seconds.
+                    # Wait 1 cycle so that the caches will be populated.
+                    if (slept % timeout) == 0 and slept > timeout:
+                        fwglobals.g.unassigned_interfaces.log_interfaces_cache()
+                        self.log_address_cache()
+
             except Exception as e:
                 fwglobals.log.error("%s: %s (%s)" %
                     (threading.current_thread().getName(), str(e), traceback.format_exc()))
                 pass
 
-=======
->>>>>>> 26d65104
             time.sleep(1)
             slept += 1