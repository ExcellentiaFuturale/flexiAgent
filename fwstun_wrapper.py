--- conflicted
+++ resolved
@@ -88,39 +88,23 @@
 
         self.vxlan_port = fwutils.get_vxlan_port()
 
-<<<<<<< HEAD
-        self.log.debug("Start sending STUN requests for all WAN interfaces")
         self._initialize_stun_cache()
 
+        fwstun.stun_servers_list = fwstun.STUN_SERVERS_SHORT_LIST  # reduce initialization time by using a few servers
         self._send_stun_requests()
+        fwstun.stun_servers_list = fwstun.STUN_SERVERS
+
         self._log_address_cache()
 
         self._initialize_thread()
 
     def _initialize_stun_cache(self):
-        ifaces = fwutils.get_all_interfaces()
+        ifaces, os_wan_ips = fwutils.get_all_interfaces()
         if ifaces:
-            ips = [ifaces[dev_id]['addr'] for dev_id in ifaces if ifaces[dev_id]['addr'] != '' \
-                                and ifaces[dev_id]['gw'] != '']
-
-            self.log.debug("_initialize_stun_cache: collected WAN IPs: %s" %(str(ips)))
+            self.log.debug(f"_initialize_stun_cache: WAN IP list from OS: {str(os_wan_ips)}")
             for dev_id in ifaces:
                 self.add_addr(dev_id, ifaces[dev_id].get('addr'), ifaces[dev_id].get('gw'))
-=======
-        ifaces, os_wan_ips = fwutils.get_all_interfaces()
-        if ifaces:
-            self.log.debug(f"initialize: WAN IP list from OS: {str(os_wan_ips)}")
-            for dev_id in ifaces:
-                self.add_addr(dev_id, ifaces[dev_id].get('addr'), ifaces[dev_id].get('gw'))
-
-            fwstun.stun_servers_list = fwstun.STUN_SERVERS_SHORT_LIST  # reduce initialization time by using a few servers
-            self._send_stun_requests()
-            fwstun.stun_servers_list = fwstun.STUN_SERVERS
-
-            self._log_address_cache()
-
-        self._initialize_thread()
->>>>>>> ecd45eb3
+
 
     def _initialize_thread(self):
         if not self.thread_stun:
