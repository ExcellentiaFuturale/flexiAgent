#! /usr/bin/python

################################################################################
# flexiWAN SD-WAN software - flexiEdge, flexiManage.
# For more information go to https://flexiwan.com
#
# Copyright (C) 2019  flexiWAN Ltd.
#
# This program is free software: you can redistribute it and/or modify it under
# the terms of the GNU Affero General Public License as published by the Free
# Software Foundation, either version 3 of the License, or (at your option) any
# later version.
#
# This program is distributed in the hope that it will be useful,
# but WITHOUT ANY WARRANTY; without even the implied warranty of MERCHANTABILITY
# or FITNESS FOR A PARTICULAR PURPOSE.
# See the GNU Affero General Public License for more details.
#
# You should have received a copy of the GNU Affero General Public License
# along with this program. If not, see <https://www.gnu.org/licenses/>.
################################################################################

import glob
import os
import time
import subprocess
import re
import fwglobals
import fwutils
import shutil
import yaml

def _copyfile(source_name, dest_name, buffer_size=1024*1024):
    with open(source_name, 'r') as source, open(dest_name, 'w') as dest:
        while True:
            copy_buffer = source.read(buffer_size)
            if not copy_buffer:
                break
            fwutils.file_write_and_flush(dest, copy_buffer)

def backup_linux_netplan_files():
    for values in fwglobals.g.NETPLAN_FILES.values():
        fname = values.get('fname')
        fname_backup = fname + '.fw_run_orig'
        fname_run = fname.replace('yaml', 'fwrun.yaml')

        fwglobals.log.debug('_backup_netplan_files: doing backup of %s' % fname)
        if not os.path.exists(fname_backup):
            _copyfile(fname, fname_backup)
        if not os.path.exists(fname_run):
            _copyfile(fname, fname_run)
        if os.path.exists(fname):
            os.remove(fname)

def restore_linux_netplan_files():
    files = glob.glob("/etc/netplan/*.fwrun.yaml") + \
            glob.glob("/lib/netplan/*.fwrun.yaml") + \
            glob.glob("/run/netplan/*.fwrun.yaml")

    for fname in files:
        fname_run = fname
        fname = fname_run.replace('fwrun.yaml', 'yaml')
        fname_backup = fname + '.fw_run_orig'

        if os.path.exists(fname_run):
            os.remove(fname_run)

        if os.path.exists(fname_backup):
            _copyfile(fname_backup, fname)
            os.remove(fname_backup)

    if files:
        fwutils.netplan_apply('restore_linux_netplan_files')

def _get_netplan_interface_name(name, section):
    if 'set-name' in section:
        return section['set-name']
    return ''

def get_netplan_filenames():
    output = subprocess.check_output('ip route show default', shell=True).strip()
    routes = output.splitlines()

    devices = {}
    for route in routes:
        rip = route.split('via ')[1].split(' ')[0]
        dev = route.split('dev ')[1].split(' ')[0]

        devices[dev] = rip

    files = glob.glob("/etc/netplan/*.fw_run_orig") + \
            glob.glob("/lib/netplan/*.fw_run_orig") + \
            glob.glob("/run/netplan/*.fw_run_orig")

    if not files:
        files = glob.glob("/etc/netplan/*.yaml") + \
                glob.glob("/lib/netplan/*.yaml") + \
                glob.glob("/run/netplan/*.yaml")

    fwglobals.log.debug("get_netplan_filenames: %s" % files)

    our_files = {}
    for fname in files:
        with open(fname, 'r') as stream:
            if re.search('fw_run_orig', fname):
                fname = fname.replace('yaml.fw_run_orig', 'yaml')
            config = yaml.safe_load(stream)
            if config is None:
                continue
            if 'network' in config:
                network = config['network']
                if 'ethernets' in network:
                    ethernets = network['ethernets']
                    for dev in ethernets:
                        name = _get_netplan_interface_name(dev, ethernets[dev])
                        if name:
                            gateway = devices[name] if name in devices else None
<<<<<<< HEAD
                            pci = fwutils.linux_to_pci_addr(name)
                        else:
                            gateway = devices[dev] if dev in devices else None
                            pci = fwutils.linux_to_pci_addr(dev)
=======
                            pci, _ = fwutils.get_interface_pci(name)
                        else:
                            gateway = devices[dev] if dev in devices else None
                            pci, _ = fwutils.get_interface_pci(dev)
>>>>>>> dd65e52d
                        if fname in our_files:
                            our_files[fname].append({'ifname': dev, 'gateway': gateway, 'pci': pci, 'set-name': name})
                        else:
                            our_files[fname] = [{'ifname': dev, 'gateway': gateway, 'pci': pci, 'set-name': name}]
    return our_files

def _set_netplan_filename(files):
    for fname, devices in files.items():
        for dev in devices:
            pci = dev.get('pci')
            ifname = dev.get('ifname')
            set_name = dev.get('set-name')
            if pci:
                fwglobals.g.NETPLAN_FILES[pci] = {'fname': fname, 'ifname': ifname, 'set-name': set_name}
                fwglobals.log.debug('_set_netplan_filename: %s(%s) uses %s' % (ifname, pci, fname))

def _add_netplan_file(fname):
    if os.path.exists(fname):
        return

    config = dict()
    config['network'] = {'version': 2, 'renderer': 'networkd'}
    with open(fname, 'w+') as stream:
        yaml.safe_dump(config, stream, default_flow_style=False)
        stream.flush()
        os.fsync(stream.fileno())

def _dump_netplan_file(fname):
    if fname:
        try:
            with open(fname, 'r') as f:
                fwglobals.log.error("NETPLAN file contents: " + f.read())
        except Exception as e:
            err_str = "_dump_netplan_file failed: file: %s, error: %s"\
              % (fname, str(e))
            fwglobals.log.error(err_str)

<<<<<<< HEAD
# need to change after i will change  the add_remove_netplan_interface function
def add_remove_inf_from_netplan(is_add, linux_interface):
    config = {}
    fname_run = '/etc/netplan/01-netcfg.fwrun.yaml'
    with open(fname_run, 'r+') as stream:
        config = yaml.safe_load(stream)

    if 'network' in config:
        network = config['network']
        ethernets = network['ethernets']

        if linux_interface in ethernets:
            del ethernets[linux_interface]

            with open(fname_run, 'w') as stream:
                yaml.safe_dump(config, stream)

def add_remove_netplan_interface(is_add, pci, ip, gw, metric, dhcp, linux_interface=None):
=======
def add_remove_netplan_interface(is_add, pci, ip, gw, metric, dhcp, type):
>>>>>>> dd65e52d
    config_section = {}
    old_ethernets = {}

    set_name = ''
    old_ifname = ''
    ifname = fwutils.pci_to_tap(pci) if not linux_interface else fwutils.vpp_tap_by_linux_interface_name(linux_interface)
    if not ifname:
        err_str = "add_remove_netplan_interface: %s was not found" % pci
        fwglobals.log.error(err_str)
        return (False, err_str)

    if pci in fwglobals.g.NETPLAN_FILES:
        fname = fwglobals.g.NETPLAN_FILES[pci].get('fname')
        fname_run = fname.replace('yaml', 'fwrun.yaml')
        if (not os.path.exists(fname_run)):
            _add_netplan_file(fname_run)

        fname_backup = fname + '.fw_run_orig'

        old_ifname = fwglobals.g.NETPLAN_FILES[pci].get('ifname')
        if fwglobals.g.NETPLAN_FILES[pci].get('set-name'):
            set_name = fwglobals.g.NETPLAN_FILES[pci].get('set-name')

        with open(fname_backup, 'r') as stream:
            old_config = yaml.safe_load(stream)
            old_network = old_config['network']
            old_ethernets = old_network['ethernets']
    else:
        fname_run = fwglobals.g.NETPLAN_FILE
        _add_netplan_file(fname_run)

    try:
        with open(fname_run, 'r') as stream:
            config = yaml.safe_load(stream)
            network = config['network']
            network['renderer'] = 'networkd'

        if 'ethernets' not in network:
            network['ethernets'] = {}

        ethernets = network['ethernets']

        if old_ethernets:
            if old_ifname in old_ethernets:
                config_section = old_ethernets[old_ifname]

        if 'dhcp6' in config_section:
            del config_section['dhcp6']

        if re.match('yes', dhcp):
            config_section['dhcp4'] = True
            config_section['dhcp4-overrides'] = {'route-metric': metric}
            config_section['critical'] = True   # Prevent lease release on networkd restart or no answer from DHCP server
        else:
            config_section['dhcp4'] = False
            if 'dhcp4-overrides' in config_section:
                del config_section['dhcp4-overrides']
            config_section['addresses'] = [ip]

            if gw and type == 'WAN':
                if 'routes' in config_section:
                    def_route_existed = False
                    routes = config_section['routes']
                    for route in routes:
                        if route['to'] == '0.0.0.0/0':
                            route['metric'] = metric
                            def_route_existed = True
                    if not def_route_existed:
                        routes.append({'to': '0.0.0.0/0',
                                       'via': gw,
                                       'metric': metric})
                else:
                    if 'gateway4' in config_section:
                        del config_section['gateway4']
                    config_section['routes'] = [{'to': '0.0.0.0/0', 'via': gw, 'metric': metric}]

        if is_add == 1:
            if old_ifname in ethernets:
                del ethernets[old_ifname]
            if set_name in ethernets:
                del ethernets[set_name]

            ethernets[ifname] = config_section
        else:
            if ifname in ethernets:
                del ethernets[ifname]
            if old_ethernets:
                if old_ifname in old_ethernets:
                    ethernets[old_ifname] = old_ethernets[old_ifname]

        with open(fname_run, 'w') as stream:
            yaml.safe_dump(config, stream)
            stream.flush()
            os.fsync(stream.fileno())

        fwutils.netplan_apply('add_remove_netplan_interface')

        # Remove pci-to-tap cached value for this pci, as netplan might change
        # interface name.
        #
        cache = fwglobals.g.get_cache_data('PCI_TO_VPP_TAP_NAME_MAP')
        pci_full = fwutils.pci_to_full(pci)
        if pci_full in cache:
            del cache[pci_full]

        # make sure IP address is applied in Linux
        if is_add == 1:
            ip_address_is_found = False
<<<<<<< HEAD
            for _ in range(50):
                ifname = fwutils.pci_to_tap(pci) if not linux_interface else fwutils.vpp_tap_by_linux_interface_name(linux_interface)
=======
            for i in range(50):
                ifname = fwutils.pci_to_tap(pci)
>>>>>>> dd65e52d
                if fwutils.get_interface_address(ifname):
                    ip_address_is_found = True
                    break
                if i % 10 == 0:   # Every 10 seconds try whatever might help, e.g. restart networkd
                    cmd = "systemctl restart systemd-networkd"
                    fwglobals.log.debug("add_remove_netplan_interface: " + cmd)
                    os.system(cmd)
                time.sleep(1)
            if not ip_address_is_found:
                err_str = "add_remove_netplan_interface: %s has no ip address" % ifname
                fwglobals.log.error(err_str)
                _dump_netplan_file(fname_run)
                return (False, err_str)

    except Exception as e:
        err_str = "add_remove_netplan_interface failed: pci: %s, file: %s, error: %s"\
              % (pci, fname_run, str(e))
        fwglobals.log.error(err_str)
        _dump_netplan_file(fname_run)
        return (False, err_str)

    return (True, None)

def get_dhcp_netplan_interface(if_name):
    files = glob.glob("/etc/netplan/*.yaml") + \
            glob.glob("/lib/netplan/*.yaml") + \
            glob.glob("/run/netplan/*.yaml")

    for fname in files:
        with open(fname, 'r') as stream:
            config = yaml.safe_load(stream)

        if config is None:
            continue

        if 'network' in config:
            network = config['network']

            if 'ethernets' in network:
                ethernets = network['ethernets']

                if if_name in ethernets:
                    interface = ethernets[if_name]
                    if 'dhcp4' in interface:
                        if interface['dhcp4'] == True:
                            return 'yes'
    return 'no'<|MERGE_RESOLUTION|>--- conflicted
+++ resolved
@@ -115,17 +115,10 @@
                         name = _get_netplan_interface_name(dev, ethernets[dev])
                         if name:
                             gateway = devices[name] if name in devices else None
-<<<<<<< HEAD
-                            pci = fwutils.linux_to_pci_addr(name)
-                        else:
-                            gateway = devices[dev] if dev in devices else None
-                            pci = fwutils.linux_to_pci_addr(dev)
-=======
                             pci, _ = fwutils.get_interface_pci(name)
                         else:
                             gateway = devices[dev] if dev in devices else None
                             pci, _ = fwutils.get_interface_pci(dev)
->>>>>>> dd65e52d
                         if fname in our_files:
                             our_files[fname].append({'ifname': dev, 'gateway': gateway, 'pci': pci, 'set-name': name})
                         else:
@@ -163,7 +156,6 @@
               % (fname, str(e))
             fwglobals.log.error(err_str)
 
-<<<<<<< HEAD
 # need to change after i will change  the add_remove_netplan_interface function
 def add_remove_inf_from_netplan(is_add, linux_interface):
     config = {}
@@ -181,10 +173,7 @@
             with open(fname_run, 'w') as stream:
                 yaml.safe_dump(config, stream)
 
-def add_remove_netplan_interface(is_add, pci, ip, gw, metric, dhcp, linux_interface=None):
-=======
-def add_remove_netplan_interface(is_add, pci, ip, gw, metric, dhcp, type):
->>>>>>> dd65e52d
+def add_remove_netplan_interface(is_add, pci, ip, gw, metric, dhcp, type, linux_interface=None):
     config_section = {}
     old_ethernets = {}
 
@@ -293,13 +282,8 @@
         # make sure IP address is applied in Linux
         if is_add == 1:
             ip_address_is_found = False
-<<<<<<< HEAD
-            for _ in range(50):
+            for i in range(50):
                 ifname = fwutils.pci_to_tap(pci) if not linux_interface else fwutils.vpp_tap_by_linux_interface_name(linux_interface)
-=======
-            for i in range(50):
-                ifname = fwutils.pci_to_tap(pci)
->>>>>>> dd65e52d
                 if fwutils.get_interface_address(ifname):
                     ip_address_is_found = True
                     break
