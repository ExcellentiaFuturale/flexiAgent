--- conflicted
+++ resolved
@@ -283,19 +283,6 @@
 
         fwutils.netplan_apply('add_remove_netplan_interface')
 
-<<<<<<< HEAD
-        # If needed, remove dev-id-to-tap cached value for this dev id, as netplan might change
-        # interface name.
-        #
-        if fwglobals.g.router_api.router_started:
-            cache = fwglobals.g.cache.dev_id_to_vpp_tap_name
-            dev_id_full = fwutils.dev_id_to_full(dev_id)
-            if dev_id_full in cache:
-                del cache[dev_id_full]
-            ifname = fwutils.dev_id_to_tap(dev_id)
-
-=======
->>>>>>> c08b853d
         # make sure IP address is applied in Linux.
         if is_add and set_name:
             if set_name != ifname:
@@ -305,16 +292,16 @@
                 fwutils.netplan_apply('add_remove_netplan_interface')
                 ifname = set_name
 
-        # Remove pci-to-tap cached value for this pci, as netplan might change
+        # Remove dev-id-to-tap cached value for this dev id, as netplan might change
         # interface name (see 'set-name' netplan option).
-        # As well re-initialize the interface name by pci.
+        # As well re-initialize the interface name by dev id.
         #
-        cache = fwglobals.g.cache.pci_to_vpp_tap_name
-        pci_full = fwutils.pci_to_full(pci)
-        if pci_full in cache:
-            del cache[pci_full]
-        ifname = fwutils.pci_to_tap(pci)
-        fwglobals.log.debug("Interface name in cache is %s, pci %s" % (ifname, pci_full))
+        cache = fwglobals.g.cache.dev_id_to_vpp_tap_name
+        dev_id_full = fwutils.dev_id_to_full(dev_id)
+        if dev_id_full in cache:
+            del cache[dev_id_full]
+        ifname = fwutils.dev_id_to_tap(dev_id)
+        fwglobals.log.debug("Interface name in cache is %s, dev_id %s" % (ifname, dev_id_full))
 
         if not wan_failover: # Failover might be easily caused by interface down so no need to validate IP
             if is_add and not _has_ip(ifname, (dhcp=='yes')):
