--- conflicted
+++ resolved
@@ -161,11 +161,7 @@
               % (fname, str(e))
             fwglobals.log.error(err_str)
 
-<<<<<<< HEAD
-def add_remove_netplan_interface(is_add, dev_id, ip, gw, metric, dhcp, type, staticDnsServers, staticDnsDomains, if_name=None, wan_failover=False):
-=======
-def add_remove_netplan_interface(is_add, dev_id, ip, gw, metric, dhcp, type, mtu=None, if_name=None, wan_failover=False):
->>>>>>> 9b3150ed
+def add_remove_netplan_interface(is_add, dev_id, ip, gw, metric, dhcp, type, staticDnsServers, staticDnsDomains, mtu=None, if_name=None, wan_failover=False):
     '''
     :param metric:  integer (whole number)
     '''
@@ -173,14 +169,9 @@
     old_ethernets = {}
 
     fwglobals.log.debug(
-<<<<<<< HEAD
         "add_remove_netplan_interface: is_add=%d, dev_id=%s, ip=%s, gw=%s, metric=%d, dhcp=%s, type=%s, \
-         staticDnsServers=%s, staticDnsDomains=%s if_name=%s, wan_failover=%s" % \
-        (is_add, dev_id, ip, gw, metric, dhcp, type, staticDnsServers, staticDnsDomains, if_name, str(wan_failover)))
-=======
-        "add_remove_netplan_interface: is_add=%d, dev_id=%s, ip=%s, gw=%s, metric=%d, dhcp=%s, type=%s, mtu=%s, if_name=%s, wan_failover=%s" % \
-        (is_add, dev_id, ip, gw, metric, dhcp, type, str(mtu), if_name, str(wan_failover)))
->>>>>>> 9b3150ed
+         staticDnsServers=%s, staticDnsDomains=%s, mtu=%s, if_name=%s, wan_failover=%s" %
+        (is_add, dev_id, ip, gw, metric, dhcp, type, staticDnsServers, staticDnsDomains, str(mtu), if_name, str(wan_failover)))
 
     fo_metric = get_wan_failover_metric(dev_id, metric)
     if fo_metric != metric:
