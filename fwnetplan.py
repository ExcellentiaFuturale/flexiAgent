#! /usr/bin/python

################################################################################
# flexiWAN SD-WAN software - flexiEdge, flexiManage.
# For more information go to https://flexiwan.com
#
# Copyright (C) 2019  flexiWAN Ltd.
#
# This program is free software: you can redistribute it and/or modify it under
# the terms of the GNU Affero General Public License as published by the Free
# Software Foundation, either version 3 of the License, or (at your option) any
# later version.
#
# This program is distributed in the hope that it will be useful,
# but WITHOUT ANY WARRANTY; without even the implied warranty of MERCHANTABILITY
# or FITNESS FOR A PARTICULAR PURPOSE.
# See the GNU Affero General Public License for more details.
#
# You should have received a copy of the GNU Affero General Public License
# along with this program. If not, see <https://www.gnu.org/licenses/>.
################################################################################

import glob
import os
import time
import subprocess
import re
import fwglobals
import fwutils
import shutil
import yaml

def _copyfile(source_name, dest_name, buffer_size=1024*1024):
    with open(source_name, 'r') as source, open(dest_name, 'w') as dest:
        while True:
            copy_buffer = source.read(buffer_size)
            if not copy_buffer:
                break
            fwutils.file_write_and_flush(dest, copy_buffer)

def backup_linux_netplan_files():
    for values in fwglobals.g.NETPLAN_FILES.values():
        fname = values.get('fname')
        fname_backup = fname + '.fw_run_orig'
        fname_run = fname.replace('yaml', 'fwrun.yaml')

        fwglobals.log.debug('_backup_netplan_files: doing backup of %s' % fname)
        if not os.path.exists(fname_backup):
            _copyfile(fname, fname_backup)
        if not os.path.exists(fname_run):
            _copyfile(fname, fname_run)
        if os.path.exists(fname):
            os.remove(fname)

def restore_linux_netplan_files():
    files = glob.glob("/etc/netplan/*.fwrun.yaml") + \
            glob.glob("/lib/netplan/*.fwrun.yaml") + \
            glob.glob("/run/netplan/*.fwrun.yaml")

    for fname in files:
        fname_run = fname
        fname = fname_run.replace('fwrun.yaml', 'yaml')
        fname_backup = fname + '.fw_run_orig'

        if os.path.exists(fname_run):
            os.remove(fname_run)

        if os.path.exists(fname_backup):
            _copyfile(fname_backup, fname)
            os.remove(fname_backup)

    if files:
        fwutils.netplan_apply('restore_linux_netplan_files')

def _get_netplan_interface_name(name, section):
    if 'set-name' in section:
        return section['set-name']
    return ''

def get_netplan_filenames():
    output = subprocess.check_output('ip route show default', shell=True).strip()
    routes = output.splitlines()

    devices = {}
    for route in routes:
        rip = route.split('via ')[1].split(' ')[0]
        dev = route.split('dev ')[1].split(' ')[0]

        devices[dev] = rip

    files = glob.glob("/etc/netplan/*.fw_run_orig") + \
            glob.glob("/lib/netplan/*.fw_run_orig") + \
            glob.glob("/run/netplan/*.fw_run_orig")

    if not files:
        files = glob.glob("/etc/netplan/*.yaml") + \
                glob.glob("/lib/netplan/*.yaml") + \
                glob.glob("/run/netplan/*.yaml")

    fwglobals.log.debug("get_netplan_filenames: %s" % files)

    our_files = {}
    for fname in files:
        with open(fname, 'r') as stream:
            if re.search('fw_run_orig', fname):
                fname = fname.replace('yaml.fw_run_orig', 'yaml')
            config = yaml.safe_load(stream)
            if config is None:
                continue
            if 'network' in config:
                network = config['network']
                if 'ethernets' in network:
                    ethernets = network['ethernets']
                    for dev in ethernets:
                        name = _get_netplan_interface_name(dev, ethernets[dev])
                        if name:
                            gateway = devices[name] if name in devices else None
                            hw_addr = fwutils.linux_to_hw_addr(name)
                        else:
                            gateway = devices[dev] if dev in devices else None
                            hw_addr = fwutils.linux_to_hw_addr(dev)
                        if fname in our_files:
                            our_files[fname].append({'ifname': dev, 'gateway': gateway, 'hw_addr': hw_addr, 'set-name': name})
                        else:
                            our_files[fname] = [{'ifname': dev, 'gateway': gateway, 'hw_addr': hw_addr, 'set-name': name}]
    return our_files

def _set_netplan_filename(files):
    for fname, devices in files.items():
        for dev in devices:
            hw_addr = dev.get('hw_addr')
            ifname = dev.get('ifname')
            set_name = dev.get('set-name')
            if hw_addr:
                fwglobals.g.NETPLAN_FILES[hw_addr] = {'fname': fname, 'ifname': ifname, 'set-name': set_name}
                fwglobals.log.debug('_set_netplan_filename: %s(%s) uses %s' % (ifname, hw_addr, fname))

def _add_netplan_file(fname):
    if os.path.exists(fname):
        return

    config = dict()
    config['network'] = {'version': 2, 'renderer': 'networkd'}
    with open(fname, 'w+') as stream:
        yaml.safe_dump(config, stream, default_flow_style=False)
        stream.flush()
        os.fsync(stream.fileno())


def add_remove_netplan_interface(is_add, hw_addr, ip, gw, metric, dhcp):
    config_section = {}
    old_ethernets = {}

    set_name = ''
    old_ifname = ''

    ifname = fwutils.hw_addr_to_tap(hw_addr)
    if not ifname:
        err_str = "add_remove_netplan_interface: %s was not found" % hw_addr
        fwglobals.log.error(err_str)
        return (False, err_str)

    if hw_addr in fwglobals.g.NETPLAN_FILES:
        fname = fwglobals.g.NETPLAN_FILES[hw_addr].get('fname')
        fname_run = fname.replace('yaml', 'fwrun.yaml')
        if (not os.path.exists(fname_run)):
            _add_netplan_file(fname_run)

        fname_backup = fname + '.fw_run_orig'

        old_ifname = fwglobals.g.NETPLAN_FILES[hw_addr].get('ifname')
        if fwglobals.g.NETPLAN_FILES[hw_addr].get('set-name'):
            set_name = fwglobals.g.NETPLAN_FILES[hw_addr].get('set-name')

        with open(fname_backup, 'r') as stream:
            old_config = yaml.safe_load(stream)
            old_network = old_config['network']
            old_ethernets = old_network['ethernets']
    else:
        fname_run = fwglobals.g.NETPLAN_FILE
        _add_netplan_file(fname_run)

    try:
        with open(fname_run, 'r') as stream:
            config = yaml.safe_load(stream)
            network = config['network']
            network['renderer'] = 'networkd'

        if 'ethernets' not in network:
            network['ethernets'] = {}

        ethernets = network['ethernets']

        if old_ethernets:
            if old_ifname in old_ethernets:
                config_section = old_ethernets[old_ifname]

        if 'dhcp6' in config_section:
            del config_section['dhcp6']

        if re.match('yes', dhcp):
            config_section['dhcp4'] = True
            config_section['dhcp4-overrides'] = {'route-metric': metric}
        else:
            config_section['dhcp4'] = False
            config_section['addresses'] = [ip]
            if gw:
                if 'routes' in config_section:
                    def_route_existed = False
                    routes = config_section['routes']
                    for route in routes:
                        if route['to'] == '0.0.0.0/0':
                            route['metric'] = metric
                            def_route_existed = True
                    if not def_route_existed:
                        routes.append({'to': '0.0.0.0/0',
                                       'via': gw,
                                       'metric': metric})
                else:
                    if 'gateway4' in config_section:
                        del config_section['gateway4']
                    config_section['routes'] = [{'to': '0.0.0.0/0', 'via': gw, 'metric': metric}]

        if is_add == 1:
            if old_ifname in ethernets:
                del ethernets[old_ifname]
            if set_name in ethernets:
                del ethernets[set_name]
            ethernets[ifname] = config_section
        else:
            if ifname in ethernets:
                del ethernets[ifname]
            if old_ethernets:
                if old_ifname in old_ethernets:
                    ethernets[old_ifname] = old_ethernets[old_ifname]

        with open(fname_run, 'w') as stream:
            yaml.safe_dump(config, stream)
            stream.flush()
            os.fsync(stream.fileno())

        fwutils.netplan_apply('add_remove_netplan_interface')

        # If needed, remove hw-addr-to-tap cached value for this hardware address, as netplan might change
        # interface name.
        #
<<<<<<< HEAD
        cache = fwglobals.g.get_cache_data('DEV_TO_VPP_TAP_NAME_MAP')
        hw_addr = fwutils.hw_addr_to_full(hw_addr)
        if hw_addr in cache:
            del cache[hw_addr]
=======
        cache = fwglobals.g.get_cache_data('PCI_TO_VPP_TAP_NAME_MAP')
        pci_full = fwutils.pci_to_full(pci)
        if pci_full in cache:
            del cache[pci_full]
>>>>>>> aa90fcde

        # make sure IP address is applied in Linux
        if is_add == 1:
            ip_address_is_found = False
            for _ in range(50):
                ifname = fwutils.hw_addr_to_tap(hw_addr)
                if fwutils.get_interface_address(ifname):
                    ip_address_is_found = True
                    break
                time.sleep(1)
            if not ip_address_is_found:
                err_str = "add_remove_netplan_interface: %s has no ip address" % ifname
                fwglobals.log.error(err_str)
                return (False, err_str)

    except Exception as e:
        err_str = "add_remove_netplan_interface failed: hw_addr: %s, file: %s, error: %s"\
              % (hw_addr, fname_run, str(e))
        fwglobals.log.error(err_str)
        if fname_run:
            with open(fname_run, 'r') as f:
                fwglobals.log.error("NETPLAN file contents: " + f.read())
        return (False, err_str)

    return (True, None)

def get_dhcp_netplan_interface(if_name):
    files = glob.glob("/etc/netplan/*.yaml") + \
            glob.glob("/lib/netplan/*.yaml") + \
            glob.glob("/run/netplan/*.yaml")

    for fname in files:
        with open(fname, 'r') as stream:
            config = yaml.safe_load(stream)

        if config is None:
            continue

        if 'network' in config:
            network = config['network']

            if 'ethernets' in network:
                ethernets = network['ethernets']

                if if_name in ethernets:
                    interface = ethernets[if_name]
                    if 'dhcp4' in interface:
                        if interface['dhcp4'] == True:
                            return 'yes'
    return 'no'<|MERGE_RESOLUTION|>--- conflicted
+++ resolved
@@ -243,18 +243,10 @@
 
         # If needed, remove hw-addr-to-tap cached value for this hardware address, as netplan might change
         # interface name.
-        #
-<<<<<<< HEAD
         cache = fwglobals.g.get_cache_data('DEV_TO_VPP_TAP_NAME_MAP')
         hw_addr = fwutils.hw_addr_to_full(hw_addr)
         if hw_addr in cache:
             del cache[hw_addr]
-=======
-        cache = fwglobals.g.get_cache_data('PCI_TO_VPP_TAP_NAME_MAP')
-        pci_full = fwutils.pci_to_full(pci)
-        if pci_full in cache:
-            del cache[pci_full]
->>>>>>> aa90fcde
 
         # make sure IP address is applied in Linux
         if is_add == 1:
