#! /usr/bin/python3

################################################################################
# flexiWAN SD-WAN software - flexiEdge, flexiManage.
# For more information go to https://flexiwan.com
#
# Copyright (C) 2019  flexiWAN Ltd.
#
# This program is free software: you can redistribute it and/or modify it under
# the terms of the GNU Affero General Public License as published by the Free
# Software Foundation, either version 3 of the License, or (at your option) any
# later version.
#
# This program is distributed in the hope that it will be useful,
# but WITHOUT ANY WARRANTY; without even the implied warranty of MERCHANTABILITY
# or FITNESS FOR A PARTICULAR PURPOSE.
# See the GNU Affero General Public License for more details.
#
# You should have received a copy of the GNU Affero General Public License
# along with this program. If not, see <https://www.gnu.org/licenses/>.
################################################################################

import os
import re

import fwnetplan
import fwglobals
import fwikev2
import fwutils
import fw_nat_command_helpers

# start_router
# --------------------------------------
# Translates request:
#
#    {
#      "entity": "agent",
#      "message": "start-router",
#      "params": {
#        "dev_id": [
#           "0000:00:08.00",
#           "0000:00:09.00"
#        ]
#      }
#    }
#|
# into list of commands:
#
#    1. generates ospfd.conf for FRR
#    01. print CONTENT > ospfd.conf
#    ------------------------------------------------------------
#    hostname ospfd
#    password zebra
#    ------------------------------------------------------------
#    log file /var/log/frr/ospfd.log informational
#    log stdout
#    !
#    router ospf
#      ospf router-id 192.168.56.107
#
#    2.Linux_sh1.sh
#    ------------------------------------------------------------
#    02. sudo ip link set dev enp0s8 down &&
#        sudo ip addr flush dev enp0s8
#    03. sudo ip link set dev enp0s9 down &&
#        sudo ip addr flush dev enp0s9
#
#    3.vpp.cfg
#    ------------------------------------------------------------
#    04. sudo systemtctl start vpp
#    05. sudo vppctl enable tap-inject
#
#
def start_router(params=None):
    """Generate commands to start VPP.

     :param params:        Parameters from flexiManage.

     :returns: List of commands.
     """
    cmd_list = []

    # Initialize some stuff before router start
    cmd = {}
    cmd['cmd'] = {}
    cmd['cmd']['name']    = "python"
    cmd['cmd']['descr']   = "fwrouter_api._on_start_router_before()"
    cmd['cmd']['params']  = {
                    'object': 'fwglobals.g.router_api',
                    'func'  : '_on_start_router_before'
    }
    cmd['revert'] = {}
    cmd['revert']['name']   = "python"
    cmd['revert']['descr']  = "fwrouter_api._on_stop_router_after()"
    cmd['revert']['params'] = {
                    'object': 'fwglobals.g.router_api',
                    'func'  : '_on_stop_router_after'
    }
    cmd_list.append(cmd)

    dev_id_list         = []
    pci_list_vmxnet3 = []

    # Remove interfaces from Linux.
    #   sudo ip link set dev enp0s8 down
    #   sudo ip addr flush dev enp0s8
    # The interfaces to be removed are stored within 'add-interface' requests
    # in the configuration database.
    interfaces = fwglobals.g.router_cfg.get_interfaces()
    for params in interfaces:
        linux_if  = fwutils.dev_id_to_linux_if(params['dev_id'])
        if linux_if:

            cmd = {}
            cmd['cmd'] = {}
            cmd['cmd']['name']    = "exec"
            cmd['cmd']['params']  = [ "sudo ip link set dev %s down && sudo ip addr flush dev %s" % (linux_if ,linux_if ) ]
            cmd['cmd']['descr']   = "shutdown dev %s in Linux" % linux_if
            cmd_list.append(cmd)

            # Non-dpdk interface should not appear in /etc/vpp/startup.conf because they don't have a pci address.
            # Additional spacial logic for these interfaces is at add_interface translator
            if fwutils.is_non_dpdk_interface(params['dev_id']):
                continue

            # Mark 'vmxnet3' interfaces as they need special care:
            #   1. They should not appear in /etc/vpp/startup.conf.
            #      If they appear in /etc/vpp/startup.conf, vpp will capture
            #      them with vfio-pci driver, and 'create interface vmxnet3'
            #      command will fail with 'device in use'.
            #   2. They require additional VPP call vmxnet3_create on start
            #      and complement vmxnet3_delete on stop
            if fwutils.dev_id_is_vmxnet3(params['dev_id']):
                pci_list_vmxnet3.append(params['dev_id'])
            else:
                dev_id_list.append(params['dev_id'])

    vpp_filename = fwglobals.g.VPP_CONFIG_FILE

    cmd = {}
    cmd['cmd'] = {}
    cmd['cmd']['name']    = "python"
    cmd['cmd']['descr']   = "enable coredump to %s" % vpp_filename
    cmd['cmd']['params']  = {
        'module': 'fw_vpp_coredump_utils',
        'func'  : 'vpp_coredump_setup_startup_conf',
        'args'  : { 'vpp_config_filename' : vpp_filename, 'enable': 1 }
    }
    cmd_list.append(cmd)

    # Add interfaces to the vpp configuration file, thus creating whitelist.
    # If whitelist exists, on bootup vpp captures only whitelisted interfaces.
    # Other interfaces will be not captured by vpp even if they are DOWN.
    if len(dev_id_list) > 0:
        cmd = {}
        cmd['cmd'] = {}
        cmd['cmd']['name']    = "python"
        cmd['cmd']['descr']   = "add devices to %s" % vpp_filename
        cmd['cmd']['params']  = {
            'module': 'fwutils',
            'func'  : 'vpp_startup_conf_add_devices',
            'args'  : { 'vpp_config_filename' : vpp_filename, 'devices': dev_id_list }
        }
        cmd['revert'] = {}
        cmd['revert']['name']   = "python"
        cmd['revert']['descr']  = "remove devices from %s" % vpp_filename
        cmd['revert']['params'] = {
            'module': 'fwutils',
            'func'  : 'vpp_startup_conf_remove_devices',
            'args'  : { 'vpp_config_filename' : vpp_filename, 'devices': dev_id_list }
        }
        cmd_list.append(cmd)
    elif len(pci_list_vmxnet3) == 0:
        # When the list of devices in the startup.conf file is empty, the vpp attempts
        # to manage all the down linux interfaces.
        # Since we allow non-dpdk interfaces (LTE, WiFi), this list could be empty.
        # In order to prevent vpp from doing so, we need to add the "no-pci" flag.
        # Note, on VMWare don't use no-pci, so vpp will capture interfaces and
        # vmxnet3_create() called after vpp start will succeed.
        cmd = {}
        cmd['cmd'] = {}
        cmd['cmd']['name']    = "python"
        cmd['cmd']['descr']   = "add no-pci flag to %s" % vpp_filename
        cmd['cmd']['params']  = {
            'module': 'fwutils',
            'func'  : 'vpp_startup_conf_add_nopci',
            'args'  : { 'vpp_config_filename' : vpp_filename }
        }
        cmd['revert'] = {}
        cmd['revert']['name']   = "python"
        cmd['revert']['descr']  = "remove no-pci flag to %s" % vpp_filename
        cmd['revert']['params'] = {
            'module': 'fwutils',
            'func'  : 'vpp_startup_conf_remove_nopci',
            'args'  : { 'vpp_config_filename' : vpp_filename }
        }
        cmd_list.append(cmd)

    #  Create commands that start vpp and configure it with addresses
    #  sudo systemtctl start vpp
    #  <connect to python bindings of vpp and than run the rest>
    #  sudo vppctl enable tap-inject
    cmd = {}
    cmd['cmd'] = {}                     # vfio-pci related stuff is needed for vmxnet3 interfaces
    cmd['cmd']['name']    = "exec"
    cmd['cmd']['params']  = [ 'sudo modprobe vfio-pci  &&  (echo Y | sudo tee /sys/module/vfio/parameters/enable_unsafe_noiommu_mode)' ]
    cmd['cmd']['descr']   = "enable vfio-pci driver in Linux"
    cmd_list.append(cmd)
    cmd = {}
    cmd['cmd'] = {}
    cmd['cmd']['name']    = "exec"
    cmd['cmd']['params']  = [ 'sudo systemctl start vpp; if [ -z "$(pgrep vpp)" ]; then exit 1; fi' ]
    cmd['cmd']['descr']   = "start vpp"
    cmd['revert'] = {}
    cmd['revert']['name']   = "python"
    cmd['revert']['descr']  = "stop vpp"
    cmd['revert']['params'] = { 'module': 'fwutils', 'func': 'stop_vpp' }
    cmd_list.append(cmd)
    cmd = {}
    cmd['cmd'] = {}
    cmd['cmd']['name']      = "python"
    cmd['cmd']['descr']     = "connect to vpp papi"
    cmd['cmd']['params']    = { 'object': 'fwglobals.g.router_api.vpp_api', 'func': 'connect_to_vpp' }
    cmd['revert'] = {}
    cmd['revert']['name']   = "python"
    cmd['revert']['descr']  = "disconnect from vpp papi"
    cmd['revert']['params'] = { 'object': 'fwglobals.g.router_api.vpp_api', 'func': 'disconnect_from_vpp' }
    cmd_list.append(cmd)
    cmd = {}
    cmd['cmd'] = {}
    cmd['cmd']['name']    = "python"
    cmd['cmd']['params']  = {'module': 'fwutils', 'func' : 'vpp_enable_tap_inject'}
    cmd['cmd']['descr']   = "enable tap-inject"
    cmd_list.append(cmd)
    cmd = {}
    cmd['cmd'] = {}
    cmd['cmd']['name']    = "nat44_plugin_enable_disable"
    cmd['cmd']['descr']   = "enable NAT pluging and configure it"
    cmd['cmd']['params']  = { 'enable':1, 'flags': 1,  # nat.h: _(0x01, IS_ENDPOINT_DEPENDENT)
                              'sessions':  100000 }    # Defaults: users=1024, sessions=10x1024, in multicore these parameters are per worker thread
    cmd_list.append(cmd)
    
    cmd = {}
    cmd['cmd'] = {}
    cmd['cmd']['name'] = "exec"
    cmd['cmd']['params'] = ["sudo vppctl ip route add 255.255.255.255/32 via punt"]
    cmd['cmd']['descr'] = "punt ip broadcast"
    cmd_list.append(cmd)

    cmd = {}
    cmd['cmd'] = {}
    cmd['cmd']['name'] = "python"
    cmd['cmd']['descr'] = "backup Linux netplan files"
    cmd['cmd']['params']  = {
        'module': 'fwnetplan',
        'func'  : 'backup_linux_netplan_files'
    }
    cmd['revert'] = {}
    cmd['revert']['name'] = "python"
    cmd['revert']['descr'] = "restore linux netplan files"
    cmd['revert']['params']  = {
        'module': 'fwnetplan',
        'func'  : 'restore_linux_netplan_files'
    }
    cmd_list.append(cmd)
    cmd = {}
    cmd['cmd'] = {}
    cmd['cmd']['name']    = "exec"
    cmd['cmd']['params']  = [ 'sudo systemctl start frr; if [ -z "$(pgrep frr)" ]; then exit 1; fi' ]
    cmd['cmd']['descr']   = "start frr"
    cmd['revert'] = {}
    cmd['revert']['name']   = "exec"
    cmd['revert']['descr']  = "stop frr"
    cmd['revert']['params'] = [ 'sudo systemctl stop frr' ]
    cmd_list.append(cmd)

    cmd = {}
    cmd['cmd'] = {}
    cmd['cmd']['name'] = "python"
    cmd['cmd']['descr'] = "Setup FRR configuration"
    cmd['cmd']['params']  = {'module': 'fwutils', 'func' : 'frr_setup_config'}
    cmd_list.append(cmd)

<<<<<<< HEAD
    # We set up the redistribution filter now. We don't want to set it on every add_route translation.
    # At this time, the filter list will be empty, so no kernel route will be redistributed.
    # When we need to redistribute a static route, we'll add it to the filter list.
    cmd = {}
    cmd['cmd'] = {}
    cmd['cmd']['name']   = "python"
    cmd['cmd']['params'] = {
            'module': 'fwutils',
            'func':   'frr_create_redistribution_filter',
            'args': {
                'router': 'router ospf',
                'acl': fwglobals.g.FRR_OSPF_ACL,
                'route_map': fwglobals.g.FRR_OSPF_ROUTE_MAP,
                'route_map_num': '1', # 1 is for OSPF, 2 is for BGP
            }
    }
    cmd['cmd']['descr']   =  "add ospf redistribution filter"
    cmd['revert'] = {}
    cmd['revert']['name']   = "python"
    cmd['revert']['params'] = {
            'module': 'fwutils',
            'func':   'frr_create_redistribution_filter',
            'args': {
                'router': 'router ospf',
                'acl': fwglobals.g.FRR_OSPF_ACL,
                'route_map': fwglobals.g.FRR_OSPF_ROUTE_MAP,
                'route_map_num': '1', # 1 is for OSPF, 2 is for BGP
                'revert': True
            }
    }
    cmd['revert']['descr']   =  "remove ospf redistribution filter"
    cmd_list.append(cmd)
=======
    # Setup Global VPP NAT parameters
    # Post VPP NAT/Firewall changes - The param need to be false
    cmd_list.append(fw_nat_command_helpers.get_nat_forwarding_config(False))
>>>>>>> 19a7a2c4

    # vmxnet3 interfaces are not created by VPP on bootup, so create it explicitly
    # vmxnet3.api.json: vmxnet3_create (..., pci_addr, enable_elog, rxq_size, txq_size, ...)
    # Note we do it here and not on 'add-interface' as 'modify-interface' is translated
    # into 'remove-interface' and 'add-interface', so we want to avoid deletion
    # and creation interface on every 'modify-interface'. There is no sense to do
    # that and it causes problems in FIB, when default route interface is deleted.
    for dev_id in pci_list_vmxnet3:
        _, pci = fwutils.dev_id_parse(dev_id)
        pci_bytes = fwutils.pci_str_to_bytes(pci)
        cmd = {}
        cmd['cmd'] = {}
        cmd['cmd']['name']    = "vmxnet3_create"
        cmd['cmd']['descr']   = "create vmxnet3 interface for %s" % pci
        cmd['cmd']['params']  = { 'pci_addr':pci_bytes }
        cmd['revert'] = {}
        cmd['revert']['name']   = "vmxnet3_delete"
        cmd['revert']['descr']  = "delete vmxnet3 interface for %s" % pci
        cmd['revert']['params'] = { 'substs': [ { 'add_param':'sw_if_index', 'val_by_func':'dev_id_to_vpp_sw_if_index', 'arg':dev_id } ] }
        cmd_list.append(cmd)

    # Once VPP started, apply configuration to it.
    cmd = {}
    cmd['cmd'] = {}
    cmd['cmd']['name']    = "python"
    cmd['cmd']['descr']   = "FWROUTER_API::_on_apply_router_config()"
    cmd['cmd']['params']  = {
                    'object': 'fwglobals.g.router_api',
                    'func'  : '_on_apply_router_config'
    }
    cmd_list.append(cmd)

    # Finalize some stuff after VPP start / before VPP stops.
    cmd = {}
    cmd['cmd'] = {}
    cmd['cmd']['name']    = "python"
    cmd['cmd']['descr']   = "fwrouter_api._on_start_router_after()"
    cmd['cmd']['params']  = {
                    'object': 'fwglobals.g.router_api',
                    'func'  : '_on_start_router_after'
    }
    cmd['revert'] = {}
    cmd['revert']['name']   = "python"
    cmd['revert']['descr']  = "fwrouter_api._on_stop_router_before()"
    cmd['revert']['params'] = {
                    'object': 'fwglobals.g.router_api',
                    'func'  : '_on_stop_router_before'
    }
    cmd_list.append(cmd)

    return cmd_list

def get_request_key(*params):
    """Get start router command key.

     :param params:        Parameters from flexiManage.

     :returns: A key.
     """
    return 'start-router'
<|MERGE_RESOLUTION|>--- conflicted
+++ resolved
@@ -281,7 +281,6 @@
     cmd['cmd']['params']  = {'module': 'fwutils', 'func' : 'frr_setup_config'}
     cmd_list.append(cmd)
 
-<<<<<<< HEAD
     # We set up the redistribution filter now. We don't want to set it on every add_route translation.
     # At this time, the filter list will be empty, so no kernel route will be redistributed.
     # When we need to redistribute a static route, we'll add it to the filter list.
@@ -314,11 +313,10 @@
     }
     cmd['revert']['descr']   =  "remove ospf redistribution filter"
     cmd_list.append(cmd)
-=======
+
     # Setup Global VPP NAT parameters
     # Post VPP NAT/Firewall changes - The param need to be false
     cmd_list.append(fw_nat_command_helpers.get_nat_forwarding_config(False))
->>>>>>> 19a7a2c4
 
     # vmxnet3 interfaces are not created by VPP on bootup, so create it explicitly
     # vmxnet3.api.json: vmxnet3_create (..., pci_addr, enable_elog, rxq_size, txq_size, ...)
