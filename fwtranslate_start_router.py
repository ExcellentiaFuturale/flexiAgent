#! /usr/bin/python

################################################################################
# flexiWAN SD-WAN software - flexiEdge, flexiManage.
# For more information go to https://flexiwan.com
#
# Copyright (C) 2019  flexiWAN Ltd.
#
# This program is free software: you can redistribute it and/or modify it under
# the terms of the GNU Affero General Public License as published by the Free
# Software Foundation, either version 3 of the License, or (at your option) any
# later version.
#
# This program is distributed in the hope that it will be useful,
# but WITHOUT ANY WARRANTY; without even the implied warranty of MERCHANTABILITY
# or FITNESS FOR A PARTICULAR PURPOSE.
# See the GNU Affero General Public License for more details.
#
# You should have received a copy of the GNU Affero General Public License
# along with this program. If not, see <https://www.gnu.org/licenses/>.
################################################################################

import os
import re

import fwnetplan
import fwglobals
import fwutils

# start_router
# --------------------------------------
# Translates request:
#
#    {
#      "entity": "agent",
#      "message": "start-router",
#      "params": {
#        "dev_id": [
#           "0000:00:08.00",
#           "0000:00:09.00"
#        ]
#      }
#    }
#|
# into list of commands:
#
#    1. generates ospfd.conf for FRR
#    01. print CONTENT > ospfd.conf
#    ------------------------------------------------------------
#    hostname ospfd
#    password zebra
#    ------------------------------------------------------------
#    log file /var/log/frr/ospfd.log informational
#    log stdout
#    !
#    router ospf
#      ospf router-id 192.168.56.107
#
#    2.Linux_sh1.sh
#    ------------------------------------------------------------
#    02. sudo ip link set dev enp0s8 down &&
#        sudo ip addr flush dev enp0s8
#    03. sudo ip link set dev enp0s9 down &&
#        sudo ip addr flush dev enp0s9
#
#    3.vpp.cfg
#    ------------------------------------------------------------
#    04. sudo systemtctl start vpp
#    05. sudo vppctl enable tap-inject
#
#
def start_router(params=None):
    """Generate commands to start VPP.

     :param params:        Parameters from flexiManage.

     :returns: List of commands.
     """
    cmd_list = []

    # Initialize some stuff before router start
    cmd = {}
    cmd['cmd'] = {}
    cmd['cmd']['name']    = "python"
    cmd['cmd']['descr']   = "fwrouter_api._on_start_router_before()"
    cmd['cmd']['params']  = {
                    'object': 'fwglobals.g.router_api',
                    'func'  : '_on_start_router_before'
    }
    cmd['revert'] = {}
    cmd['revert']['name']   = "python"
    cmd['revert']['descr']  = "fwrouter_api._on_stop_router_after()"
    cmd['revert']['params'] = {
                    'object': 'fwglobals.g.router_api',
                    'func'  : '_on_stop_router_after'
    }
    cmd_list.append(cmd)

    pci_list         = []
    pci_list_vmxnet3 = []

    # Remove interfaces from Linux.
    #   sudo ip link set dev enp0s8 down
    #   sudo ip addr flush dev enp0s8
    # The interfaces to be removed are stored within 'add-interface' requests
    # in the configuration database.
<<<<<<< HEAD
    dev_id_list         = []
    pci_list_vmxnet3 = []
    interfaces = fwglobals.g.router_cfg.get_interfaces()
    for params in interfaces:
        linux_if  = fwutils.dev_id_to_linux_if(params['dev_id'])
        if linux_if:
            # Firstly mark 'vmxnet3' interfaces as they need special care:
            #   1. They should not appear in /etc/vpp/startup.conf.
            #      If they appear in /etc/vpp/startup.conf, vpp will capture
            #      them with vfio-pci driver, and 'create interface vmxnet3'
            #      command will fail with 'device in use'.
            #   2. They require additional VPP call vmxnet3_create on start
            #      and complement vmxnet3_delete on stop
            if fwutils.dev_id_is_vmxnet3(params['dev_id']):
                pci_list_vmxnet3.append(params['dev_id'])
            else:
                dev_id_list.append(params['dev_id'])

=======
    interfaces = fwglobals.g.router_cfg.get_interfaces()
    for params in interfaces:
        iface_pci  = fwutils.pci_to_linux_iface(params['pci'])
        if iface_pci:
>>>>>>> 5b2e0b7d
            cmd = {}
            cmd['cmd'] = {}
            cmd['cmd']['name']    = "exec"
            cmd['cmd']['params']  = [ "sudo ip link set dev %s down && sudo ip addr flush dev %s" % (linux_if ,linux_if ) ]
            cmd['cmd']['descr']   = "shutdown dev %s in Linux" % linux_if
            cmd_list.append(cmd)

        # Detect 'vmxnet3' interfaces as they need special care:
        #   1. They should not appear in /etc/vpp/startup.conf.
        #      If they appear in /etc/vpp/startup.conf, vpp will capture
        #      them with vfio-pci driver, and 'create interface vmxnet3'
        #      command will fail with 'device in use'.
        #   2. They require additional VPP call vmxnet3_create on start
        #      and complement vmxnet3_delete on stop
        #
        if fwutils.pci_is_vmxnet3(params['pci']):
            pci_list_vmxnet3.append(params['pci'])
        else:
            pci_list.append(params['pci'])


    vpp_filename = fwglobals.g.VPP_CONFIG_FILE

    netplan_files = fwnetplan.get_netplan_filenames()
    fwnetplan._set_netplan_filename(netplan_files)

    # Add interfaces to the vpp configuration file, thus creating whitelist.
    # If whitelist exists, on bootup vpp captures only whitelisted interfaces.
    # Other interfaces will be not captured by vpp even if they are DOWN.
    if len(dev_id_list) > 0:
        cmd = {}
        cmd['cmd'] = {}
        cmd['cmd']['name']    = "python"
        cmd['cmd']['descr']   = "add devices to %s" % vpp_filename
        cmd['cmd']['params']  = {
            'module': 'fwutils',
            'func'  : 'vpp_startup_conf_add_devices',
            'args'  : { 'vpp_config_filename' : vpp_filename, 'devices': dev_id_list }
        }
        cmd['revert'] = {}
        cmd['revert']['name']   = "python"
        cmd['revert']['descr']  = "remove devices from %s" % vpp_filename
        cmd['revert']['params'] = {
            'module': 'fwutils',
            'func'  : 'vpp_startup_conf_remove_devices',
            'args'  : { 'vpp_config_filename' : vpp_filename, 'devices': dev_id_list }
        }
        cmd_list.append(cmd)

    # Enable NAT in vpp configuration file
    cmd = {}
    cmd['cmd'] = {}
    cmd['cmd']['name']    = "python"
    cmd['cmd']['descr']   = "add NAT to %s" % vpp_filename
    cmd['cmd']['params']  = {
        'module': 'fwutils',
        'func'  : 'vpp_startup_conf_add_nat',
        'args'  : { 'vpp_config_filename' : vpp_filename }
    }
    cmd['revert'] = {}
    cmd['revert']['name']   = "python"
    cmd['revert']['descr']  = "remove NAT from %s" % vpp_filename
    cmd['revert']['params'] = {
        'module': 'fwutils',
        'func'  : 'vpp_startup_conf_remove_nat',
        'args'  : { 'vpp_config_filename' : vpp_filename }
    }
    cmd_list.append(cmd)

    #  Create commands that start vpp and configure it with addresses
    #  sudo systemtctl start vpp
    #  <connect to python bindings of vpp and than run the rest>
    #  sudo vppctl enable tap-inject
    cmd = {}
    cmd['cmd'] = {}                     # vfio-pci related stuff is needed for vmxnet3 interfaces
    cmd['cmd']['name']    = "exec"
    cmd['cmd']['params']  = [ 'sudo modprobe vfio-pci  &&  (echo Y | sudo tee /sys/module/vfio/parameters/enable_unsafe_noiommu_mode)' ]
    cmd['cmd']['descr']   = "enable vfio-pci driver in Linux"
    cmd_list.append(cmd)
    cmd = {}
    cmd['cmd'] = {}
    cmd['cmd']['name']    = "exec"
    cmd['cmd']['params']  = [ 'sudo systemctl start vpp; if [ -z "$(pgrep vpp)" ]; then exit 1; fi' ]
    cmd['cmd']['descr']   = "start vpp"
    cmd['revert'] = {}
    cmd['revert']['name']   = "python"
    cmd['revert']['descr']  = "stop vpp"
    cmd['revert']['params'] = { 'module': 'fwutils', 'func': 'stop_vpp' }
    cmd_list.append(cmd)
    cmd = {}
    cmd['cmd'] = {}
    cmd['cmd']['name']      = "python"
    cmd['cmd']['descr']     = "connect to vpp papi"
    cmd['cmd']['params']    = { 'object': 'fwglobals.g.router_api.vpp_api', 'func': 'connect_to_vpp' }
    cmd['revert'] = {}
    cmd['revert']['name']   = "python"
    cmd['revert']['descr']  = "disconnect from vpp papi"
    cmd['revert']['params'] = { 'object': 'fwglobals.g.router_api.vpp_api', 'func': 'disconnect_from_vpp' }
    cmd_list.append(cmd)
    cmd = {}
    cmd['cmd'] = {}
    cmd['cmd']['name']    = "exec"
    cmd['cmd']['params']  = [ "sudo vppctl enable tap-inject" ]
    cmd['cmd']['descr']   = "enable tap-inject"
    cmd_list.append(cmd)
    cmd = {}
    cmd['cmd'] = {}
    cmd['cmd']['name']    = "nat44_forwarding_enable_disable"
    cmd['cmd']['descr']   = "enable NAT forwarding"
    cmd['cmd']['params']  = { 'enable':1 }
    cmd_list.append(cmd)
    cmd = {}
    cmd['cmd'] = {}
    cmd['cmd']['name'] = "exec"
    cmd['cmd']['params'] = ["sudo vppctl ip route add 255.255.255.255/32 via punt"]
    cmd['cmd']['descr'] = "punt ip broadcast"
    cmd_list.append(cmd)
    cmd = {}
    cmd['cmd'] = {}
    cmd['cmd']['name'] = "python"
    cmd['cmd']['descr'] = "backup Linux netplan files"
    cmd['cmd']['params']  = {
        'module': 'fwnetplan',
        'func'  : 'backup_linux_netplan_files'
    }
    cmd['revert'] = {}
    cmd['revert']['name'] = "python"
    cmd['revert']['descr'] = "restore linux netplan files"
    cmd['revert']['params']  = {
        'module': 'fwnetplan',
        'func'  : 'restore_linux_netplan_files'
    }
    cmd_list.append(cmd)

    # vmxnet3 interfaces are not created by VPP on bootup, so create it explicitly
    # vmxnet3.api.json: vmxnet3_create (..., pci_addr, enable_elog, rxq_size, txq_size, ...)
    # Note we do it here and not on 'add-interface' as 'modify-interface' is translated
    # into 'remove-interface' and 'add-interface', so we want to avoid deletion
    # and creation interface on every 'modify-interface'. There is no sense to do
    # that and it causes problems in FIB, when default route interface is deleted.
    for pci in pci_list_vmxnet3:
        pci_bytes = fwutils.pci_str_to_bytes(pci)
        cmd = {}
        cmd['cmd'] = {}
        cmd['cmd']['name']    = "vmxnet3_create"
        cmd['cmd']['descr']   = "create vmxnet3 interface for %s" % pci
        cmd['cmd']['params']  = { 'pci_addr':pci_bytes }
        cmd['revert'] = {}
        cmd['revert']['name']   = "vmxnet3_delete"
        cmd['revert']['descr']  = "delete vmxnet3 interface for %s" % pci
        cmd['revert']['params'] = { 'substs': [ { 'add_param':'sw_if_index', 'val_by_func':'dev_id_to_vpp_sw_if_index', 'arg':pci } ] }
        cmd_list.append(cmd)

    # Once VPP started, apply configuration to it.
    cmd = {}
    cmd['cmd'] = {}
    cmd['cmd']['name']    = "python"
    cmd['cmd']['descr']   = "FWROUTER_API::_on_apply_router_config()"
    cmd['cmd']['params']  = {
                    'object': 'fwglobals.g.router_api',
                    'func'  : '_on_apply_router_config'
    }
    cmd_list.append(cmd)

    # Finalize some stuff after VPP start / before VPP stops.
    cmd = {}
    cmd['cmd'] = {}
    cmd['cmd']['name']    = "python"
    cmd['cmd']['descr']   = "fwrouter_api._on_start_router_after()"
    cmd['cmd']['params']  = {
                    'object': 'fwglobals.g.router_api',
                    'func'  : '_on_start_router_after'
    }
    cmd['revert'] = {}
    cmd['revert']['name']   = "python"
    cmd['revert']['descr']  = "fwrouter_api._on_stop_router_before()"
    cmd['revert']['params'] = {
                    'object': 'fwglobals.g.router_api',
                    'func'  : '_on_stop_router_before'
    }
    cmd_list.append(cmd)

    return cmd_list

def get_request_key(*params):
    """Get start router command key.

     :param params:        Parameters from flexiManage.

     :returns: A key.
     """
    return 'start-router'
<|MERGE_RESOLUTION|>--- conflicted
+++ resolved
@@ -96,7 +96,7 @@
     }
     cmd_list.append(cmd)
 
-    pci_list         = []
+    dev_id_list         = []
     pci_list_vmxnet3 = []
 
     # Remove interfaces from Linux.
@@ -104,31 +104,10 @@
     #   sudo ip addr flush dev enp0s8
     # The interfaces to be removed are stored within 'add-interface' requests
     # in the configuration database.
-<<<<<<< HEAD
-    dev_id_list         = []
-    pci_list_vmxnet3 = []
     interfaces = fwglobals.g.router_cfg.get_interfaces()
     for params in interfaces:
         linux_if  = fwutils.dev_id_to_linux_if(params['dev_id'])
         if linux_if:
-            # Firstly mark 'vmxnet3' interfaces as they need special care:
-            #   1. They should not appear in /etc/vpp/startup.conf.
-            #      If they appear in /etc/vpp/startup.conf, vpp will capture
-            #      them with vfio-pci driver, and 'create interface vmxnet3'
-            #      command will fail with 'device in use'.
-            #   2. They require additional VPP call vmxnet3_create on start
-            #      and complement vmxnet3_delete on stop
-            if fwutils.dev_id_is_vmxnet3(params['dev_id']):
-                pci_list_vmxnet3.append(params['dev_id'])
-            else:
-                dev_id_list.append(params['dev_id'])
-
-=======
-    interfaces = fwglobals.g.router_cfg.get_interfaces()
-    for params in interfaces:
-        iface_pci  = fwutils.pci_to_linux_iface(params['pci'])
-        if iface_pci:
->>>>>>> 5b2e0b7d
             cmd = {}
             cmd['cmd'] = {}
             cmd['cmd']['name']    = "exec"
@@ -144,10 +123,10 @@
         #   2. They require additional VPP call vmxnet3_create on start
         #      and complement vmxnet3_delete on stop
         #
-        if fwutils.pci_is_vmxnet3(params['pci']):
-            pci_list_vmxnet3.append(params['pci'])
+        if fwutils.dev_id_is_vmxnet3(params['dev_id']):
+            pci_list_vmxnet3.append(params['dev_id'])
         else:
-            pci_list.append(params['pci'])
+            dev_id_list.append(params['dev_id'])
 
 
     vpp_filename = fwglobals.g.VPP_CONFIG_FILE
