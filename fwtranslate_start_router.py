--- conflicted
+++ resolved
@@ -105,52 +105,36 @@
     pci_list_vmxnet3 = []
     interfaces = fwglobals.g.router_cfg.get_interfaces()
     for params in interfaces:
-<<<<<<< HEAD
-        iface_pci  = fwutils.pci_to_linux_iface(params['pci'])
-        if iface_pci:
+        linux_if  = fwutils.dev_id_to_linux_if(params['dev_id'])
+        if linux_if:
             # Firstly, Mark non-dpdk interfaces as they need special care:
             #   1. They should not appear in /etc/vpp/startup.conf because they don't have pci address.
             #   2. They should not be removed from linux
             # Additional logic for these interfaces is at add_interface translator
-            if fwutils.is_non_dpdk_interface(iface_pci, params['pci']):
-
-                # last command on revert is to run again netplan apply
-                # cmd = {}
-                # cmd['revert'] = {}
-                # cmd['revert']['name']   = "exec"
-                # cmd['revert']['params'] = [ "sudo netplan apply" ]
-                # cmd['revert']['descr']  = "run netplan apply at the end proccess of stop router"
-                
-                # cmd_list.append(cmd)
-
+            if fwutils.is_non_dpdk_interface(linux_if, params['pci']):
                 # create linux bridge
                 cmd = {}
                 cmd['cmd'] = {}
                 cmd['cmd']['name']   = "exec"
-                cmd['cmd']['params'] = [ "sudo brctl addbr br_%s" %  iface_pci ]
+                cmd['cmd']['params'] = [ "sudo brctl addbr br_%s" %  linux_if ]
                 cmd['cmd']['descr']  = "create linux bridge"
 
                 cmd['revert'] = {}
                 cmd['revert']['name']   = "exec"
-                cmd['revert']['params'] = [ "sudo ip link set dev br_%s down && sudo brctl delbr br_%s && sudo netplan apply" %  (iface_pci, iface_pci) ]
+                cmd['revert']['params'] = [ "sudo ip link set dev br_%s down && sudo brctl delbr br_%s && sudo netplan apply" %  (linux_if, linux_if) ]
                 cmd['revert']['descr']  = "remove linux bridge"
-                
+
                 cmd_list.append(cmd)
 
                 cmd = {}
                 cmd['cmd'] = {}
                 cmd['cmd']['name']    = "exec"
-                cmd['cmd']['params']  = [ "sudo ip addr flush dev %s" % iface_pci ]
-                cmd['cmd']['descr']   = "remove ip addr from dev %s in Linux" % iface_pci
+                cmd['cmd']['params']  = [ "sudo ip addr flush dev %s" % linux_if ]
+                cmd['cmd']['descr']   = "remove ip addr from dev %s in Linux" % linux_if
                 cmd_list.append(cmd)
                 continue
 
             # Mark 'vmxnet3' interfaces as they need special care:
-=======
-        linux_if  = fwutils.dev_id_to_linux_if(params['dev_id'])
-        if linux_if:
-            # Firstly mark 'vmxnet3' interfaces as they need special care:
->>>>>>> 962d5678
             #   1. They should not appear in /etc/vpp/startup.conf.
             #      If they appear in /etc/vpp/startup.conf, vpp will capture
             #      them with vfio-pci driver, and 'create interface vmxnet3'
@@ -298,13 +282,8 @@
         cmd['revert'] = {}
         cmd['revert']['name']   = "vmxnet3_delete"
         cmd['revert']['descr']  = "delete vmxnet3 interface for %s" % pci
-<<<<<<< HEAD
-        cmd['revert']['params'] = { 'substs': [ { 'add_param':'sw_if_index', 'val_by_func':'pci_to_vpp_sw_if_index', 'arg':pci } ] }
-        cmd_list.append(cmd)   
-=======
         cmd['revert']['params'] = { 'substs': [ { 'add_param':'sw_if_index', 'val_by_func':'dev_id_to_vpp_sw_if_index', 'arg':pci } ] }
         cmd_list.append(cmd)
->>>>>>> 962d5678
 
     # Once VPP started, apply configuration to it.
     cmd = {}
