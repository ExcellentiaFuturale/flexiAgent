#! /usr/bin/python3

################################################################################
# flexiWAN SD-WAN software - flexiEdge, flexiManage.
# For more information go to https://flexiwan.com
#
# Copyright (C) 2019  flexiWAN Ltd.
#
# This program is free software: you can redistribute it and/or modify it under
# the terms of the GNU Affero General Public License as published by the Free
# Software Foundation, either version 3 of the License, or (at your option) any
# later version.
#
# This program is distributed in the hope that it will be useful,
# but WITHOUT ANY WARRANTY; without even the implied warranty of MERCHANTABILITY
# or FITNESS FOR A PARTICULAR PURPOSE.
# See the GNU Affero General Public License for more details.
#
# You should have received a copy of the GNU Affero General Public License
# along with this program. If not, see <https://www.gnu.org/licenses/>.
################################################################################

import copy
import json
import hashlib
import os
import Pyro4
import re
import signal
import traceback
import yaml
from fwqos import FwQoS
import fwutils
import threading
import fw_vpp_coredump_utils
import fwlte

from sqlitedict import SqliteDict

from fwagent import FwAgent
from fwobject import FwObject
from fwrouter_api import FWROUTER_API
from fwsystem_api import FWSYSTEM_API
from fwagent_api import FWAGENT_API
from fwapplications_api import FWAPPLICATIONS_API
from os_api import OS_API
from fwlog import FwLogFile
from fwlog import FwSyslog
from fwlog import FWLOG_LEVEL_INFO
from fwlog import FWLOG_LEVEL_DEBUG
from fwpolicies import FwPolicies
from fwrouter_cfg import FwRouterCfg
from fwroutes import FwRoutes
from fwsystem_cfg import FwSystemCfg
from fwjobs import FwJobs
from fwstun_wrapper import FwStunWrap
from fwpppoe import FwPppoeClient
from fwthread import FwRouterThreading
from fwwan_monitor import FwWanMonitor
from fwikev2 import FwIKEv2
from fw_traffic_identification import FwTrafficIdentifications

# VXLAN default src and dst port
VXLAN_PORTS={'src_port': 4788 , 'dst_port': 4788, 'default_src_port':4789, 'default_dst_port':4789}

# Services enabled for access on WAN interface
WAN_INTERFACE_SERVICES = {
  "VXLAN Tunnel":
    {
        "port": VXLAN_PORTS['src_port'],
        "protocol": "udp"
    },
    "VXLAN Tunnel default":
    {
        "port": VXLAN_PORTS['default_src_port'],
        "protocol": "udp"
    },
}

# sync flag indicated if module implement sync logic.
# IMPORTANT! Please keep the list order. It indicates the sync priorities
modules = {
    'fwsystem_api':       { 'module': __import__('fwsystem_api'),       'sync': True,  'object': 'system_api' },       # fwglobals.g.system_api
    'fwagent_api':        { 'module': __import__('fwagent_api'),        'sync': False, 'object': 'agent_api' },        # fwglobals.g.agent_api
    'fwrouter_api':       { 'module': __import__('fwrouter_api'),       'sync': True,  'object': 'router_api' },       # fwglobals.g.router_api
    'os_api':             { 'module': __import__('os_api'),             'sync': False, 'object': 'os_api' },           # fwglobals.g.os_api
    'fwapplications_api': { 'module': __import__('fwapplications_api'), 'sync': True,  'object': 'applications_api' }, # fwglobals.g.applications_api,
}

request_handlers = {

    ##############################################################
    # DEVICE API-s
    # ------------------------------------------------------------
    # These API-s implement interface between FlexiEdge device
    # and FlexiManage server. The device API-s are invoked using
    # requests sent by server to device over secured connection.
    ##############################################################

    # Agent API
    'get-device-info':                   {'name': '_call_agent_api'},
    'get-device-stats':                  {'name': '_call_agent_api'},
    'get-device-logs':                   {'name': '_call_agent_api'},
    'get-device-packet-traces':          {'name': '_call_agent_api'},
    'get-device-os-routes':              {'name': '_call_agent_api'},
    'get-device-config':                 {'name': '_call_agent_api'},
    'upgrade-device-sw':                 {'name': '_call_agent_api'},
    'reset-device':                      {'name': '_call_agent_api'},
    'sync-device':                       {'name': '_call_agent_api'},
    'get-wifi-info':                     {'name': '_call_agent_api'},
    'get-lte-info':                      {'name': '_call_agent_api'},
    'reset-lte':                         {'name': '_call_agent_api'},
    'modify-lte-pin':                    {'name': '_call_agent_api'},
    'get-device-certificate':            {'name': '_call_agent_api'},
    'set-cpu-info':                      {'name': '_call_agent_api'},

    # Aggregated API
    'aggregated':                   {'name': '_call_aggregated', 'sign': True},

    # Router API
    'start-router':                 {'name': '_call_router_api', 'sign': True},
    'stop-router':                  {'name': '_call_router_api', 'sign': True},
    'add-interface':                {'name': '_call_router_api', 'sign': True},
    'remove-interface':             {'name': '_call_router_api', 'sign': True},
    'modify-interface':             {'name': '_call_router_api', 'sign': True},
    'add-route':                    {'name': '_call_router_api', 'sign': True},
    'remove-route':                 {'name': '_call_router_api', 'sign': True},
    'add-tunnel':                   {'name': '_call_router_api', 'sign': True},
    'remove-tunnel':                {'name': '_call_router_api', 'sign': True},
    'modify-tunnel':                {'name': '_call_router_api', 'sign': True},
    'add-dhcp-config':              {'name': '_call_router_api', 'sign': True},
    'remove-dhcp-config':           {'name': '_call_router_api', 'sign': True},
    'add-application':              {'name': '_call_router_api', 'sign': True},
    'remove-application':           {'name': '_call_router_api', 'sign': True},
    'add-multilink-policy':         {'name': '_call_router_api', 'sign': True},
    'remove-multilink-policy':      {'name': '_call_router_api', 'sign': True},
    'add-ospf':                     {'name': '_call_router_api', 'sign': True},
    'remove-ospf':                  {'name': '_call_router_api', 'sign': True},
    'add-routing-bgp':              {'name': '_call_router_api', 'sign': True},
    'remove-routing-bgp':           {'name': '_call_router_api', 'sign': True},
    'modify-routing-bgp':           {'name': '_call_router_api', 'sign': True},
    'add-routing-filter':           {'name': '_call_router_api', 'sign': True},
    'remove-routing-filter':        {'name': '_call_router_api', 'sign': True},
    'add-switch':                   {'name': '_call_router_api', 'sign': True},
    'remove-switch':                {'name': '_call_router_api', 'sign': True},
    'add-firewall-policy':          {'name': '_call_router_api', 'sign': True},
    'remove-firewall-policy':       {'name': '_call_router_api', 'sign': True},
    'add-qos-traffic-map':          {'name': '_call_router_api', 'sign': True},
    'remove-qos-traffic-map':       {'name': '_call_router_api', 'sign': True},
    'add-qos-policy':               {'name': '_call_router_api', 'sign': True},
    'remove-qos-policy':            {'name': '_call_router_api', 'sign': True},

    # System API
    'add-lte':                      {'name': '_call_system_api'},
    'remove-lte':                   {'name': '_call_system_api'},

    # Applications api
    'add-app-install':             {'name': '_call_applications_api', 'sign': True},
    'remove-app-install':          {'name': '_call_applications_api', 'sign': True},
    'add-app-config':              {'name': '_call_applications_api', 'sign': True},
    'remove-app-config':           {'name': '_call_applications_api', 'sign': True},

    # OS API
    'cpuutil':                      {'name': '_call_os_api'},
    'exec':                         {'name': '_call_os_api'},
    'exec_timeout':                 {'name': '_call_os_api'},
}

global g_initialized
g_initialized = False

@Pyro4.expose
class Fwglobals(FwObject):
    """This is global data class representation.

    """
    class FwConfiguration:
        """This is configuration class representation.

        :param filename:    YAML configuration file name.
        :param data_path:   Path to token file.
        """
        def __init__(self, filename, data_path, log=None):
            """Constructor method
            """
            DEFAULT_BYPASS_CERT    = False
            DEFAULT_DEBUG          = False
            DEFAULT_DISABLE_STUN   = False
            DEFAULT_MANAGEMENT_URL = 'https://manage.flexiwan.com:443'
            DEFAULT_TOKEN_FILE     = data_path + 'token.txt'
            DEFAULT_UUID           = None
            DEFAULT_WAN_MONITOR_UNASSIGNED_INTERFACES = True
            DEFAULT_WAN_MONITOR_SERVERS = ['1.1.1.1','8.8.8.8']
            DEFAULT_DAEMON_SOCKET_NAME  = "127.0.0.1:9090"  # Used for RPC to daemon
            try:
                with open(filename, 'r') as conf_file:
                    conf = yaml.load(conf_file, Loader=yaml.SafeLoader)
                agent_conf = conf.get('agent', {})
                self.BYPASS_CERT    = agent_conf.get('bypass_certificate', DEFAULT_BYPASS_CERT)
                self.DEBUG          = agent_conf.get('debug',  DEFAULT_DEBUG)
                self.DISABLE_STUN   = agent_conf.get('disable_stun',  DEFAULT_DISABLE_STUN)
                self.MANAGEMENT_URL = agent_conf.get('server', DEFAULT_MANAGEMENT_URL)
                self.TOKEN_FILE     = agent_conf.get('token',  DEFAULT_TOKEN_FILE)
                self.UUID           = agent_conf.get('uuid',   DEFAULT_UUID)
                self.WAN_MONITOR_UNASSIGNED_INTERFACES = agent_conf.get('monitor_wan',{}).get('monitor_unassigned_interfaces', DEFAULT_WAN_MONITOR_UNASSIGNED_INTERFACES)
                self.WAN_MONITOR_SERVERS = agent_conf.get('monitor_wan',{}).get('servers', DEFAULT_WAN_MONITOR_SERVERS)
<<<<<<< HEAD
                global VXLAN_PORTS
                VXLAN_PORTS = conf.get('vxlan', {})
=======
                self.DAEMON_SOCKET_NAME  = agent_conf.get('daemon_socket',  DEFAULT_DAEMON_SOCKET_NAME)
>>>>>>> a4f3b782
            except Exception as e:
                if log:
                    log.excep("%s, set defaults" % str(e))
                self.BYPASS_CERT    = DEFAULT_BYPASS_CERT
                self.DEBUG          = DEFAULT_DEBUG
                self.DISABLE_STUN   = DEFAULT_DISABLE_STUN
                self.MANAGEMENT_URL = DEFAULT_MANAGEMENT_URL
                self.TOKEN_FILE     = DEFAULT_TOKEN_FILE
                self.UUID           = DEFAULT_UUID
                self.WAN_MONITOR_UNASSIGNED_INTERFACES = DEFAULT_WAN_MONITOR_UNASSIGNED_INTERFACES
                self.WAN_MONITOR_SERVERS = DEFAULT_WAN_MONITOR_SERVERS
                self.DAEMON_SOCKET_NAME  = DEFAULT_DAEMON_SOCKET_NAME
            if self.DEBUG and log:
                log.set_level(FWLOG_LEVEL_DEBUG)

    class FwCache:
        """Storage for data that is valid during one FwAgent lifecycle only.
        """
        def __init__(self):
            self.db = {
                'LINUX_INTERFACES': {},
                'DEV_ID_TO_VPP_IF_NAME': {},
                'DEV_ID_TO_VPP_TAP_NAME': {},
                'STUN': {},
                'SYMMETRIC_NAT': {},
                'SYMMETRIC_NAT_TUNNELS': {},
                'VPP_IF_NAME_TO_DEV_ID': {},
                'LINUX_INTERFACES_BY_NAME': {},
                'WAN_MONITOR': {
                    'enabled_routes':  {},
                    'disabled_routes': {},
                },
                'LTE': {}
            }
            self.lock                       = threading.RLock()
            self.linux_interfaces           = self.db['LINUX_INTERFACES']
            self.dev_id_to_vpp_if_name      = self.db['DEV_ID_TO_VPP_IF_NAME']
            self.dev_id_to_vpp_tap_name     = self.db['DEV_ID_TO_VPP_TAP_NAME']
            self.stun_cache                 = self.db['STUN']
            self.sym_nat_cache              = self.db['SYMMETRIC_NAT']
            self.sym_nat_tunnels_cache      = self.db['SYMMETRIC_NAT_TUNNELS']
            self.vpp_if_name_to_dev_id      = self.db['VPP_IF_NAME_TO_DEV_ID']
            self.linux_interfaces_by_name   = self.db['LINUX_INTERFACES_BY_NAME']
            self.wan_monitor                = self.db['WAN_MONITOR']
            self.lte                        = self.db['LTE']


    def __init__(self, log=None):
        """Constructor method
        """
        FwObject.__init__(self)

        # Set default configuration
        self.RETRY_INTERVAL_MIN  = 5 # seconds - is used for both registration and main connection
        self.RETRY_INTERVAL_MAX  = 15
        self.RETRY_INTERVAL_LONG_MIN = 50
        self.RETRY_INTERVAL_LONG_MAX = 70
        self.DATA_PATH           = '/etc/flexiwan/agent/'
        self.FWAGENT_CONF_FILE   = self.DATA_PATH + 'fwagent_conf.yaml'  # Optional, if not present, defaults are taken
        self.DEVICE_TOKEN_FILE   = self.DATA_PATH + 'fwagent_info.txt'
        self.VERSIONS_FILE       = self.DATA_PATH + '.versions.yaml'
        self.ROUTER_CFG_FILE     = self.DATA_PATH + '.requests.sqlite'
        self.ROUTER_PENDING_CFG_FILE = self.DATA_PATH + '.requests.pending.sqlite'
        self.SYSTEM_CFG_FILE     = self.DATA_PATH + '.system.sqlite'
        self.APPLICATIONS_CFG_FILE = self.DATA_PATH + '.applications.sqlite'
        self.JOBS_FILE           = self.DATA_PATH + '.jobs.sqlite'
        self.ROUTER_STATE_FILE   = self.DATA_PATH + '.router.state'
        self.CONN_FAILURE_FILE   = self.DATA_PATH + '.upgrade_failed'
        self.IKEV2_FOLDER        = self.DATA_PATH + 'ikev2/'
        self.ROUTER_LOG_FILE     = '/var/log/flexiwan/agent.log'
        self.APPLICATION_IDS_LOG_FILE = '/var/log/flexiwan/application_ids.log'
        self.AGENT_UI_LOG_FILE   = '/var/log/flexiwan/agentui.log'
        self.SYSTEM_CHECKER_LOG_FILE = '/var/log/flexiwan/system_checker.log'
        self.REPO_SOURCE_DIR     = '/etc/apt/sources.list.d/'
        self.HOSTAPD_LOG_FILE     = '/var/log/hostapd.log'
        self.SYSLOG_FILE         = '/var/log/syslog'
        self.DHCP_LOG_FILE       = '/var/log/dhcpd.log'
        self.VPP_LOG_FILE        = '/var/log/vpp/vpp.log'
        self.FRR_LOG_FILE       = '/var/log/frr/ospfd.log'
        self.VPP_CONFIG_FILE     = '/etc/vpp/startup.conf'
        self.VPP_CONFIG_FILE_BACKUP   = '/etc/vpp/startup.conf.baseline'
        self.VPP_CONFIG_FILE_RESTORE = '/etc/vpp/startup.conf.orig'
        self.VPP_TRACE_FILE_EXT  = '.vpp.api'
        self.FRR_ZEBRA_FILE      = '/etc/frr/zebra.conf'
        self.FRR_DAEMONS_FILE    = '/etc/frr/daemons'
        self.FRR_CONFIG_FILE     = '/etc/frr/frr.conf'
        self.FRR_OSPFD_FILE      = '/etc/frr/ospfd.conf'
        self.FRR_BGPD_FILE      = '/etc/frr/bgpd.conf'
        self.FRR_VTYSH_FILE      = '/etc/frr/vtysh.conf'
        self.FRR_OSPF_ACL       = 'fw-redist-ospf-acl'
        self.FRR_OSPF_ROUTE_MAP = 'fw-redist-ospf-rm'
        self.FRR_BGP_ACL       = 'fw-redist-bgp-acl'
        self.FRR_BGP_ROUTE_MAP = 'fw-redist-bgp-rm'
        self.DHCPD_CONFIG_FILE   = '/etc/dhcp/dhcpd.conf'
        self.DHCPD_CONFIG_FILE_BACKUP = '/etc/dhcp/dhcpd.conf.fworig'
        self.ISC_DHCP_CONFIG_FILE = '/etc/default/isc-dhcp-server'
        self.ISC_DHCP_CONFIG_FILE_BACKUP = '/etc/default/isc-dhcp-server.fworig'
        self.PPPOE_CONFIG_PATH   = '/etc/ppp/'
        self.PPPOE_CONFIG_PROVIDER_FILE   = 'flexiwan-dsl-provider'
        self.FRR_DB_FILE         = self.DATA_PATH + '.frr.sqlite'
        self.PPPOE_DB_FILE       = self.DATA_PATH + '.pppoe.sqlite'
        self.POLICY_REC_DB_FILE  = self.DATA_PATH + '.policy.sqlite'
        self.MULTILINK_DB_FILE   = self.DATA_PATH + '.multilink.sqlite'
        self.DATA_DB_FILE        = self.DATA_PATH + '.data.sqlite'
        self.TRAFFIC_ID_DB_FILE  = self.DATA_PATH + '.traffic_identification.sqlite'
        self.QOS_DB_FILE         = self.DATA_PATH + '.qos.sqlite'
        self.HOSTAPD_CONFIG_DIRECTORY = '/etc/hostapd/'
        self.NETPLAN_FILES       = {}
        self.NETPLAN_FILE        = '/etc/netplan/99-flexiwan.fwrun.yaml'
        self.WS_STATUS_ERROR_NOT_APPROVED = 403
        self.WS_STATUS_ERROR_LOCAL_ERROR  = 800 # Should be over maximal HTTP STATUS CODE - 699
        self.fwagent = None
        self.pppoe = None
        self.loadsimulator = None
        self.routes = None
        self.router_api = None
        self.cache   = self.FwCache()
        self.WAN_FAILOVER_WND_SIZE         = 20         # 20 pings, every ping waits a second for response
        self.WAN_FAILOVER_THRESHOLD        = 12         # 60% of pings lost - enter the bad state, 60% of pings are OK - restore to good state
        self.WAN_FAILOVER_METRIC_WATERMARK = 2000000000 # Bad routes will have metric above 2000000000
        self.LOOPBACK_ID_SWITCHES          = [16300, 16384] # Loopback id in vpp is up to 16384, so we use this range for switch feature
        self.LOOPBACK_ID_TUNNELS           = [0, 16299]  # Loopback id in vpp is up to 16384, so we use this range for tunnels
        self.DUMP_FOLDER                   = '/var/log/flexiwan/fwdump'
        self.DEFAULT_DNS_SERVERS           = ['8.8.8.8', '8.8.4.4']
        self.router_threads                = FwRouterThreading() # Primitives used for synchronization of router configuration and monitoring threads
        self.handle_request_lock           = threading.RLock()
        self.is_gcp_vm                     = fwutils.detect_gcp_vm()

        # Load configuration from file
        self.cfg = self.FwConfiguration(self.FWAGENT_CONF_FILE, self.DATA_PATH, log=log)

        self.FWAGENT_DAEMON_HOST = self.cfg.DAEMON_SOCKET_NAME.split(":")[0]
        self.FWAGENT_DAEMON_PORT = int(self.cfg.DAEMON_SOCKET_NAME.split(":")[1])
        self.FWAGENT_DAEMON_NAME = 'fwagent.daemon'
        self.FWAGENT_DAEMON_URI  = 'PYRO:%s@%s:%d' % (self.FWAGENT_DAEMON_NAME, self.FWAGENT_DAEMON_HOST, self.FWAGENT_DAEMON_PORT)

        self.db = SqliteDict(self.DATA_DB_FILE, autocommit=True)  # IMPORTANT! set the db variable regardless of agent initialization

        # Load websocket status codes on which agent should reconnect into a list
        self.ws_reconnect_status_codes = []
        for a in dir(self):
            if re.match("WS_STATUS_", a):
                self.ws_reconnect_status_codes.append(getattr(self, a))

        # Load signal to string map
        self.signal_names = dict((getattr(signal, n), n) \
                                for n in dir(signal) if n.startswith('SIG') and '_' not in n )

    def load_configuration_from_file(self):
        """Load configuration from YAML file.

        :returns: None.
        """
        # Load configuration
        self.cfg.__init__(self.FWAGENT_CONF_FILE, self.DATA_PATH)
        # Print loaded configuration into log
        if self.cfg.DEBUG:
            self.log.debug("Fwglobals configuration: " + self.__str__(), to_terminal=False)
            # for a in dir(self.cfg):
            #     val = getattr(self, a)
            #     if isinstance(val, (int, float, str, unicode)):
            #         log.debug("  %s: %s" % (a, str(val)), to_terminal=False)
            # for a in dir(self):
            #     val = getattr(self, a)
            #     if isinstance(val, (int, float, str, unicode)):
            #         log.debug("  %s: %s" % (a, str(val)), to_terminal=False)

    def initialize_agent(self, standalone=False):
        """Initialize singleton object. Restore VPP if needed.

        :param standalone: if True, the agent will be not connected to flexiManage,
                           hence no need in network activity, like STUN.
                           The standalone mode is used by CLI-based tests.
        """
        if self.fwagent:
            self.log.warning('Fwglobals.initialize_agent: agent exists')
            return self.fwagent

        # Create loggers
        #
        self.logger_add_application = FwLogFile(
            filename=self.APPLICATION_IDS_LOG_FILE, level=log.level)
        self.loggers = {
            'add-application':      self.logger_add_application,
            'remove-application':   self.logger_add_application,
        }

        # Some lte modules have a problem with drivers binding.
        # As workaround, we reload the driver to fix it.
        # We run it only if vpp is not running to make sure that we reload the driver
        # only on boot, and not if a user run `systemctl restart flexiwan-router` when vpp is running.
        if not fwutils.vpp_does_run():
            fwlte.reload_lte_drivers_if_needed()

        self.db               = SqliteDict(self.DATA_DB_FILE, autocommit=True)  # IMPORTANT! Load data at the first place!
        self.fwagent          = FwAgent(handle_signals=False)
        self.router_cfg       = FwRouterCfg(self.ROUTER_CFG_FILE) # IMPORTANT! Initialize database at the first place!
        self.system_cfg       = FwSystemCfg(self.SYSTEM_CFG_FILE)
        self.jobs             = FwJobs(self.JOBS_FILE)
        self.agent_api        = FWAGENT_API()
        self.system_api       = FWSYSTEM_API(self.system_cfg)
        self.router_api       = FWROUTER_API(self.router_cfg, self.ROUTER_PENDING_CFG_FILE, self.MULTILINK_DB_FILE, self.FRR_DB_FILE)
        self.applications_api = FWAPPLICATIONS_API(start_application_stats=True)
        self.os_api           = OS_API()
        self.policies         = FwPolicies(self.POLICY_REC_DB_FILE)
        self.wan_monitor      = FwWanMonitor(standalone)
        self.stun_wrapper     = FwStunWrap(standalone or self.cfg.DISABLE_STUN)
        self.ikev2            = FwIKEv2()
        self.pppoe            = FwPppoeClient(standalone=standalone)
        self.routes           = FwRoutes()
        self.qos              = FwQoS()

        self.system_api.restore_configuration() # IMPORTANT! The System configurations should be restored before restore_vpp_if_needed!

        fwutils.set_default_linux_reverse_path_filter(2)  # RPF set to Loose mode
        fwutils.disable_ipv6()
        # Increase allowed multicast group membership from default 20 to 4096
        # OSPF need that to be able to discover more neighbors on adjacent links
        fwutils.set_linux_igmp_max_memberships(4096)

        # Set sys params to setup VPP coredump
        fw_vpp_coredump_utils.vpp_coredump_sys_setup()

        # Increase allowed max socket receive buffer size to 2Mb
        # VPPSB need that to handle more netlink events on a heavy load
        fwutils.set_linux_socket_max_receive_buffer_size(2048000)

        self.stun_wrapper.initialize()   # IMPORTANT! The STUN should be initialized before restore_vpp_if_needed!

        self.traffic_identifications = FwTrafficIdentifications(self.TRAFFIC_ID_DB_FILE, logger=self.logger_add_application)

        self.router_api.restore_vpp_if_needed()

        fwutils.get_linux_interfaces(cached=False) # Fill global interface cache

        self.wan_monitor.initialize() # IMPORTANT! The WAN monitor should be initialized after restore_vpp_if_needed!
        self.pppoe.initialize()   # IMPORTANT! The PPPOE should be initialized after restore_vpp_if_needed!
        self.system_api.initialize()
        self.routes.initialize()      # IMPORTANT! The FwRoutes should be initialized after restore_vpp_if_needed!

        return self.fwagent

    def finalize_agent(self):
        """Destructor method
        """
        if not self.fwagent:
            global log
            log.warning('Fwglobals.finalize_agent: agent does not exists')
            return

        self.router_threads.teardown = True   # Stop all threads in parallel to speedup gracefull exit

        try:
            self.routes.finalize()
            self.pppoe.finalize()
            self.wan_monitor.finalize()
            self.stun_wrapper.finalize()
            self.system_api.finalize()
            self.router_api.finalize()
            self.fwagent.finalize()
            self.router_cfg.finalize() # IMPORTANT! Finalize database at the last place!
        except Exception as e:
            self.log.error(f"finalize_agent: {str(e)}")

        del self.routes
        del self.pppoe
        self.pppoe = None
        del self.wan_monitor
        del self.stun_wrapper
        del self.policies
        del self.traffic_identifications
        del self.os_api
        del self.router_api
        del self.agent_api
        del self.applications_api
        del self.logger_add_application
        del self.fwagent
        self.fwagent = None
        self.db.close()
        return

    def __str__(self):
        """Get string representation of configuration.

        :returns: String in JSON format.
        """
        return json.dumps({
            'MANAGEMENT_URL':       self.cfg.MANAGEMENT_URL,
            'TOKEN_FILE':           self.cfg.TOKEN_FILE,
            'BYPASS_CERT':          self.cfg.BYPASS_CERT,
            'DEBUG':                self.cfg.DEBUG,
            'UUID':                 self.cfg.UUID,
            'FWAGENT_CONF_FILE':    self.FWAGENT_CONF_FILE,
            'RETRY_INTERVAL_MIN':   self.RETRY_INTERVAL_MIN,
            'RETRY_INTERVAL_MAX':   self.RETRY_INTERVAL_MAX,
            }, indent = 2)

    def _call_agent_api(self, request):
        return self.agent_api.call(request)

    def _call_system_api(self, request):
        return self.system_api.call(request)

    def _call_router_api(self, request):
        return self.router_api.call(request)

    def _call_os_api(self, request):
        return self.os_api.call_simple(request)

    def _call_applications_api(self, request):
        return self.applications_api.call(request)

    def handle_request(self, request, received_msg=None):
        """Handle request received from flexiManage or injected locally.

        :param request:      The request received from flexiManage after
                             transformation by fwutils.fix_received_message().
        :param received_msg: The original message received from flexiManage.

        :returns: Dictionary with error string and status code.
        """
        with self.handle_request_lock:
            try:
                req    = request['message']
                params = request.get('params')

                handler      = request_handlers.get(req)
                handler_func = getattr(self, handler.get('name'))

                reply = handler_func(request)
                if reply['ok'] == 0:
                    vpp_trace_file = fwutils.build_timestamped_filename('',self.VPP_TRACE_FILE_EXT)
                    os.system('sudo vppctl api trace save %s' % (vpp_trace_file))
                    raise Exception(reply['message'])

                # On router configuration request, e.g. add-interface,
                # remove-tunnel, etc. update the configuration database
                # signature. This is needed to assists the database synchronization
                # feature that keeps the configuration set by user on the flexiManage
                # in sync with the one stored on the flexiEdge device.
                # Note we update signature on configuration requests received from flexiManage only,
                # but retrieve it into replies for all requests. This is to simplify
                # flexiManage code.
                #
                if reply['ok'] == 1 and handler.get('sign') and received_msg:
                    fwutils.update_device_config_signature(received_msg)
                reply['router-cfg-hash'] = fwutils.get_device_config_signature()

                return reply

            except Exception as e:
                global log
                err_str = "%s(%s): %s" % (req, format(params), str(e))
                log.error(err_str + ': %s' % str(traceback.format_exc()))
                reply = {"message":err_str, 'ok':0}
                return reply

    def _get_api_object_attr(self, api_type, attr):
        if api_type == '_call_router_api':
            return getattr(self.router_api, attr)
        elif api_type == '_call_system_api':
            return getattr(self.system_api, attr)
        elif api_type == '_call_applications_api':
            return getattr(self.applications_api, attr)

    def _call_aggregated(self, request):
        """Handle aggregated request from flexiManage.

        :param request: the aggregated request like:
            {
                "entity": "agent",
                "message": "aggregated",
                "params": {
                    "requests": [
                        {
                            "entity": "agent",
                            "message": "remove-lte",
                            "params": {
                                "apn": "we",
                                "enable": false,
                                "dev_id": "usb:usb1/1-3/1-3:1.4"
                            }
                        },
                        {
                            "entity": "agent",
                            "message": "remove-interface",
                            "params": {
                                "dhcp": "yes",
                                "addr": "10.93.172.31/26",
                                "addr6": "fe80::b82a:beff:fe44:38e8/64",
                                "PublicIP": "46.19.85.31",
                                "PublicPort": "4789",
                                "useStun": true,
                                "monitorInternet": true,
                                "gateway": "10.93.172.32",
                                "metric": "",
                                "routing": "NONE",
                                "type": "WAN",
                                "configuration": {
                                    "apn": "we",
                                    "enable": false
                                },
                                "deviceType": "lte",
                                "dev_id": "usb:usb1/1-3/1-3:1.4",
                                "multilink": {
                                    "labels": []
                                }
                            }
                        }
                    ]
                }
            }

        :returns: dictionary with status code and optional error message.
        """
        # Break the received aggregated request into aggregations by API type
        #
        # !!! IMPORTANT !!!
        # ATM we decided to run system-api requests before router-api requests.
        #
        aggregations = {}
        for _request in request['params']['requests']:

            handler = request_handlers.get(_request['message'])
            assert handler, '"%s" request is not supported' % _request['message']

            api = handler.get('name')
            assert api, 'api for "%s" not found' % _request['message']

            # Create the aggregations for the current API type, if it was not created yet.
            #
            if not api in aggregations:
                aggregations[api] = {
                    "message": "aggregated",
                    "params": {
                        "requests": []
                    }
                }

            # Finally add the current request to the current aggregation.
            #
            aggregations[api]['params']['requests'].append(_request)


        # Now generate the rollback aggregated requests for the aggregations created above.
        # We need them in case of failure to execute any of the created requests,
        # as we have to revert the previously executed request. This is to ensure
        # atomic handling of the original aggregated request received from flexiManage.
        #
        rollback_aggregations = self._build_rollback_aggregations(aggregations)

        # Go over list of aggregations and execute their requests one by one.
        #
        apis = list(aggregations.keys())
        executed_apis = []

        for api in ['_call_system_api', '_call_router_api', '_call_applications_api']:
            if api in aggregations:
                api_call_func = self._get_api_object_attr(api, 'call')
                try:
                    api_call_func(aggregations[api])
                    executed_apis.append(api)
                except Exception as e:
                    # Revert the previously executed aggregated requests
                    for api in executed_apis:
                        rollback_func = self._get_api_object_attr(api, 'rollback')
                        rollback_func(rollback_aggregations[api])
                    raise e

        return {'ok': 1}


    def _build_rollback_aggregations(self, aggregations):
        '''Generates rollback data for the list of aggregated requests grouped by type of api they belong to.
        The input list format is:
            {
                <api name, e.g. "router_api", "system_api", etc>:
                    {
                        "message": "aggregated",
                        "params": {
                            "requests": [ ... ]
                        }
                    }
                }
                ,
                ...
            }

        The output rollback data represents clone of the input list, where the leaf requests
        (requests in list element['params']['requests'])
        perform opposite operation. That means, the "add-X" is replaced with
        "remove-X", the "remove-X" is replaced with "add-X", and parameters of the "modify-X"
        are replaced with the old parameters that are currently stored in the configuration database.
        '''
        rollbacks_aggregations = copy.deepcopy(aggregations)
        for (api, aggregated) in list(rollbacks_aggregations.items()):
            cfg_db = self._get_api_object_attr(api, 'cfg_db')
            for request in aggregated['params']['requests']:

                op = request['message']
                if re.match('add-', op):
                    request['message'] = op.replace('add-','remove-')

                elif re.match('start-', op):
                    request['message'] = op.replace('start-','stop-')

                elif re.match('remove-', op):
                    request['message'] = op.replace('remove-','add-')
                    # The "remove-X" might have only subset of configuration parameters.
                    # To ensure proper rollback, populate the correspondent "add-X" with
                    # full set of configuration parameters. They are stored in database.
                    #
                    request['params'] = cfg_db.get_request_params(request)
                    if request['params'] == None:
                        request['params'] = {} # Take a care of removal of not existing configuration item

                elif re.match('modify-', op):
                    # For "modify-X" replace it's parameters with the old parameters,
                    # that are currently stored in the configuration database.
                    #
                    old_params = cfg_db.get_request_params(request)
                    for param_name in list(request['params']): #request['params'].keys() doesn't work in python 3
                        if old_params and param_name in old_params:
                            request['params'][param_name] = old_params[param_name]
                        else:
                            del request['params'][param_name]
                else:
                    raise Exception("_build_rollback_aggregations: not expected request: %s" % op)

        return rollbacks_aggregations

    def get_logger(self, request):
        if type(request) == list:
            requests = request   # Accommodate to call by update_device_config_signature()
        elif re.match('aggregated|sync-device', request['message']):
            requests = request['params']['requests']
        else:
            requests = [request]

        for r in requests:
            if r['message'] in self.loggers:
                return self.loggers[r['message']]
        return None


def initialize(log_level=FWLOG_LEVEL_INFO, quiet=False):
    """Initialize global instances of LOG, and GLOBALS.

    :param log_level:    LOG severity level.

    :returns: None.
    """
    global g_initialized
    if not g_initialized:
        global log
        log = FwSyslog(log_level)
        if quiet:
            log.set_target(to_terminal=False)
        global g
        g = Fwglobals(log)
        g_initialized = True<|MERGE_RESOLUTION|>--- conflicted
+++ resolved
@@ -204,12 +204,9 @@
                 self.UUID           = agent_conf.get('uuid',   DEFAULT_UUID)
                 self.WAN_MONITOR_UNASSIGNED_INTERFACES = agent_conf.get('monitor_wan',{}).get('monitor_unassigned_interfaces', DEFAULT_WAN_MONITOR_UNASSIGNED_INTERFACES)
                 self.WAN_MONITOR_SERVERS = agent_conf.get('monitor_wan',{}).get('servers', DEFAULT_WAN_MONITOR_SERVERS)
-<<<<<<< HEAD
                 global VXLAN_PORTS
                 VXLAN_PORTS = conf.get('vxlan', {})
-=======
                 self.DAEMON_SOCKET_NAME  = agent_conf.get('daemon_socket',  DEFAULT_DAEMON_SOCKET_NAME)
->>>>>>> a4f3b782
             except Exception as e:
                 if log:
                     log.excep("%s, set defaults" % str(e))
