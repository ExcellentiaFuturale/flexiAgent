--- conflicted
+++ resolved
@@ -352,7 +352,7 @@
         # Some lte modules have a problem with drivers binding.
         # As workaround, we reload the driver to fix it.
         fwutils.reload_lte_drivers()
-        
+
         self.db           = SqliteDict(self.DATA_DB_FILE, autocommit=True)  # IMPORTANT! Load data at the first place!
         self.fwagent      = FwAgent(handle_signals=False)
         self.router_cfg   = FwRouterCfg(self.ROUTER_CFG_FILE) # IMPORTANT! Initialize database at the first place!
@@ -365,12 +365,7 @@
         self.policies     = FwPolicies(self.POLICY_REC_DB_FILE)
         self.wan_monitor  = FwWanMonitor(standalone)
         self.stun_wrapper = FwStunWrap(standalone)
-<<<<<<< HEAD
         self.ikev2        = FwIKEv2()
-
-=======
-        
->>>>>>> e262ad21
 
         self.system_api.restore_configuration() # IMPORTANT! The System configurations should be restored before restore_vpp_if_needed!
 
