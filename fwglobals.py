--- conflicted
+++ resolved
@@ -206,16 +206,12 @@
                 self.WAN_MONITOR_UNASSIGNED_INTERFACES = agent_conf.get('monitor_wan',{}).get('monitor_unassigned_interfaces', DEFAULT_WAN_MONITOR_UNASSIGNED_INTERFACES)
                 self.WAN_MONITOR_SERVERS = agent_conf.get('monitor_wan',{}).get('servers', DEFAULT_WAN_MONITOR_SERVERS)
                 global VXLAN_PORTS
-<<<<<<< HEAD
                 if conf.get('vxlan', {}):
                     VXLAN_PORTS = conf.get('vxlan', {})
                     if VXLAN_PORTS["src_port"]:
                         global WAN_INTERFACE_SERVICES
                         WAN_INTERFACE_SERVICES["VXLAN Tunnel"]["port"] = VXLAN_PORTS["src_port"]
-=======
-                VXLAN_PORTS = conf.get('vxlan', {})
                 self.DAEMON_SOCKET_NAME  = agent_conf.get('daemon_socket',  DEFAULT_DAEMON_SOCKET_NAME)
->>>>>>> 6fbb3b70
             except Exception as e:
                 if log:
                     log.excep("%s, set defaults" % str(e))
