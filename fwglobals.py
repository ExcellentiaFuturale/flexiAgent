--- conflicted
+++ resolved
@@ -660,10 +660,7 @@
 
         # Go over list of aggregations and execute their requests one by one.
         #
-<<<<<<< HEAD
         apis = list(aggregations.keys())
-=======
->>>>>>> ab1abd97
         executed_apis = []
 
         for api in ['_call_system_api', '_call_router_api']:
