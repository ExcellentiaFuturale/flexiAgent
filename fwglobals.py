#! /usr/bin/python3

################################################################################
# flexiWAN SD-WAN software - flexiEdge, flexiManage.
# For more information go to https://flexiwan.com
#
# Copyright (C) 2019  flexiWAN Ltd.
#
# This program is free software: you can redistribute it and/or modify it under
# the terms of the GNU Affero General Public License as published by the Free
# Software Foundation, either version 3 of the License, or (at your option) any
# later version.
#
# This program is distributed in the hope that it will be useful,
# but WITHOUT ANY WARRANTY; without even the implied warranty of MERCHANTABILITY
# or FITNESS FOR A PARTICULAR PURPOSE.
# See the GNU Affero General Public License for more details.
#
# You should have received a copy of the GNU Affero General Public License
# along with this program. If not, see <https://www.gnu.org/licenses/>.
################################################################################

import copy
import json
import hashlib
import os
import Pyro4
import re
import signal
import traceback
import yaml
import fwutils
import threading
import fw_vpp_coredump_utils
import fwlte

from sqlitedict import SqliteDict

from fwagent import FwAgent
from fwobject import FwObject
from fwrouter_api import FWROUTER_API
from fwsystem_api import FWSYSTEM_API
from fwagent_api import FWAGENT_API
from fwapplications_api import FWAPPLICATIONS_API
from os_api import OS_API
from fwlog import FwLogFile
from fwlog import FwSyslog
from fwlog import FWLOG_LEVEL_INFO
from fwlog import FWLOG_LEVEL_DEBUG
from fwpolicies import FwPolicies
from fwrouter_cfg import FwRouterCfg
from fwsystem_cfg import FwSystemCfg
from fwstun_wrapper import FwStunWrap
from fwpppoe import FwPppoeClient
from fwwan_monitor import FwWanMonitor
from fwikev2 import FwIKEv2
from fw_traffic_identification import FwTrafficIdentifications

# sync flag indicated if module implement sync logic.
# IMPORTANT! Please keep the list order. It indicates the sync priorities
modules = {
    'fwsystem_api':       { 'module': __import__('fwsystem_api'),       'sync': True,  'object': 'system_api' },       # fwglobals.g.system_api
    'fwagent_api':        { 'module': __import__('fwagent_api'),        'sync': False, 'object': 'agent_api' },        # fwglobals.g.agent_api
    'fwrouter_api':       { 'module': __import__('fwrouter_api'),       'sync': True,  'object': 'router_api' },       # fwglobals.g.router_api
    'os_api':             { 'module': __import__('os_api'),             'sync': False, 'object': 'os_api' },           # fwglobals.g.os_api
    'fwapplications_api': { 'module': __import__('fwapplications_api'), 'sync': True,  'object': 'applications_api' }, # fwglobals.g.applications_api,
}

request_handlers = {

    ##############################################################
    # DEVICE API-s
    # ------------------------------------------------------------
    # These API-s implement interface between FlexiEdge device
    # and FlexiManage server. The device API-s are invoked using
    # requests sent by server to device over secured connection.
    ##############################################################

    # Agent API
    'get-device-info':                   {'name': '_call_agent_api'},
    'get-device-stats':                  {'name': '_call_agent_api'},
    'get-device-logs':                   {'name': '_call_agent_api'},
    'get-device-packet-traces':          {'name': '_call_agent_api'},
    'get-device-os-routes':              {'name': '_call_agent_api'},
    'get-device-config':                 {'name': '_call_agent_api'},
    'upgrade-device-sw':                 {'name': '_call_agent_api'},
    'reset-device':                      {'name': '_call_agent_api'},
    'sync-device':                       {'name': '_call_agent_api'},
    'get-wifi-info':                     {'name': '_call_agent_api'},
    'get-lte-info':                      {'name': '_call_agent_api'},
    'reset-lte':                         {'name': '_call_agent_api'},
    'modify-lte-pin':                    {'name': '_call_agent_api'},
    'get-device-certificate':            {'name': '_call_agent_api'},

    # Aggregated API
    'aggregated':                   {'name': '_call_aggregated', 'sign': True},

    # Router API
    'start-router':                 {'name': '_call_router_api', 'sign': True},
    'stop-router':                  {'name': '_call_router_api', 'sign': True},
    'add-interface':                {'name': '_call_router_api', 'sign': True},
    'remove-interface':             {'name': '_call_router_api', 'sign': True},
    'modify-interface':             {'name': '_call_router_api', 'sign': True},
    'add-route':                    {'name': '_call_router_api', 'sign': True},
    'remove-route':                 {'name': '_call_router_api', 'sign': True},
    'add-tunnel':                   {'name': '_call_router_api', 'sign': True},
    'remove-tunnel':                {'name': '_call_router_api', 'sign': True},
    'modify-tunnel':                {'name': '_call_router_api', 'sign': True},
    'add-dhcp-config':              {'name': '_call_router_api', 'sign': True},
    'remove-dhcp-config':           {'name': '_call_router_api', 'sign': True},
    'add-application':              {'name': '_call_router_api', 'sign': True},
    'remove-application':           {'name': '_call_router_api', 'sign': True},
    'add-multilink-policy':         {'name': '_call_router_api', 'sign': True},
    'remove-multilink-policy':      {'name': '_call_router_api', 'sign': True},
    'add-ospf':                     {'name': '_call_router_api', 'sign': True},
    'remove-ospf':                  {'name': '_call_router_api', 'sign': True},
    'add-switch':                   {'name': '_call_router_api', 'sign': True},
    'remove-switch':                {'name': '_call_router_api', 'sign': True},
    'add-firewall-policy':          {'name': '_call_router_api', 'sign': True},
    'remove-firewall-policy':       {'name': '_call_router_api', 'sign': True},

    # System API
    'add-lte':                      {'name': '_call_system_api'},
    'remove-lte':                   {'name': '_call_system_api'},

    # Applications API
    'application-install':           {'name': '_call_applications_api', 'sign': True},
    'application-uninstall':         {'name': '_call_applications_api', 'sign': True},
    'application-configure':         {'name': '_call_applications_api', 'sign': True},

    # OS API
    'cpuutil':                      {'name': '_call_os_api'},
    'exec':                         {'name': '_call_os_api'},
    'exec_timeout':                 {'name': '_call_os_api'},
}

global g_initialized
g_initialized = False

@Pyro4.expose
class Fwglobals(FwObject):
    """This is global data class representation.

    """
    class FwConfiguration:
        """This is configuration class representation.

        :param filename:    YAML configuration file name.
        :param data_path:   Path to token file.
        """
        def __init__(self, filename, data_path, log=None):
            """Constructor method
            """
            DEFAULT_BYPASS_CERT    = False
            DEFAULT_DEBUG          = False
            DEFAULT_DISABLE_STUN   = False
            DEFAULT_MANAGEMENT_URL = 'https://manage.flexiwan.com:443'
            DEFAULT_TOKEN_FILE     = data_path + 'token.txt'
            DEFAULT_UUID           = None
            DEFAULT_MONITOR_UNASSIGNED_INTERFACES = True
            try:
                with open(filename, 'r') as conf_file:
                    conf = yaml.load(conf_file, Loader=yaml.SafeLoader)
                agent_conf = conf.get('agent', {})
                self.BYPASS_CERT    = agent_conf.get('bypass_certificate', DEFAULT_BYPASS_CERT)
                self.DEBUG          = agent_conf.get('debug',  DEFAULT_DEBUG)
                self.DISABLE_STUN   = agent_conf.get('disable_stun',  DEFAULT_DISABLE_STUN)
                self.MANAGEMENT_URL = agent_conf.get('server', DEFAULT_MANAGEMENT_URL)
                self.TOKEN_FILE     = agent_conf.get('token',  DEFAULT_TOKEN_FILE)
                self.UUID           = agent_conf.get('uuid',   DEFAULT_UUID)
                self.MONITOR_UNASSIGNED_INTERFACES = agent_conf.get('monitor_unassigned_interfaces', DEFAULT_MONITOR_UNASSIGNED_INTERFACES)
            except Exception as e:
                if log:
                    log.excep("%s, set defaults" % str(e))
                self.BYPASS_CERT    = DEFAULT_BYPASS_CERT
                self.DEBUG          = DEFAULT_DEBUG
                self.DISABLE_STUN   = DEFAULT_DISABLE_STUN
                self.MANAGEMENT_URL = DEFAULT_MANAGEMENT_URL
                self.TOKEN_FILE     = DEFAULT_TOKEN_FILE
                self.UUID           = DEFAULT_UUID
                self.MONITOR_UNASSIGNED_INTERFACES = DEFAULT_MONITOR_UNASSIGNED_INTERFACES
            if self.DEBUG and log:
                log.set_level(FWLOG_LEVEL_DEBUG)

    class FwCache:
        """Storage for data that is valid during one FwAgent lifecycle only.
        """
        def __init__(self):
            self.db = {
                'LINUX_INTERFACES': {},
                'DEV_ID_TO_VPP_IF_NAME': {},
                'DEV_ID_TO_VPP_TAP_NAME': {},
                'STUN': {},
                'SYMMETRIC_NAT': {},
                'SYMMETRIC_NAT_TUNNELS': {},
                'VPP_IF_NAME_TO_DEV_ID': {},
                'LINUX_INTERFACES_BY_NAME': {},
                'WAN_MONITOR': {
                    'enabled_routes':  {},
                    'disabled_routes': {},
                },
                'LTE': {}
            }
            self.lock                       = threading.RLock()
            self.linux_interfaces           = self.db['LINUX_INTERFACES']
            self.dev_id_to_vpp_if_name      = self.db['DEV_ID_TO_VPP_IF_NAME']
            self.dev_id_to_vpp_tap_name     = self.db['DEV_ID_TO_VPP_TAP_NAME']
            self.stun_cache                 = self.db['STUN']
            self.sym_nat_cache              = self.db['SYMMETRIC_NAT']
            self.sym_nat_tunnels_cache      = self.db['SYMMETRIC_NAT_TUNNELS']
            self.vpp_if_name_to_dev_id      = self.db['VPP_IF_NAME_TO_DEV_ID']
            self.linux_interfaces_by_name   = self.db['LINUX_INTERFACES_BY_NAME']
            self.wan_monitor                = self.db['WAN_MONITOR']
            self.lte                        = self.db['LTE']


    def __init__(self, log=None):
        """Constructor method
        """
        FwObject.__init__(self)

        # Set default configuration
        self.RETRY_INTERVAL_MIN  = 5 # seconds - is used for both registration and main connection
        self.RETRY_INTERVAL_MAX  = 15
        self.RETRY_INTERVAL_LONG_MIN = 50
        self.RETRY_INTERVAL_LONG_MAX = 70
        self.DATA_PATH           = '/etc/flexiwan/agent/'
        self.FWAGENT_CONF_FILE   = self.DATA_PATH + 'fwagent_conf.yaml'  # Optional, if not present, defaults are taken
        self.DEVICE_TOKEN_FILE   = self.DATA_PATH + 'fwagent_info.txt'
        self.VERSIONS_FILE       = self.DATA_PATH + '.versions.yaml'
        self.ROUTER_CFG_FILE     = self.DATA_PATH + '.requests.sqlite'
        self.SYSTEM_CFG_FILE     = self.DATA_PATH + '.system.sqlite'
        self.ROUTER_STATE_FILE   = self.DATA_PATH + '.router.state'
        self.CONN_FAILURE_FILE   = self.DATA_PATH + '.upgrade_failed'
        self.IKEV2_FOLDER        = self.DATA_PATH + 'ikev2/'
        self.ROUTER_LOG_FILE     = '/var/log/flexiwan/agent.log'
        self.APPLICATION_IDS_LOG_FILE = '/var/log/flexiwan/application_ids.log'
        self.AGENT_UI_LOG_FILE   = '/var/log/flexiwan/agentui.log'
        self.SYSTEM_CHECKER_LOG_FILE = '/var/log/flexiwan/system_checker.log'
        self.REPO_SOURCE_DIR     = '/etc/apt/sources.list.d/'
        self.HOSTAPD_LOG_FILE     = '/var/log/hostapd.log'
        self.SYSLOG_FILE         = '/var/log/syslog'
        self.DHCP_LOG_FILE       = '/var/log/dhcpd.log'
        self.VPP_LOG_FILE        = '/var/log/vpp/vpp.log'
        self.OSPF_LOG_FILE       = '/var/log/frr/ospfd.log'
        self.VPP_CONFIG_FILE     = '/etc/vpp/startup.conf'
        self.VPP_CONFIG_FILE_BACKUP   = '/etc/vpp/startup.conf.baseline'
        self.VPP_CONFIG_FILE_RESTORE = '/etc/vpp/startup.conf.orig'
        self.VPP_TRACE_FILE_EXT  = '.vpp.api'
        self.FRR_DAEMONS_FILE    = '/etc/frr/daemons'
        self.FRR_CONFIG_FILE     = '/etc/frr/frr.conf'
        self.FRR_OSPFD_FILE      = '/etc/frr/ospfd.conf'
        self.FRR_VTYSH_FILE      = '/etc/frr/vtysh.conf'
        self.FRR_OSPF_ACL       = 'fw-redist-ospf-acl'
        self.FRR_OSPF_ROUTE_MAP = 'fw-redist-ospf-rm'
        self.DHCPD_CONFIG_FILE   = '/etc/dhcp/dhcpd.conf'
        self.DHCPD_CONFIG_FILE_BACKUP = '/etc/dhcp/dhcpd.conf.fworig'
        self.ISC_DHCP_CONFIG_FILE = '/etc/default/isc-dhcp-server'
        self.ISC_DHCP_CONFIG_FILE_BACKUP = '/etc/default/isc-dhcp-server.fworig'
        self.PPPOE_CONFIG_PATH   = '/etc/ppp/'
        self.PPPOE_CONFIG_PROVIDER_FILE   = 'flexiwan-dsl-provider'
        self.PPPOE_DB_FILE       = self.DATA_PATH + '.pppoe.sqlite'
        self.POLICY_REC_DB_FILE  = self.DATA_PATH + '.policy.sqlite'
        self.MULTILINK_DB_FILE   = self.DATA_PATH + '.multilink.sqlite'
        self.DATA_DB_FILE        = self.DATA_PATH + '.data.sqlite'
        self.TRAFFIC_ID_DB_FILE     = self.DATA_PATH + '.traffic_identification.sqlite'
        self.HOSTAPD_CONFIG_DIRECTORY = '/etc/hostapd/'
        self.NETPLAN_FILES       = {}
        self.NETPLAN_FILE        = '/etc/netplan/99-flexiwan.fwrun.yaml'
        self.FWAGENT_DAEMON_NAME = 'fwagent.daemon'
        self.FWAGENT_DAEMON_HOST = '127.0.0.1'
        self.FWAGENT_DAEMON_PORT = 9090
        self.FWAGENT_DAEMON_URI  = 'PYRO:%s@%s:%d' % (self.FWAGENT_DAEMON_NAME, self.FWAGENT_DAEMON_HOST, self.FWAGENT_DAEMON_PORT)
        self.APPLICATIONS_DB_FILE         = self.DATA_PATH + '.applications.sqlite'
        self.WS_STATUS_ERROR_NOT_APPROVED = 403
        self.WS_STATUS_ERROR_LOCAL_ERROR  = 800 # Should be over maximal HTTP STATUS CODE - 699
        self.fwagent = None
        self.loadsimulator = None
        self.cache   = self.FwCache()
        self.WAN_FAILOVER_SERVERS          = [ '1.1.1.1' , '8.8.8.8' ]
        self.WAN_FAILOVER_WND_SIZE         = 20         # 20 pings, every ping waits a second for response
        self.WAN_FAILOVER_THRESHOLD        = 12         # 60% of pings lost - enter the bad state, 60% of pings are OK - restore to good state
        self.WAN_FAILOVER_METRIC_WATERMARK = 2000000000 # Bad routes will have metric above 2000000000
        self.LOOPBACK_ID_SWITCHES          = [16300, 16384] # Loopback id in vpp is up to 16384, so we use this range for switch feature
        self.LOOPBACK_ID_TUNNELS           = [0, 16299]  # Loopback id in vpp is up to 16384, so we use this range for tunnels
        self.DUMP_FOLDER                   = '/var/log/flexiwan/fwdump'
        self.DEFAULT_DNS_SERVERS           = ['8.8.8.8', '8.8.4.4']
        self.request_lock                  = threading.RLock()   # lock to syncronize message processing

        # Load configuration from file
        self.cfg = self.FwConfiguration(self.FWAGENT_CONF_FILE, self.DATA_PATH, log=log)

        self.db = SqliteDict(self.DATA_DB_FILE, autocommit=True)  # IMPORTANT! set the db variable regardless of agent initialization

        # Load websocket status codes on which agent should reconnect into a list
        self.ws_reconnect_status_codes = []
        for a in dir(self):
            if re.match("WS_STATUS_", a):
                self.ws_reconnect_status_codes.append(getattr(self, a))

        # Load signal to string map
        self.signal_names = dict((getattr(signal, n), n) \
                                for n in dir(signal) if n.startswith('SIG') and '_' not in n )

        self.teardown = False   # Flag that stops all helper threads in parallel to speedup gracefull exit

    def load_configuration_from_file(self):
        """Load configuration from YAML file.

        :returns: None.
        """
        # Load configuration
        self.cfg.__init__(self.FWAGENT_CONF_FILE, self.DATA_PATH)
        # Print loaded configuration into log
        if self.cfg.DEBUG:
            self.log.debug("Fwglobals configuration: " + self.__str__(), to_terminal=False)
            # for a in dir(self.cfg):
            #     val = getattr(self, a)
            #     if isinstance(val, (int, float, str, unicode)):
            #         log.debug("  %s: %s" % (a, str(val)), to_terminal=False)
            # for a in dir(self):
            #     val = getattr(self, a)
            #     if isinstance(val, (int, float, str, unicode)):
            #         log.debug("  %s: %s" % (a, str(val)), to_terminal=False)

    def initialize_agent(self, standalone=False):
        """Initialize singleton object. Restore VPP if needed.

        :param standalone: if True, the agent will be not connected to flexiManage,
                           hence no need in network activity, like STUN.
                           The standalone mode is used by CLI-based tests.
        """
        if self.fwagent:
            self.log.warning('Fwglobals.initialize_agent: agent exists')
            return self.fwagent

        # Create loggers
        #
        self.logger_add_application = FwLogFile(
            filename=self.APPLICATION_IDS_LOG_FILE, level=log.level)
        self.loggers = {
            'add-application':      self.logger_add_application,
            'remove-application':   self.logger_add_application,
        }

        # Some lte modules have a problem with drivers binding.
        # As workaround, we reload the driver to fix it.
        # We run it only if vpp is not running to make sure that we reload the driver
        # only on boot, and not if a user run `systemctl restart flexiwan-router` when vpp is running.
        if not fwutils.vpp_does_run():
            fwlte.reload_lte_drivers_if_needed()

        self.db               = SqliteDict(self.DATA_DB_FILE, autocommit=True)  # IMPORTANT! Load data at the first place!
        self.fwagent          = FwAgent(handle_signals=False)
        self.router_cfg       = FwRouterCfg(self.ROUTER_CFG_FILE) # IMPORTANT! Initialize database at the first place!
        self.system_cfg       = FwSystemCfg(self.SYSTEM_CFG_FILE)
        self.agent_api        = FWAGENT_API()
        self.system_api       = FWSYSTEM_API(self.system_cfg)
        self.router_api       = FWROUTER_API(self.router_cfg, self.MULTILINK_DB_FILE)
        self.applications_api = FWAPPLICATIONS_API(start_application_stats=True)
        self.os_api           = OS_API()
        self.policies         = FwPolicies(self.POLICY_REC_DB_FILE)
        self.wan_monitor      = FwWanMonitor(standalone)
        self.stun_wrapper     = FwStunWrap(standalone or self.cfg.DISABLE_STUN)
        self.ikev2            = FwIKEv2()
        self.pppoe            = FwPppoeClient(self.PPPOE_DB_FILE, self.PPPOE_CONFIG_PATH, self.PPPOE_CONFIG_PROVIDER_FILE, standalone)

        self.system_api.restore_configuration() # IMPORTANT! The System configurations should be restored before restore_vpp_if_needed!

        fwutils.set_default_linux_reverse_path_filter(2)  # RPF set to Loose mode
        fwutils.disable_ipv6()
        # Increase allowed multicast group membership from default 20 to 4096
        # OSPF need that to be able to discover more neighbors on adjacent links
        fwutils.set_linux_igmp_max_memberships(4096)

        # Set sys params to setup VPP coredump
        fw_vpp_coredump_utils.vpp_coredump_sys_setup()

        # Increase allowed max socket receive buffer size to 2Mb
        # VPPSB need that to handle more netlink events on a heavy load
        fwutils.set_linux_socket_max_receive_buffer_size(2048000)

        self.pppoe.initialize()   # IMPORTANT! The PPPOE should be initialized before restore_vpp_if_needed!

        self.stun_wrapper.initialize()   # IMPORTANT! The STUN should be initialized before restore_vpp_if_needed!

        self.traffic_identifications = FwTrafficIdentifications(self.TRAFFIC_ID_DB_FILE, logger=self.logger_add_application)

        self.router_api.restore_vpp_if_needed()

        fwutils.get_linux_interfaces(cached=False) # Fill global interface cache

        self.wan_monitor.initialize() # IMPORTANT! The WAN monitor should be initialized after restore_vpp_if_needed!
        self.system_api.initialize()

        return self.fwagent

    def finalize_agent(self):
        """Destructor method
        """
        if not self.fwagent:
            global log
            log.warning('Fwglobals.finalize_agent: agent does not exists')
            return

        self.teardown = True   # Stop all helper threads in parallel to speedup gracefull exit

        self.pppoe.finalize()
        self.wan_monitor.finalize()
        self.stun_wrapper.finalize()
        self.system_api.finalize()
        self.router_api.finalize()
        self.fwagent.finalize()
        self.router_cfg.finalize() # IMPORTANT! Finalize database at the last place!

        del self.pppoe
        del self.wan_monitor
        del self.stun_wrapper
        del self.policies
        del self.traffic_identifications
        del self.os_api
        del self.router_api
        del self.agent_api
        del self.applications_api
        del self.logger_add_application
        del self.fwagent
        self.fwagent = None
        self.db.close()
        return

    def __str__(self):
        """Get string representation of configuration.

        :returns: String in JSON format.
        """
        return json.dumps({
            'MANAGEMENT_URL':       self.cfg.MANAGEMENT_URL,
            'TOKEN_FILE':           self.cfg.TOKEN_FILE,
            'BYPASS_CERT':          self.cfg.BYPASS_CERT,
            'DEBUG':                self.cfg.DEBUG,
            'UUID':                 self.cfg.UUID,
            'FWAGENT_CONF_FILE':    self.FWAGENT_CONF_FILE,
            'RETRY_INTERVAL_MIN':   self.RETRY_INTERVAL_MIN,
            'RETRY_INTERVAL_MAX':   self.RETRY_INTERVAL_MAX,
            }, indent = 2)

    def _call_agent_api(self, request):
        return self.agent_api.call(request)

    def _call_system_api(self, request):
        return self.system_api.call(request)

    def _call_router_api(self, request):
        return self.router_api.call(request)

    def _call_os_api(self, request):
        return self.os_api.call_simple(request)

<<<<<<< HEAD
    def _call_applications_api(self, request):
        return self.applications_api.call(request)

    def _call_vpp_api(self, request, result=None):
        return self.router_api.vpp_api.call_by_request(request, result)

    def _call_python_api(self, request, result=None):
        '''Handle request that describe python function.

        :param request: the request like:
            {
                'name':   "python"
                'descr':  "add multilink labels into interface %s %s: %s" % (iface_addr, iface_dev_id, labels)
                'params': {
                    'module': 'fwutils',
                    'func'  : 'vpp_multilink_update_labels',
                    'args'  : {
                        'labels':   labels,
                        'next_hop': gw,
                        'dev_id':   iface_dev_id,
                        'remove':   False
                    }
                }
            }

        :param result: the cache where the python function should store data,
                       required by the request sender. Today this cache is
                       managed by the router_api executor and it is used
                       to fulfill substitutions in function arguments,
                       specified by the 'substs' parameter of the request.
                       The format of the 'result' is as follows:
            {
                'result_attr': <name of variable inside python function,
                                value of which the function should set into cache>
                'cache':       <the python dict used as a cache>
                'key':         <the key for the value to be cached>
            }
        '''
        func = self._call_python_api_get_func(request['params'])
        args = request['params'].get('args')

        if result:
            args = copy.deepcopy(args) if args else {}
            args.update({ 'result_cache': result })

        ret = func(**args) if args else func()
        (ok, val) = self._call_python_api_parse_result(ret)
        if not ok:
            func_str = request['params'].get('func')
            if args:
                args_str = ', '.join([ "%s=%s" % (arg_name, args[arg_name]) for arg_name in args ])
            else:
                args_str = ''
            log.error('_call_python_api: %s(%s) failed: %s' % (func_str, args_str, val))
        reply = {'ok':ok, 'message':val}
        return reply

    def _call_python_api_get_func(self, params):
        if 'module' in params:
            func = getattr(__import__(params['module']), params['func'])
        elif 'object' in params:
            if params['object'] == 'fwglobals.g':
                func = getattr(self, params['func'])
            elif params['object'] == 'fwglobals.g.router_api':
                func = getattr(self.router_api, params['func'])
            elif params['object'] == 'fwglobals.g.router_api.vpp_api':
                func = getattr(self.router_api.vpp_api, params['func'])
            elif params['object'] == 'fwglobals.g.ikev2':
                func = getattr(self.ikev2, params['func'])
            elif params['object'] == 'fwglobals.g.traffic_identifications':
                func = getattr(self.traffic_identifications, params['func'])
            elif params['object'] == 'fwglobals.g.pppoe':
                func = getattr(self.pppoe, params['func'])
            else:
                raise Exception("object '%s' is not supported" % (params['object']))
        else:
            raise Exception("neither 'module' nor 'object' was provided for '%s'" % (params['func']))
        return func

    def _call_python_api_parse_result(self, ret):
        val = None
        if ret is None:
            ok  = 1
        elif type(ret) == tuple:
            ok  = ret[0]
            val = ret[1]
        elif type(ret) == dict:
            ok  = ret.get('ok', 0)
            val = ret.get('ret')
        elif type(ret) == bool:
            ok = 1 if ret else 0
        else:
            ok = 0
            val = '_call_python_api_parse_result: unsupported type of return: %s' % type(ret)
        return (ok, val)


    # result - how to store result of command.
    #          It is dict of {<attr> , <cache>, <cache key>}.
    #          On success we fetch value of attribute <attr> of the object,
    #          returned by 'cmd' command and store it in the <cache> by key <cache key>.
    #          Note <attr> may be used for any semantic, depeneding on the command.
    #          For example, it might contain pattern for grep to be run
    #          on command output.
    #
    def handle_request(self, request, result=None, received_msg=None):
        """Handle request.
=======
    def handle_request(self, request, received_msg=None):
        """Handle request received from flexiManage or injected locally.
>>>>>>> 106d009e

        :param request:      The request received from flexiManage after
                             transformation by fwutils.fix_received_message().
        :param received_msg: The original message received from flexiManage.

        :returns: Dictionary with error string and status code.
        """
        try:
            req    = request['message']
            params = request.get('params')

            handler      = request_handlers.get(req)
            handler_func = getattr(self, handler.get('name'))

            with self.request_lock:
                reply = handler_func(request)
                if reply['ok'] == 0:
                    vpp_trace_file = fwutils.build_timestamped_filename('',self.VPP_TRACE_FILE_EXT)
                    os.system('sudo vppctl api trace save %s' % (vpp_trace_file))
                    raise Exception(reply['message'])

            # On router configuration request, e.g. add-interface,
            # remove-tunnel, etc. update the configuration database
            # signature. This is needed to assists the database synchronization
            # feature that keeps the configuration set by user on the flexiManage
            # in sync with the one stored on the flexiEdge device.
            # Note we update signature on configuration requests received from flexiManage only,
            # but retrieve it into replies for all requests. This is to simplify
            # flexiManage code.
            #
            if reply['ok'] == 1 and handler.get('sign') and received_msg:
                fwutils.update_device_config_signature(received_msg)
            reply['router-cfg-hash'] = fwutils.get_device_config_signature()

            return reply

        except Exception as e:
            global log
            err_str = "%s(%s): %s" % (str(e), req, format(params))
            log.error(err_str + ': %s' % str(traceback.format_exc()))
            reply = {"message":err_str, 'ok':0}
            return reply

    def _get_api_object_attr(self, api_type, attr):
        if api_type == '_call_router_api':
            return getattr(self.router_api, attr)
        elif api_type == '_call_system_api':
            return getattr(self.system_api, attr)
        elif api_type == '_call_applications_api':
            return getattr(self.applications_api, attr)

    def _call_aggregated(self, request):
        """Handle aggregated request from flexiManage.

        :param request: the aggregated request like:
            {
                "entity": "agent",
                "message": "aggregated",
                "params": {
                    "requests": [
                        {
                            "entity": "agent",
                            "message": "remove-lte",
                            "params": {
                                "apn": "we",
                                "enable": false,
                                "dev_id": "usb:usb1/1-3/1-3:1.4"
                            }
                        },
                        {
                            "entity": "agent",
                            "message": "remove-interface",
                            "params": {
                                "dhcp": "yes",
                                "addr": "10.93.172.31/26",
                                "addr6": "fe80::b82a:beff:fe44:38e8/64",
                                "PublicIP": "46.19.85.31",
                                "PublicPort": "4789",
                                "useStun": true,
                                "monitorInternet": true,
                                "gateway": "10.93.172.32",
                                "metric": "",
                                "routing": "NONE",
                                "type": "WAN",
                                "configuration": {
                                    "apn": "we",
                                    "enable": false
                                },
                                "deviceType": "lte",
                                "dev_id": "usb:usb1/1-3/1-3:1.4",
                                "multilink": {
                                    "labels": []
                                }
                            }
                        }
                    ]
                }
            }

        :returns: dictionary with status code and optional error message.
        """
        # Break the received aggregated request into aggregations by API type
        #
        # !!! IMPORTANT !!!
        # ATM we decided to run system-api requests before router-api requests.
        #
        aggregations = {}
        for _request in request['params']['requests']:

            handler = request_handlers.get(_request['message'])
            assert handler, '"%s" request is not supported' % _request['message']

            api = handler.get('name')
            assert api, 'api for "%s" not found' % _request['message']

            # Create the aggregations for the current API type, if it was not created yet.
            #
            if not api in aggregations:
                aggregations[api] = {
                    "message": "aggregated",
                    "params": {
                        "requests": []
                    }
                }

            # Finally add the current request to the current aggregation.
            #
            aggregations[api]['params']['requests'].append(_request)


        # Now generate the rollback aggregated requests for the aggregations created above.
        # We need them in case of failure to execute any of the created requests,
        # as we have to revert the previously executed request. This is to ensure
        # atomic handling of the original aggregated request received from flexiManage.
        #
        rollback_aggregations = self._build_rollback_aggregations(aggregations)

        # Go over list of aggregations and execute their requests one by one.
        #
        apis = list(aggregations.keys())
        executed_apis = []

        for api in ['_call_system_api', '_call_router_api', '_call_applications_api']:
            if api in aggregations:
                api_call_func = self._get_api_object_attr(api, 'call')
                try:
                    api_call_func(aggregations[api])
                    executed_apis.append(api)
                except Exception as e:
                    # Revert the previously executed aggregated requests
                    for api in executed_apis:
                        rollback_func = self._get_api_object_attr(api, 'rollback')
                        rollback_func(rollback_aggregations[api])
                    raise e

        return {'ok': 1}


    def _build_rollback_aggregations(self, aggregations):
        '''Generates rollback data for the list of aggregated requests grouped by type of api they belong to.
        The input list format is:
            {
                <api name, e.g. "router_api", "system_api", etc>:
                    {
                        "message": "aggregated",
                        "params": {
                            "requests": [ ... ]
                        }
                    }
                }
                ,
                ...
            }

        The output rollback data represents clone of the input list, where the leaf requests
        (requests in list element['params']['requests'])
        perform opposite operation. That means, the "add-X" is replaced with
        "remove-X", the "remove-X" is replaced with "add-X", and parameters of the "modify-X"
        are replaced with the old parameters that are currently stored in the configuration database.
        '''
        rollbacks_aggregations = copy.deepcopy(aggregations)
        for (api, aggregated) in list(rollbacks_aggregations.items()):
            cfg_db = self._get_api_object_attr(api, 'cfg_db')
            for request in aggregated['params']['requests']:

                op = request['message']
                if re.match('add-', op):
                    request['message'] = op.replace('add-','remove-')

                elif re.match('start-', op):
                    request['message'] = op.replace('start-','stop-')

                elif re.match('remove-', op):
                    request['message'] = op.replace('remove-','add-')
                    # The "remove-X" might have only subset of configuration parameters.
                    # To ensure proper rollback, populate the correspondent "add-X" with
                    # full set of configuration parameters. They are stored in database.
                    #
                    request['params'] = cfg_db.get_request_params(request)
                    if request['params'] == None:
                        request['params'] = {} # Take a care of removal of not existing configuration item

                elif re.match('modify-', op):
                    # For "modify-X" replace it's parameters with the old parameters,
                    # that are currently stored in the configuration database.
                    #
                    old_params = cfg_db.get_request_params(request)
                    for param_name in list(request['params']): #request['params'].keys() doesn't work in python 3
                        if old_params and param_name in old_params:
                            request['params'][param_name] = old_params[param_name]
                        else:
                            del request['params'][param_name]

                elif re.search('-install', op):
                    request['message'] = op.replace('-install','-uninstall')

                elif re.search('-configure', op):
                    pass

                else:
                    raise Exception("_build_rollback_aggregations: not expected request: %s" % op)

        return rollbacks_aggregations

    def get_logger(self, request):
        if type(request) == list:
            requests = request   # Accommodate to call by update_device_config_signature()
        elif re.match('aggregated|sync-device', request['message']):
            requests = request['params']['requests']
        else:
            requests = [request]

        for r in requests:
            if r['message'] in self.loggers:
                return self.loggers[r['message']]
        return None


def initialize(log_level=FWLOG_LEVEL_INFO, quiet=False):
    """Initialize global instances of LOG, and GLOBALS.

    :param log_level:    LOG severity level.

    :returns: None.
    """
    global g_initialized
    if not g_initialized:
        global log
        log = FwSyslog(log_level)
        if quiet:
            log.set_target(to_terminal=False)
        global g
        g = Fwglobals(log)
        g_initialized = True<|MERGE_RESOLUTION|>--- conflicted
+++ resolved
@@ -456,118 +456,11 @@
     def _call_os_api(self, request):
         return self.os_api.call_simple(request)
 
-<<<<<<< HEAD
     def _call_applications_api(self, request):
         return self.applications_api.call(request)
 
-    def _call_vpp_api(self, request, result=None):
-        return self.router_api.vpp_api.call_by_request(request, result)
-
-    def _call_python_api(self, request, result=None):
-        '''Handle request that describe python function.
-
-        :param request: the request like:
-            {
-                'name':   "python"
-                'descr':  "add multilink labels into interface %s %s: %s" % (iface_addr, iface_dev_id, labels)
-                'params': {
-                    'module': 'fwutils',
-                    'func'  : 'vpp_multilink_update_labels',
-                    'args'  : {
-                        'labels':   labels,
-                        'next_hop': gw,
-                        'dev_id':   iface_dev_id,
-                        'remove':   False
-                    }
-                }
-            }
-
-        :param result: the cache where the python function should store data,
-                       required by the request sender. Today this cache is
-                       managed by the router_api executor and it is used
-                       to fulfill substitutions in function arguments,
-                       specified by the 'substs' parameter of the request.
-                       The format of the 'result' is as follows:
-            {
-                'result_attr': <name of variable inside python function,
-                                value of which the function should set into cache>
-                'cache':       <the python dict used as a cache>
-                'key':         <the key for the value to be cached>
-            }
-        '''
-        func = self._call_python_api_get_func(request['params'])
-        args = request['params'].get('args')
-
-        if result:
-            args = copy.deepcopy(args) if args else {}
-            args.update({ 'result_cache': result })
-
-        ret = func(**args) if args else func()
-        (ok, val) = self._call_python_api_parse_result(ret)
-        if not ok:
-            func_str = request['params'].get('func')
-            if args:
-                args_str = ', '.join([ "%s=%s" % (arg_name, args[arg_name]) for arg_name in args ])
-            else:
-                args_str = ''
-            log.error('_call_python_api: %s(%s) failed: %s' % (func_str, args_str, val))
-        reply = {'ok':ok, 'message':val}
-        return reply
-
-    def _call_python_api_get_func(self, params):
-        if 'module' in params:
-            func = getattr(__import__(params['module']), params['func'])
-        elif 'object' in params:
-            if params['object'] == 'fwglobals.g':
-                func = getattr(self, params['func'])
-            elif params['object'] == 'fwglobals.g.router_api':
-                func = getattr(self.router_api, params['func'])
-            elif params['object'] == 'fwglobals.g.router_api.vpp_api':
-                func = getattr(self.router_api.vpp_api, params['func'])
-            elif params['object'] == 'fwglobals.g.ikev2':
-                func = getattr(self.ikev2, params['func'])
-            elif params['object'] == 'fwglobals.g.traffic_identifications':
-                func = getattr(self.traffic_identifications, params['func'])
-            elif params['object'] == 'fwglobals.g.pppoe':
-                func = getattr(self.pppoe, params['func'])
-            else:
-                raise Exception("object '%s' is not supported" % (params['object']))
-        else:
-            raise Exception("neither 'module' nor 'object' was provided for '%s'" % (params['func']))
-        return func
-
-    def _call_python_api_parse_result(self, ret):
-        val = None
-        if ret is None:
-            ok  = 1
-        elif type(ret) == tuple:
-            ok  = ret[0]
-            val = ret[1]
-        elif type(ret) == dict:
-            ok  = ret.get('ok', 0)
-            val = ret.get('ret')
-        elif type(ret) == bool:
-            ok = 1 if ret else 0
-        else:
-            ok = 0
-            val = '_call_python_api_parse_result: unsupported type of return: %s' % type(ret)
-        return (ok, val)
-
-
-    # result - how to store result of command.
-    #          It is dict of {<attr> , <cache>, <cache key>}.
-    #          On success we fetch value of attribute <attr> of the object,
-    #          returned by 'cmd' command and store it in the <cache> by key <cache key>.
-    #          Note <attr> may be used for any semantic, depeneding on the command.
-    #          For example, it might contain pattern for grep to be run
-    #          on command output.
-    #
-    def handle_request(self, request, result=None, received_msg=None):
-        """Handle request.
-=======
     def handle_request(self, request, received_msg=None):
         """Handle request received from flexiManage or injected locally.
->>>>>>> 106d009e
 
         :param request:      The request received from flexiManage after
                              transformation by fwutils.fix_received_message().
