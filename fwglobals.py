#! /usr/bin/python3

################################################################################
# flexiWAN SD-WAN software - flexiEdge, flexiManage.
# For more information go to https://flexiwan.com
#
# Copyright (C) 2019  flexiWAN Ltd.
#
# This program is free software: you can redistribute it and/or modify it under
# the terms of the GNU Affero General Public License as published by the Free
# Software Foundation, either version 3 of the License, or (at your option) any
# later version.
#
# This program is distributed in the hope that it will be useful,
# but WITHOUT ANY WARRANTY; without even the implied warranty of MERCHANTABILITY
# or FITNESS FOR A PARTICULAR PURPOSE.
# See the GNU Affero General Public License for more details.
#
# You should have received a copy of the GNU Affero General Public License
# along with this program. If not, see <https://www.gnu.org/licenses/>.
################################################################################

import copy
import glob
import json
import hashlib
import os
import Pyro4
import re
import signal
import traceback
import yaml
from fwqos import FwQoS
import fw_os_utils
import fwutils
import fwfirewall
import threading
import fw_vpp_coredump_utils
import fwlte

from sqlitedict import SqliteDict

from fwagent import FwAgent
from fwobject import FwObject
from fwrouter_api import FWROUTER_API
from fwsystem_api import FWSYSTEM_API
from fwagent_api import FWAGENT_API
from fwapplications_api import FWAPPLICATIONS_API
from os_api import OS_API
from fwlog import FwLogFile
from fwlog import FwObjectLogger
from fwlog import FwSyslog
from fwlog import FWLOG_LEVEL_INFO
from fwlog import FWLOG_LEVEL_DEBUG
from fwpolicies import FwPolicies
from fwrouter_cfg import FwRouterCfg
from fwroutes import FwRoutes
from fwsystem_cfg import FwSystemCfg
from fwjobs import FwJobs
from fwstun_wrapper import FwStunWrap
from fwpppoe import FwPppoeClient
from fwthread import FwRouterThreading
from fwwan_monitor import FwWanMonitor
from fwikev2 import FwIKEv2
from fw_traffic_identification import FwTrafficIdentifications

# sync flag indicated if module implement sync logic.
# IMPORTANT! Please keep the list order. It indicates the sync priorities
modules = {
    'fwsystem_api':       { 'module': __import__('fwsystem_api'),       'sync': True,  'object': 'system_api' },       # fwglobals.g.system_api
    'fwagent_api':        { 'module': __import__('fwagent_api'),        'sync': False, 'object': 'agent_api' },        # fwglobals.g.agent_api
    'fwrouter_api':       { 'module': __import__('fwrouter_api'),       'sync': True,  'object': 'router_api' },       # fwglobals.g.router_api
    'os_api':             { 'module': __import__('os_api'),             'sync': False, 'object': 'os_api' },           # fwglobals.g.os_api
    'fwapplications_api': { 'module': __import__('fwapplications_api'), 'sync': True,  'object': 'applications_api' }, # fwglobals.g.applications_api,
}

cli_commands = {
    'configure':    {'help': 'Configure flexiEdge components', 'modules': []},
}
cli_modules = {
    # Will be filled automatically out of content of the 'cli' folder
}

request_handlers = {

    ##############################################################
    # DEVICE API-s
    # ------------------------------------------------------------
    # These API-s implement interface between FlexiEdge device
    # and FlexiManage server. The device API-s are invoked using
    # requests sent by server to device over secured connection.
    ##############################################################

    # Agent API
    'get-device-info':                   {'name': '_call_agent_api'},
    'get-device-stats':                  {'name': '_call_agent_api'},
    'get-device-logs':                   {'name': '_call_agent_api'},
    'get-device-packet-traces':          {'name': '_call_agent_api'},
    'get-device-os-routes':              {'name': '_call_agent_api'},
    'get-device-config':                 {'name': '_call_agent_api'},
    'upgrade-device-sw':                 {'name': '_call_agent_api'},
    'reset-device':                      {'name': '_call_agent_api'},
    'sync-device':                       {'name': '_call_agent_api'},
    'get-wifi-info':                     {'name': '_call_agent_api'},
    'get-lte-info':                      {'name': '_call_agent_api'},
    'reset-lte':                         {'name': '_call_agent_api'},
    'modify-lte-pin':                    {'name': '_call_agent_api'},
    'get-device-certificate':            {'name': '_call_agent_api'},
    'set-cpu-info':                      {'name': '_call_agent_api'},
    'get-bgp-status':                    {'name': '_call_agent_api'},

    # Aggregated API
    'aggregated':                   {'name': '_call_aggregated', 'sign': True},

    # Router API
    'start-router':                 {'name': '_call_router_api', 'sign': True},
    'stop-router':                  {'name': '_call_router_api', 'sign': True},
    'add-interface':                {'name': '_call_router_api', 'sign': True},
    'remove-interface':             {'name': '_call_router_api', 'sign': True},
    'modify-interface':             {'name': '_call_router_api', 'sign': True},
    'add-route':                    {'name': '_call_router_api', 'sign': True},
    'remove-route':                 {'name': '_call_router_api', 'sign': True},
    'add-tunnel':                   {'name': '_call_router_api', 'sign': True},
    'remove-tunnel':                {'name': '_call_router_api', 'sign': True},
    'modify-tunnel':                {'name': '_call_router_api', 'sign': True},
    'add-dhcp-config':              {'name': '_call_router_api', 'sign': True},
    'remove-dhcp-config':           {'name': '_call_router_api', 'sign': True},
    'add-application':              {'name': '_call_router_api', 'sign': True},
    'remove-application':           {'name': '_call_router_api', 'sign': True},
    'add-multilink-policy':         {'name': '_call_router_api', 'sign': True},
    'remove-multilink-policy':      {'name': '_call_router_api', 'sign': True},
    'add-ospf':                     {'name': '_call_router_api', 'sign': True},
    'remove-ospf':                  {'name': '_call_router_api', 'sign': True},
    'add-routing-bgp':              {'name': '_call_router_api', 'sign': True},
    'remove-routing-bgp':           {'name': '_call_router_api', 'sign': True},
    'modify-routing-bgp':           {'name': '_call_router_api', 'sign': True},
    'add-routing-filter':           {'name': '_call_router_api', 'sign': True},
    'remove-routing-filter':        {'name': '_call_router_api', 'sign': True},
    'add-switch':                   {'name': '_call_router_api', 'sign': True},
    'remove-switch':                {'name': '_call_router_api', 'sign': True},
    'add-firewall-policy':          {'name': '_call_router_api', 'sign': True},
    'remove-firewall-policy':       {'name': '_call_router_api', 'sign': True},
    'add-qos-traffic-map':          {'name': '_call_router_api', 'sign': True},
    'remove-qos-traffic-map':       {'name': '_call_router_api', 'sign': True},
    'add-qos-policy':               {'name': '_call_router_api', 'sign': True},
    'remove-qos-policy':            {'name': '_call_router_api', 'sign': True},
    'add-vxlan-config':             {'name': '_call_router_api', 'sign': True},
    'remove-vxlan-config':          {'name': '_call_router_api', 'sign': True},
    'modify-vxlan-config':          {'name': '_call_router_api', 'sign': True},

    # System API
    'add-lte':                      {'name': '_call_system_api'},
    'remove-lte':                   {'name': '_call_system_api'},

    # Applications api
    'add-app-install':             {'name': '_call_applications_api', 'sign': True},
    'remove-app-install':          {'name': '_call_applications_api', 'sign': True},
    'add-app-config':              {'name': '_call_applications_api', 'sign': True},
    'remove-app-config':           {'name': '_call_applications_api', 'sign': True},

    # OS API
    'cpuutil':                      {'name': '_call_os_api'},
    'exec':                         {'name': '_call_os_api'},
    'exec_timeout':                 {'name': '_call_os_api'},
}

global g_initialized
g_initialized = False

@Pyro4.expose
class Fwglobals(FwObject):
    """This is global data class representation.

    """
    class FwConfiguration:
        """This is configuration class representation.

        :param filename:    YAML configuration file name.
        :param data_path:   Path to token file.
        """
        def __init__(self, filename, data_path, log=None):
            """Constructor method
            """
            DEFAULT_BYPASS_CERT    = False
            DEFAULT_DEBUG          = False
            DEFAULT_MANAGEMENT_URL = 'https://manage.flexiwan.com:443'
            DEFAULT_TOKEN_FILE     = data_path + 'token.txt'
            DEFAULT_UUID           = None
            DEFAULT_WAN_MONITOR_UNASSIGNED_INTERFACES = True
            DEFAULT_WAN_MONITOR_SERVERS = ['1.1.1.1','8.8.8.8']
            DEFAULT_DAEMON_SOCKET_NAME  = "127.0.0.1:9090"  # Used for RPC to daemon
            try:
                with open(filename, 'r') as conf_file:
                    conf = yaml.load(conf_file, Loader=yaml.SafeLoader)
                agent_conf = conf.get('agent', {})
                self.BYPASS_CERT    = agent_conf.get('bypass_certificate', DEFAULT_BYPASS_CERT)
                self.DEBUG          = agent_conf.get('debug',  DEFAULT_DEBUG)
                self.MANAGEMENT_URL = agent_conf.get('server', DEFAULT_MANAGEMENT_URL)
                self.TOKEN_FILE     = agent_conf.get('token',  DEFAULT_TOKEN_FILE)
                self.UUID           = agent_conf.get('uuid',   DEFAULT_UUID)
                self.WAN_MONITOR_UNASSIGNED_INTERFACES = agent_conf.get('monitor_wan',{}).get('monitor_unassigned_interfaces', DEFAULT_WAN_MONITOR_UNASSIGNED_INTERFACES)
                self.WAN_MONITOR_SERVERS = agent_conf.get('monitor_wan',{}).get('servers', DEFAULT_WAN_MONITOR_SERVERS)
                self.DAEMON_SOCKET_NAME  = agent_conf.get('daemon_socket',  DEFAULT_DAEMON_SOCKET_NAME)
            except Exception as e:
                if log:
                    log.excep("%s, set defaults" % str(e))
                self.BYPASS_CERT    = DEFAULT_BYPASS_CERT
                self.DEBUG          = DEFAULT_DEBUG
                self.MANAGEMENT_URL = DEFAULT_MANAGEMENT_URL
                self.TOKEN_FILE     = DEFAULT_TOKEN_FILE
                self.UUID           = DEFAULT_UUID
                self.WAN_MONITOR_UNASSIGNED_INTERFACES = DEFAULT_WAN_MONITOR_UNASSIGNED_INTERFACES
                self.WAN_MONITOR_SERVERS = DEFAULT_WAN_MONITOR_SERVERS
                self.DAEMON_SOCKET_NAME  = DEFAULT_DAEMON_SOCKET_NAME
            if self.DEBUG and log:
                log.set_level(FWLOG_LEVEL_DEBUG)
            self.debug = {
                'daemon': {
                    'standalone': False,
                },
                'agent': {
                    'features': {
                        'pppoe': {
                            'enabled': True
                        },
                        'stun': {
                            'enabled': True
                        },
                        'wan_monitor': {
                            'enabled': True
                        },
                    },
                },
            }


    class FwCache:
        """Storage for data that is valid during one FwAgent lifecycle only.
        """
        def __init__(self):
            self.db = {
                'LINUX_INTERFACES': {},
                'DEV_ID_TO_VPP_IF_NAME': {},
                'DEV_ID_TO_VPP_TAP_NAME': {},
                'STUN': {},
                'SYMMETRIC_NAT': {},
                'SYMMETRIC_NAT_TUNNELS': {},
                'VPP_IF_NAME_TO_DEV_ID': {},
                'LINUX_INTERFACES_BY_NAME': {},
                'WAN_MONITOR': {
                    'enabled_routes':  {},
                    'disabled_routes': {},
                },
                'LTE': {}
            }
            self.lock                       = threading.RLock()
            self.linux_interfaces           = self.db['LINUX_INTERFACES']
            self.dev_id_to_vpp_if_name      = self.db['DEV_ID_TO_VPP_IF_NAME']
            self.dev_id_to_vpp_tap_name     = self.db['DEV_ID_TO_VPP_TAP_NAME']
            self.stun_cache                 = self.db['STUN']
            self.sym_nat_cache              = self.db['SYMMETRIC_NAT']
            self.sym_nat_tunnels_cache      = self.db['SYMMETRIC_NAT_TUNNELS']
            self.vpp_if_name_to_dev_id      = self.db['VPP_IF_NAME_TO_DEV_ID']
            self.linux_interfaces_by_name   = self.db['LINUX_INTERFACES_BY_NAME']
            self.wan_monitor                = self.db['WAN_MONITOR']
            self.lte                        = self.db['LTE']


    def __init__(self, log=None):
        """Constructor method
        """
        FwObject.__init__(self, log=log)

        # Set default configuration
        self.RETRY_INTERVAL_MIN  = 5 # seconds - is used for both registration and main connection
        self.RETRY_INTERVAL_MAX  = 15
        self.RETRY_INTERVAL_LONG_MIN = 50
        self.RETRY_INTERVAL_LONG_MAX = 70
        self.DATA_PATH           = '/etc/flexiwan/agent/'
        self.FWAGENT_CONF_FILE   = self.DATA_PATH + 'fwagent_conf.yaml'  # Optional, if not present, defaults are taken
        self.DEBUG_CONF_FILE     = self.DATA_PATH + 'debug_conf.yaml'
        self.DEVICE_TOKEN_FILE   = self.DATA_PATH + 'fwagent_info.txt'
        self.VERSIONS_FILE       = self.DATA_PATH + '.versions.yaml'
        self.ROUTER_CFG_FILE     = self.DATA_PATH + '.requests.sqlite'
        self.ROUTER_PENDING_CFG_FILE = self.DATA_PATH + '.requests.pending.sqlite'
        self.SYSTEM_CFG_FILE     = self.DATA_PATH + '.system.sqlite'
        self.APPLICATIONS_CFG_FILE = self.DATA_PATH + '.applications.sqlite'
        self.JOBS_FILE           = self.DATA_PATH + '.jobs.sqlite'
        self.ROUTER_STATE_FILE   = self.DATA_PATH + '.router.state'
        self.CONN_FAILURE_FILE   = self.DATA_PATH + '.upgrade_failed'
        self.IKEV2_FOLDER        = self.DATA_PATH + 'ikev2/'
        self.ROUTER_LOG_FILE     = '/var/log/flexiwan/agent.log'
        self.APPLICATION_IDS_LOG_FILE = '/var/log/flexiwan/application_ids.log'
        self.FIREWALL_LOG_FILE = '/var/log/flexiwan/firewall.log'
        self.AGENT_UI_LOG_FILE   = '/var/log/flexiwan/agentui.log'
        self.SYSTEM_CHECKER_LOG_FILE = '/var/log/flexiwan/system_checker.log'
        self.REPO_SOURCE_DIR     = '/etc/apt/sources.list.d/'
        self.HOSTAPD_LOG_FILE     = '/var/log/hostapd.log'
        self.SYSLOG_FILE         = '/var/log/syslog'
        self.DHCP_LOG_FILE       = '/var/log/dhcpd.log'
        self.VPP_LOG_FILE        = '/var/log/vpp/vpp.log'
        self.FRR_LOG_FILE       = '/var/log/frr/ospfd.log'
        self.VPP_CONFIG_FILE     = '/etc/vpp/startup.conf'
        self.VPP_CONFIG_FILE_BACKUP   = '/etc/vpp/startup.conf.baseline'
        self.VPP_CONFIG_FILE_RESTORE = '/etc/vpp/startup.conf.orig'
        self.VPP_TRACE_FILE_EXT  = '.vpp.api'
        self.FRR_ZEBRA_FILE      = '/etc/frr/zebra.conf'
        self.FRR_DAEMONS_FILE    = '/etc/frr/daemons'
        self.FRR_CONFIG_FILE     = '/etc/frr/frr.conf'
        self.FRR_OSPFD_FILE      = '/etc/frr/ospfd.conf'
        self.FRR_BGPD_FILE      = '/etc/frr/bgpd.conf'
        self.FRR_VTYSH_FILE      = '/etc/frr/vtysh.conf'
        self.FRR_OSPF_ACL       = 'fw-redist-ospf-acl'
        self.FRR_OSPF_ROUTE_MAP = 'fw-redist-ospf-rm'
        self.FRR_BGP_ACL       = 'fw-redist-bgp-acl'
        self.FRR_BGP_ROUTE_MAP = 'fw-redist-bgp-rm'
        self.DHCPD_CONFIG_FILE   = '/etc/dhcp/dhcpd.conf'
        self.DHCPD_CONFIG_FILE_BACKUP = '/etc/dhcp/dhcpd.conf.fworig'
        self.ISC_DHCP_CONFIG_FILE = '/etc/default/isc-dhcp-server'
        self.ISC_DHCP_CONFIG_FILE_BACKUP = '/etc/default/isc-dhcp-server.fworig'
        self.PPPOE_CONFIG_PATH   = '/etc/ppp/'
        self.PPPOE_CONFIG_PROVIDER_FILE   = 'flexiwan-dsl-provider'
        self.FRR_DB_FILE         = self.DATA_PATH + '.frr.sqlite'
        self.PPPOE_DB_FILE       = self.DATA_PATH + '.pppoe.sqlite'
        self.POLICY_REC_DB_FILE  = self.DATA_PATH + '.policy.sqlite'
        self.MULTILINK_DB_FILE   = self.DATA_PATH + '.multilink.sqlite'
        self.DATA_DB_FILE        = self.DATA_PATH + '.data.sqlite'
        self.TRAFFIC_ID_DB_FILE  = self.DATA_PATH + '.traffic_identification.sqlite'
        self.QOS_DB_FILE         = self.DATA_PATH + '.qos.sqlite'
        self.HOSTAPD_CONFIG_DIRECTORY = '/etc/hostapd/'
        self.NETPLAN_FILES       = {}
        self.NETPLAN_FILE        = '/etc/netplan/99-flexiwan.fwrun.yaml'
        self.WS_STATUS_ERROR_NOT_APPROVED = 403
        self.WS_STATUS_ERROR_LOCAL_ERROR  = 800 # Should be over maximal HTTP STATUS CODE - 699
        self.fwagent = None
        self.pppoe = None
        self.loadsimulator = None
        self.routes = None
        self.router_api = None
        self.cache   = self.FwCache()
        self.WAN_FAILOVER_WND_SIZE         = 20         # 20 pings, every ping waits a second for response
        self.WAN_FAILOVER_THRESHOLD        = 12         # 60% of pings lost - enter the bad state, 60% of pings are OK - restore to good state
        self.WAN_FAILOVER_METRIC_WATERMARK = 2000000000 # Bad routes will have metric above 2000000000
        self.LOOPBACK_ID_SWITCHES          = [16300, 16384] # Loopback id in vpp is up to 16384, so we use this range for switch feature
        self.LOOPBACK_ID_TUNNELS           = [0, 16299]  # Loopback id in vpp is up to 16384, so we use this range for tunnels
        self.DUMP_FOLDER                   = '/var/log/flexiwan/fwdump'
        self.DEFAULT_DNS_SERVERS           = ['8.8.8.8', '8.8.4.4']
        self.router_threads                = FwRouterThreading() # Primitives used for synchronization of router configuration and monitoring threads
        self.handle_request_lock           = threading.RLock()
        self.is_gcp_vm                     = fwutils.detect_gcp_vm()
        self.firewall_acl_cache            = fwfirewall.FwFirewallAclCache()
        self.default_vxlan_port            = 4789

        # Load configuration from file
        self.cfg = self.FwConfiguration(self.FWAGENT_CONF_FILE, self.DATA_PATH, log=log)
        self.load_debug_configuration_from_file(self.DEBUG_CONF_FILE)

        self.FWAGENT_DAEMON_HOST = self.cfg.DAEMON_SOCKET_NAME.split(":")[0]
        self.FWAGENT_DAEMON_PORT = int(self.cfg.DAEMON_SOCKET_NAME.split(":")[1])
        self.FWAGENT_DAEMON_NAME = 'fwagent.daemon'
        self.FWAGENT_DAEMON_URI  = 'PYRO:%s@%s:%d' % (self.FWAGENT_DAEMON_NAME, self.FWAGENT_DAEMON_HOST, self.FWAGENT_DAEMON_PORT)

        self.db = SqliteDict(self.DATA_DB_FILE, autocommit=True)  # IMPORTANT! set the db variable regardless of agent initialization

        # Load websocket status codes on which agent should reconnect into a list
        self.ws_reconnect_status_codes = []
        for a in dir(self):
            if re.match("WS_STATUS_", a):
                self.ws_reconnect_status_codes.append(getattr(self, a))

        # Load signal to string map
        self.signal_names = dict((getattr(signal, n), n) \
                                for n in dir(signal) if n.startswith('SIG') and '_' not in n )

        # Load cli modules
        #
        root_dir = os.path.dirname(os.path.realpath(__file__))
        for cmd_name, cli_command in cli_commands.items():
            cli_command_files = glob.glob(f'{root_dir}/cli/fwcli_{cmd_name}*.py')
            for filename in cli_command_files:
                cli_module_name = os.path.splitext(os.path.basename(filename))[0] # .../cli/fwcli_configure_router.py -> "fwcli_configure_router"
                cli_command['modules'].append(cli_module_name)
                cli_import = __import__(f'cli.{cli_module_name}')
                cli_module = getattr(cli_import, cli_module_name)
                cli_modules.update({cli_module_name: cli_module})

    def load_configuration_from_file(self):
        """Load configuration from YAML file.

        :returns: None.
        """
        # Load configuration
        self.cfg.__init__(self.FWAGENT_CONF_FILE, self.DATA_PATH)
        # Print loaded configuration into log
        if self.cfg.DEBUG:
            self.log.debug("Fwglobals configuration: " + self.__str__(), to_terminal=False)
            # for a in dir(self.cfg):
            #     val = getattr(self, a)
            #     if isinstance(val, (int, float, str, unicode)):
            #         log.debug("  %s: %s" % (a, str(val)), to_terminal=False)
            # for a in dir(self):
            #     val = getattr(self, a)
            #     if isinstance(val, (int, float, str, unicode)):
            #         log.debug("  %s: %s" % (a, str(val)), to_terminal=False)

    def load_debug_configuration_from_file(self, debug_conf_file):
        """Load debug configuration from YAML file.

        :returns: None.
        """
        if not os.path.isfile(debug_conf_file):
            # The default file might not exist - we do not expose it to users.
            if debug_conf_file != self.DEBUG_CONF_FILE:
                raise Exception(f"load_debug_configuration_from_file: {debug_conf_file} not found")
            return

        with open(debug_conf_file, 'r') as debug_conf_file:
            self.cfg.debug = yaml.load(debug_conf_file, Loader=yaml.SafeLoader)

    def create_agent(self, initialize=True):
        """Create the fwagent and the rest of supporting objects (that are globals for historical reasons).
        """
        if self.fwagent:
            self.log.warning('Fwglobals.initialize_agent: agent exists')
            return self.fwagent

        # Create loggers
        #
        self.logger_add_application         = FwObjectLogger('add_application',     log=FwLogFile(filename=self.APPLICATION_IDS_LOG_FILE,   level=log.level))
        self.logger_add_firewall_policy     = FwObjectLogger('add_firewall_policy', log=FwLogFile(filename=self.FIREWALL_LOG_FILE,          level=log.level))
        self.loggers = {
            'add-application':        self.logger_add_application,
            'remove-application':     self.logger_add_application,
            'add-firewall-policy':    self.logger_add_firewall_policy,
            'remove-firewall-policy': self.logger_add_firewall_policy,
        }

        # Some lte modules have a problem with drivers binding.
        # As workaround, we reload the driver to fix it.
        # We run it only if vpp is not running to make sure that we reload the driver
        # only on boot, and not if a user run `systemctl restart flexiwan-router` when vpp is running.
        if not fw_os_utils.vpp_does_run():
            fwlte.reload_lte_drivers_if_needed()

        self.db               = SqliteDict(self.DATA_DB_FILE, autocommit=True)  # IMPORTANT! Load data at the first place!
        self.fwagent          = FwAgent(handle_signals=False)
        self.router_cfg       = FwRouterCfg(self.ROUTER_CFG_FILE) # IMPORTANT! Initialize database at the first place!
        self.system_cfg       = FwSystemCfg(self.SYSTEM_CFG_FILE)
        self.jobs             = FwJobs(self.JOBS_FILE)
        self.agent_api        = FWAGENT_API()
        self.system_api       = FWSYSTEM_API(self.system_cfg)
        self.router_api       = FWROUTER_API(self.router_cfg, self.ROUTER_PENDING_CFG_FILE, self.MULTILINK_DB_FILE, self.FRR_DB_FILE)
        self.applications_api = FWAPPLICATIONS_API()
        self.os_api           = OS_API()
        self.policies         = FwPolicies(self.POLICY_REC_DB_FILE)
        self.wan_monitor      = FwWanMonitor()
        self.stun_wrapper     = FwStunWrap()
        self.ikev2            = FwIKEv2()
        self.pppoe            = FwPppoeClient()
        self.routes           = FwRoutes()
        self.qos              = FwQoS()
        self.traffic_identifications = FwTrafficIdentifications(self.TRAFFIC_ID_DB_FILE, logger=self.logger_add_application)

        self.system_api.restore_configuration() # IMPORTANT! The System configurations should be restored before restore_vpp_if_needed!

        fwutils.set_default_linux_reverse_path_filter(2)  # RPF set to Loose mode
        fwutils.disable_ipv6()

        # Increase allowed multicast group membership from default 20 to 4096
        # OSPF need that to be able to discover more neighbors on adjacent links
        fwutils.set_linux_igmp_max_memberships(4096)

        # Set sys params to setup VPP coredump
        fw_vpp_coredump_utils.vpp_coredump_sys_setup()

        # Increase allowed max socket receive buffer size to 2Mb
        # VPPSB need that to handle more netlink events on a heavy load
        fwutils.set_linux_socket_max_receive_buffer_size(2048000)

        if initialize:
            self.initialize_agent()
        return self.fwagent

    def destroy_agent(self):
        """Graceful shutdown...
        """
        if self.fwagent_initialized:
            self.finalize_agent()

        del self.routes
        del self.pppoe
        self.pppoe = None
        del self.wan_monitor
        del self.stun_wrapper
        del self.policies
        del self.traffic_identifications
        del self.os_api
        del self.router_api
        del self.agent_api
        del self.applications_api
        del self.logger_add_application
        del self.fwagent
        self.fwagent = None
        self.db.close()

    def initialize_agent(self):
        """Restore VPP if needed and start various features.
        """
        self.log.debug('initialize_agent: started')

        # IMPORTANT! Some of the features below should be initialized before restore_vpp_if_needed
        #
        self.stun_wrapper.initialize()

        self.router_api.restore_vpp_if_needed()

        # IMPORTANT! Some of the features below should be initialized after restore_vpp_if_needed
        #
        self.wan_monitor.initialize()
        self.pppoe.initialize()
        self.system_api.initialize()  # This one does not depend on VPP :)
        self.routes.initialize()
        self.applications_api.initialize()

        self.log.debug('initialize_agent: completed')
        self.fwagent_initialized = True

    def finalize_agent(self):
        self.log.debug('finalize_agent: started')
        self.fwagent_initialized = False
        self.router_threads.teardown = True   # Stop all threads in parallel to speedup gracefull exit
        try:
            self.qos.finalize()
            self.routes.finalize()
            self.pppoe.finalize()
            self.wan_monitor.finalize()
            self.stun_wrapper.finalize()
            self.system_api.finalize()
            self.router_api.finalize()
            self.applications_api.finalize()
            self.fwagent.finalize()
            self.router_cfg.finalize() # IMPORTANT! Finalize database at the last place!
        except Exception as e:
            self.log.error(f"finalize_agent: {str(e)}")
        self.log.debug('finalize_agent: completed')

    def __str__(self):
        """Get string representation of configuration.

        :returns: String in JSON format.
        """
        return json.dumps({
            'MANAGEMENT_URL':       self.cfg.MANAGEMENT_URL,
            'TOKEN_FILE':           self.cfg.TOKEN_FILE,
            'BYPASS_CERT':          self.cfg.BYPASS_CERT,
            'DEBUG':                self.cfg.DEBUG,
            'UUID':                 self.cfg.UUID,
            'FWAGENT_CONF_FILE':    self.FWAGENT_CONF_FILE,
            'RETRY_INTERVAL_MIN':   self.RETRY_INTERVAL_MIN,
            'RETRY_INTERVAL_MAX':   self.RETRY_INTERVAL_MAX,
            }, indent = 2)

    def _call_agent_api(self, request):
        return self.agent_api.call(request)

    def _call_system_api(self, request):
        return self.system_api.call(request)

    def _call_router_api(self, request):
        return self.router_api.call(request)

    def _call_os_api(self, request):
        return self.os_api.call_simple(request)

    def _call_applications_api(self, request):
        return self.applications_api.call(request)

    def handle_request(self, request, received_msg=None):
        """Handle request received from flexiManage or injected locally.

        :param request:      The request received from flexiManage after
                             transformation by fwutils.fix_received_message().
        :param received_msg: The original message received from flexiManage.

        :returns: Dictionary with error string and status code.
        """
        with self.handle_request_lock:
            try:
                req    = request['message']
                params = request.get('params')

                handler      = request_handlers.get(req)
                handler_func = getattr(self, handler.get('name'))

                reply = handler_func(request)
                if reply['ok'] == 0:
                    vpp_trace_file = fwutils.build_timestamped_filename('',self.VPP_TRACE_FILE_EXT)
                    os.system('sudo vppctl api trace save %s' % (vpp_trace_file))
                    raise Exception(reply['message'])

                # On router configuration request, e.g. add-interface,
                # remove-tunnel, etc. update the configuration database
                # signature. This is needed to assists the database synchronization
                # feature that keeps the configuration set by user on the flexiManage
                # in sync with the one stored on the flexiEdge device.
                # Note we update signature on configuration requests received from flexiManage only,
                # but retrieve it into replies for all requests. This is to simplify
                # flexiManage code.
                #
                if reply['ok'] == 1 and handler.get('sign') and received_msg:
                    fwutils.update_device_config_signature(received_msg)
                reply['router-cfg-hash'] = fwutils.get_device_config_signature()

                return reply

            except Exception as e:
                global log
                err_str = "%s(%s): %s" % (req, format(params), str(e))
                log.error(err_str + ': %s' % str(traceback.format_exc()))
                reply = {"message":err_str, 'ok':0}
                return reply

    def _get_api_object_attr(self, api_type, attr):
        if api_type == '_call_router_api':
            return getattr(self.router_api, attr)
        elif api_type == '_call_system_api':
            return getattr(self.system_api, attr)
        elif api_type == '_call_applications_api':
            return getattr(self.applications_api, attr)

    def _call_aggregated(self, request):
        """Handle aggregated request from flexiManage.

        :param request: the aggregated request like:
            {
                "entity": "agent",
                "message": "aggregated",
                "params": {
                    "requests": [
                        {
                            "entity": "agent",
                            "message": "remove-lte",
                            "params": {
                                "apn": "we",
                                "enable": false,
                                "dev_id": "usb:usb1/1-3/1-3:1.4"
                            }
                        },
                        {
                            "entity": "agent",
                            "message": "remove-interface",
                            "params": {
                                "dhcp": "yes",
                                "addr": "10.93.172.31/26",
                                "addr6": "fe80::b82a:beff:fe44:38e8/64",
                                "PublicIP": "46.19.85.31",
                                "PublicPort": "4789",
                                "useStun": true,
                                "monitorInternet": true,
                                "gateway": "10.93.172.32",
                                "metric": "",
                                "routing": "NONE",
                                "type": "WAN",
                                "configuration": {
                                    "apn": "we",
                                    "enable": false
                                },
                                "deviceType": "lte",
                                "dev_id": "usb:usb1/1-3/1-3:1.4",
                                "multilink": {
                                    "labels": []
                                }
                            }
                        }
                    ]
                }
            }

        :returns: dictionary with status code and optional error message.
        """
        # Break the received aggregated request into aggregations by API type
        #
        # !!! IMPORTANT !!!
        # ATM we decided to run system-api requests before router-api requests.
        #
        aggregations = {}
        for _request in request['params']['requests']:

            handler = request_handlers.get(_request['message'])
            assert handler, '"%s" request is not supported' % _request['message']

            api = handler.get('name')
            assert api, 'api for "%s" not found' % _request['message']

            # Create the aggregations for the current API type, if it was not created yet.
            #
            if not api in aggregations:
                aggregations[api] = {
                    "message": "aggregated",
                    "params": {
                        "requests": []
                    }
                }

            # Finally add the current request to the current aggregation.
            #
            aggregations[api]['params']['requests'].append(_request)


        # Now generate the rollback aggregated requests for the aggregations created above.
        # We need them in case of failure to execute any of the created requests,
        # as we have to revert the previously executed request. This is to ensure
        # atomic handling of the original aggregated request received from flexiManage.
        #
        rollback_aggregations = self._build_rollback_aggregations(aggregations)

        # Go over list of aggregations and execute their requests one by one.
        #
        apis = list(aggregations.keys())
        executed_apis = []

        for api in ['_call_system_api', '_call_router_api', '_call_applications_api']:
            if api in aggregations:
                api_call_func = self._get_api_object_attr(api, 'call')
                try:
                    api_call_func(aggregations[api])
                    executed_apis.append(api)
                except Exception as e:
                    # Revert the previously executed aggregated requests
                    for api in executed_apis:
                        rollback_func = self._get_api_object_attr(api, 'rollback')
                        rollback_func(rollback_aggregations[api])
                    raise e

        return {'ok': 1}


    def _build_rollback_aggregations(self, aggregations):
        '''Generates rollback data for the list of aggregated requests grouped by type of api they belong to.
        The input list format is:
            {
                <api name, e.g. "router_api", "system_api", etc>:
                    {
                        "message": "aggregated",
                        "params": {
                            "requests": [ ... ]
                        }
                    }
                }
                ,
                ...
            }

        The output rollback data represents clone of the input list, where the leaf requests
        (requests in list element['params']['requests'])
        perform opposite operation. That means, the "add-X" is replaced with
        "remove-X", the "remove-X" is replaced with "add-X", and parameters of the "modify-X"
        are replaced with the old parameters that are currently stored in the configuration database.
        '''
        rollbacks_aggregations = copy.deepcopy(aggregations)
        for (api, aggregated) in list(rollbacks_aggregations.items()):
            cfg_db = self._get_api_object_attr(api, 'cfg_db')
            for request in aggregated['params']['requests']:

                op = request['message']
                if re.match('add-', op):
                    request['message'] = op.replace('add-','remove-')

                elif re.match('start-', op):
                    request['message'] = op.replace('start-','stop-')

                elif re.match('stop-', op):
                    request['message'] = op.replace('stop-','start-')

                elif re.match('remove-', op):
                    request['message'] = op.replace('remove-','add-')
                    # The "remove-X" might have only subset of configuration parameters.
                    # To ensure proper rollback, populate the correspondent "add-X" with
                    # full set of configuration parameters. They are stored in database.
                    #
                    request['params'] = cfg_db.get_request_params(request)
                    if request['params'] == None:
                        request['params'] = {} # Take a care of removal of not existing configuration item

                elif re.match('modify-', op):
                    # For "modify-X" replace it's parameters with the old parameters,
                    # that are currently stored in the configuration database.
                    #
                    old_params = cfg_db.get_request_params(request)
                    for param_name in list(request['params']): #request['params'].keys() doesn't work in python 3
                        if old_params and param_name in old_params:
                            request['params'][param_name] = old_params[param_name]
                        else:
                            del request['params'][param_name]
                else:
                    raise Exception("_build_rollback_aggregations: not expected request: %s" % op)

        return rollbacks_aggregations

    def get_logger(self, request):
        if type(request) == list:
            requests = request   # Accommodate to call by update_device_config_signature()
        elif re.match('aggregated|sync-device', request['message']):
            requests = request['params']['requests']
        else:
            requests = [request]

        for r in requests:
            if r['message'] in self.loggers:
                return self.loggers[r['message']]
        return None

    def get_object_func(self, object_name, func_name):
        try:
            if object_name == 'fwglobals.g':
                func = getattr(self, func_name)
            elif object_name == 'fwglobals.g.router_api':
                func = getattr(self.router_api, func_name)
            elif object_name == 'fwglobals.g.router_api.vpp_api':
                func = getattr(self.router_api.vpp_api, func_name)
            elif object_name == 'fwglobals.g.router_api.frr':
                func = getattr(self.router_api.frr, func_name)
            elif object_name == 'fwglobals.g.router_api.multilink':
                func = getattr(self.router_api.multilink, func_name)
            elif object_name == 'fwglobals.g.ikev2':
                func = getattr(self.ikev2, func_name)
            elif object_name == 'fwglobals.g.traffic_identifications':
                func = getattr(self.traffic_identifications, func_name)
            elif object_name == 'fwglobals.g.pppoe':
                func = getattr(self.pppoe, func_name)
            elif object_name == 'fwglobals.g.applications_api':
                func = getattr(self.applications_api, func_name)
            elif object_name == 'fwglobals.g.qos':
                func = getattr(self.qos, func_name)
<<<<<<< HEAD
            elif object_name == 'fwglobals.g.stun_wrapper':
                func = getattr(self.stun_wrapper, func_name)
=======
            elif object_name == 'fwglobals.g.firewall_acl_cache':
                func = getattr(self.firewall_acl_cache, func_name)
>>>>>>> ecd45eb3
            else:
                return None
        except Exception as e:
            self.log.excep(f"get_object_func({object_name}, {func_name}): {str(e)}")
            return None
        return func

def initialize(log_level=FWLOG_LEVEL_INFO, quiet=False):
    """Initialize global instances of LOG, and GLOBALS.

    :param log_level:    LOG severity level.

    :returns: None.
    """
    global g_initialized
    if not g_initialized:
        global log
        log = FwSyslog(log_level)
        if quiet:
            log.set_target(to_terminal=False)
        global g
        g = Fwglobals(log)
        g_initialized = True<|MERGE_RESOLUTION|>--- conflicted
+++ resolved
@@ -832,13 +832,10 @@
                 func = getattr(self.applications_api, func_name)
             elif object_name == 'fwglobals.g.qos':
                 func = getattr(self.qos, func_name)
-<<<<<<< HEAD
+            elif object_name == 'fwglobals.g.firewall_acl_cache':
+                func = getattr(self.firewall_acl_cache, func_name)
             elif object_name == 'fwglobals.g.stun_wrapper':
                 func = getattr(self.stun_wrapper, func_name)
-=======
-            elif object_name == 'fwglobals.g.firewall_acl_cache':
-                func = getattr(self.firewall_acl_cache, func_name)
->>>>>>> ecd45eb3
             else:
                 return None
         except Exception as e:
