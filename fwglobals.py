--- conflicted
+++ resolved
@@ -188,15 +188,15 @@
                 'LINUX_INTERFACES': {},
                 'PCI_TO_VPP_IF_NAME': {},
                 'PCI_TO_VPP_TAP_NAME': {},
-                'PCIS': [],
-                'STUN_INTERFACES': {},
+                'PCIS': {},
+                'STUN': {},
                 'VPP_IF_NAME_TO_PCI': {},
             }
             self.linux_interfaces    = self.db['LINUX_INTERFACES']
             self.pci_to_vpp_if_name  = self.db['PCI_TO_VPP_IF_NAME']
             self.pci_to_vpp_tap_name = self.db['PCI_TO_VPP_TAP_NAME']
             self.pcis                = self.db['PCIS']
-            self.stun_interfaces     = self.db['STUN_INTERFACES']
+            self.stun_cache          = self.db['STUN']
             self.vpp_if_name_to_pci  = self.db['VPP_IF_NAME_TO_PCI']
 
 
@@ -242,16 +242,6 @@
         self.WS_STATUS_ERROR_LOCAL_ERROR  = 800 # Should be over maximal HTTP STATUS CODE - 699
         self.WS_STATUS_OK                 = 1000
         self.WS_STATUS_OK_DEVICE_CHANGE   = 1001
-<<<<<<< HEAD
-        # Cache to save various global data
-        self.AGENT_CACHE = {}
-        # PCI to VPP names, assuming names and PCI are unique and not changed during operation
-        self.AGENT_CACHE['PCI_TO_VPP_IF_NAME_MAP'] = {}
-        self.AGENT_CACHE['VPP_IF_NAME_TO_PCI_MAP'] = {}
-        self.AGENT_CACHE['PCI_TO_VPP_TAP_NAME_MAP'] = {}
-        self.AGENT_CACHE['PCIS'] = {}
-=======
->>>>>>> 9b6990fe
         self.fwagent = None
         self.cache   = self.FwCache()
 
