#! /usr/bin/python3

################################################################################
# flexiWAN SD-WAN software - flexiEdge, flexiManage.
# For more information go to https://flexiwan.com
#
# Copyright (C) 2019  flexiWAN Ltd.
#
# This program is free software: you can redistribute it and/or modify it under
# the terms of the GNU Affero General Public License as published by the Free
# Software Foundation, either version 3 of the License, or (at your option) any
# later version.
#
# This program is distributed in the hope that it will be useful,
# but WITHOUT ANY WARRANTY; without even the implied warranty of MERCHANTABILITY
# or FITNESS FOR A PARTICULAR PURPOSE.
# See the GNU Affero General Public License for more details.
#
# You should have received a copy of the GNU Affero General Public License
# along with this program. If not, see <https://www.gnu.org/licenses/>.
################################################################################

import copy
import json
import os
import Pyro4
import re
import signal
import time
import traceback
import yaml
import fwutils
import threading

from sqlitedict import SqliteDict

from fwagent import FwAgent
from fwrouter_api import FWROUTER_API
from fwsystem_api import FWSYSTEM_API
from fwagent_api import FWAGENT_API
from os_api import OS_API
from fwlog import Fwlog
from fwapplications import FwApps
from fwpolicies import FwPolicies
from fwrouter_cfg import FwRouterCfg
from fwsystem_cfg import FwSystemCfg
from fwstun_wrapper import FwStunWrap
from fwwan_monitor import FwWanMonitor
from fwikev2 import FwIKEv2

# sync flag indicated if module implement sync logic. 
# IMPORTANT! Please keep the list order. It indicates the sync priorities
modules = {
    'fwsystem_api':     { 'module': __import__('fwsystem_api'),   'sync': True,  'object': 'system_api' }, # fwglobals.g.system_api
    'fwagent_api':      { 'module': __import__('fwagent_api'),    'sync': False, 'object': 'agent_api' },  # fwglobals.g.agent_api
    'fwapplications':   { 'module': __import__('fwapplications'), 'sync': False, 'object': 'apps' }, # fwglobals.g.apps
    'fwrouter_api':     { 'module': __import__('fwrouter_api'),   'sync': True,  'object': 'router_api' }, # fwglobals.g.router_api
    'os_api':           { 'module': __import__('os_api'),         'sync': False, 'object': 'os_api' }, # fwglobals.g.os_api
}

request_handlers = {

    ##############################################################
    # DEVICE API-s
    # ------------------------------------------------------------
    # These API-s implement interface between FlexiEdge device
    # and FlexiManage server. The device API-s are invoked using
    # requests sent by server to device over secured connection.
    ##############################################################

    # Agent API
    'get-device-info':                   {'name': '_call_agent_api'},
    'get-device-stats':                  {'name': '_call_agent_api'},
    'get-device-logs':                   {'name': '_call_agent_api'},
    'get-device-packet-traces':          {'name': '_call_agent_api'},
    'get-device-os-routes':              {'name': '_call_agent_api'},
    'get-device-config':                 {'name': '_call_agent_api'},
    'upgrade-device-sw':                 {'name': '_call_agent_api'},
    'reset-device':                      {'name': '_call_agent_api'},
    'sync-device':                       {'name': '_call_agent_api'},
    'get-wifi-info':                     {'name': '_call_agent_api'},
    'get-lte-info':                      {'name': '_call_agent_api'},
    'reset-lte':                         {'name': '_call_agent_api'},
    'modify-lte-pin':                    {'name': '_call_agent_api'},
    'get-device-certificate':            {'name': '_call_agent_api'},

    # Aggregated API
    'aggregated':                   {'name': '_call_aggregated', 'sign': True},

    # Router API
    'start-router':                 {'name': '_call_router_api', 'sign': True},
    'stop-router':                  {'name': '_call_router_api', 'sign': True},
    'add-interface':                {'name': '_call_router_api', 'sign': True},
    'remove-interface':             {'name': '_call_router_api', 'sign': True},
    'modify-interface':             {'name': '_call_router_api', 'sign': True},
    'add-route':                    {'name': '_call_router_api', 'sign': True},
    'remove-route':                 {'name': '_call_router_api', 'sign': True},
    'add-tunnel':                   {'name': '_call_router_api', 'sign': True},
    'remove-tunnel':                {'name': '_call_router_api', 'sign': True},
    'modify-tunnel':                {'name': '_call_router_api', 'sign': True},
    'add-dhcp-config':              {'name': '_call_router_api', 'sign': True},
    'remove-dhcp-config':           {'name': '_call_router_api', 'sign': True},
    'add-application':              {'name': '_call_router_api', 'sign': True},
    'remove-application':           {'name': '_call_router_api', 'sign': True},
    'add-multilink-policy':         {'name': '_call_router_api', 'sign': True},
    'remove-multilink-policy':      {'name': '_call_router_api', 'sign': True},

    # System API
    'add-lte':                        {'name': '_call_system_api'},
    'remove-lte':                     {'name': '_call_system_api'},

    ##############################################################
    # INTERNAL API-s
    # ------------------------------------------------------------
    # These API-s are invoked locally by handlers of server
    # requests, e.g. by FWROUTER_API module.
    # The FWROUTER_API module translates received requests
    # into lists of commands that might be not executed immediately.
    # These internal commands represent the INTERNAL API-s
    # listed below. They are recorded into database and are invoked
    # later, when router is started.
    ##############################################################

    # OS API
    'cpuutil':                      {'name': '_call_os_api'},
    'exec':                         {'name': '_call_os_api'},
    'exec_timeout':                 {'name': '_call_os_api'},

    # VPP API
    'abf_itf_attach_add_del':       {'name': '_call_vpp_api'},
    'abf_policy_add_del':           {'name': '_call_vpp_api'},
    'acl_add_replace':              {'name': '_call_vpp_api'},
    'acl_del':                      {'name': '_call_vpp_api'},
    'bridge_domain_add_del':        {'name': '_call_vpp_api'},
    'create_loopback_instance':     {'name': '_call_vpp_api'},
    'delete_loopback':              {'name': '_call_vpp_api'},
    'gre_tunnel_add_del':           {'name': '_call_vpp_api'},
    'ikev2_initiate_sa_init':       {'name': '_call_vpp_api'},
    'ikev2_profile_add_del':        {'name': '_call_vpp_api'},
    'ikev2_profile_set_auth':       {'name': '_call_vpp_api'},
    'ikev2_profile_set_id':         {'name': '_call_vpp_api'},
    'ikev2_profile_set_ts':         {'name': '_call_vpp_api'},
    'ikev2_set_esp_transforms':     {'name': '_call_vpp_api'},
    'ikev2_set_ike_transforms':     {'name': '_call_vpp_api'},
    'ikev2_set_local_key':          {'name': '_call_vpp_api'},
    'ikev2_set_responder':          {'name': '_call_vpp_api'},
    'ikev2_set_sa_lifetime':        {'name': '_call_vpp_api'},
    'ikev2_set_tunnel_interface':   {'name': '_call_vpp_api'},
    'ipsec_sad_entry_add_del':      {'name': '_call_vpp_api'},
    'ipsec_spd_add_del':            {'name': '_call_vpp_api'},
    'ipsec_interface_add_del_spd':  {'name': '_call_vpp_api'},
    'ipsec_spd_add_del_entry':      {'name': '_call_vpp_api'},
    'ipsec_tunnel_protect_del':     {'name': '_call_vpp_api'},
    'ipsec_tunnel_protect_update':  {'name': '_call_vpp_api'},
    'l2_flags':                     {'name': '_call_vpp_api'},
    'nat44_add_del_identity_mapping':           {'name': '_call_vpp_api'},
    'nat44_add_del_interface_addr':             {'name': '_call_vpp_api'},
    'nat44_interface_add_del_output_feature':   {'name': '_call_vpp_api'},
    'nat44_forwarding_enable_disable':          {'name': '_call_vpp_api'},
    'nat44_plugin_enable_disable':              {'name': '_call_vpp_api'},
    'sw_interface_add_del_address': {'name': '_call_vpp_api'},
    'sw_interface_set_flags':       {'name': '_call_vpp_api'},
    'sw_interface_set_l2_bridge':   {'name': '_call_vpp_api'},
    'sw_interface_set_mac_address': {'name': '_call_vpp_api'},
    'sw_interface_set_mtu':         {'name': '_call_vpp_api'},
    'vmxnet3_create':               {'name': '_call_vpp_api'},
    'vmxnet3_delete':               {'name': '_call_vpp_api'},
    'vxlan_add_del_tunnel':         {'name': '_call_vpp_api'},

    # Python API
    'python':                       {'name': '_call_python_api'}
}

global g_initialized
g_initialized = False

@Pyro4.expose
class Fwglobals:
    """This is global data class representation.

    """
    class FwConfiguration:
        """This is configuration class representation.

        :param filename:    YAML configuration file name.
        :param data_path:   Path to token file.
        """
        def __init__(self, filename, data_path):
            """Constructor method
            """
            global log
            DEFAULT_BYPASS_CERT    = False
            DEFAULT_DEBUG          = False
            DEFAULT_MANAGEMENT_URL = 'https://manage.flexiwan.com:443'
            DEFAULT_TOKEN_FILE     = data_path + 'token.txt'
            DEFAULT_UUID           = None
            DEFAULT_MONITOR_UNASSIGNED_INTERFACES = True
            try:
                with open(filename, 'r') as conf_file:
                    conf = yaml.load(conf_file, Loader=yaml.SafeLoader)
                agent_conf = conf.get('agent', {})
                self.BYPASS_CERT    = agent_conf.get('bypass_certificate', DEFAULT_BYPASS_CERT)
                self.DEBUG          = agent_conf.get('debug',  DEFAULT_DEBUG)
                self.MANAGEMENT_URL = agent_conf.get('server', DEFAULT_MANAGEMENT_URL)
                self.TOKEN_FILE     = agent_conf.get('token',  DEFAULT_TOKEN_FILE)
                self.UUID           = agent_conf.get('uuid',   DEFAULT_UUID)
                self.MONITOR_UNASSIGNED_INTERFACES = agent_conf.get('monitor_unassigned_interfaces', DEFAULT_MONITOR_UNASSIGNED_INTERFACES)
            except Exception as e:
                log.excep("%s, set defaults" % str(e))
                self.BYPASS_CERT    = DEFAULT_BYPASS_CERT
                self.DEBUG          = DEFAULT_DEBUG
                self.MANAGEMENT_URL = DEFAULT_MANAGEMENT_URL
                self.TOKEN_FILE     = DEFAULT_TOKEN_FILE
                self.UUID           = DEFAULT_UUID
                self.MONITOR_UNASSIGNED_INTERFACES = DEFAULT_MONITOR_UNASSIGNED_INTERFACES
            if self.DEBUG:
                log.set_level(Fwlog.FWLOG_LEVEL_DEBUG)

    class FwCache:
        """Storage for data that is valid during one FwAgent lifecycle only.
        """
        def __init__(self):
            self.db = {
                'LINUX_INTERFACES': {},
                'DEV_ID_TO_VPP_IF_NAME': {},
                'DEV_ID_TO_VPP_TAP_NAME': {},
                'STUN': {},
                'SYMMETRIC_NAT': {},
                'VPP_IF_NAME_TO_DEV_ID': {},
                'LINUX_INTERFACES_BY_NAME': {},
                'WAN_MONITOR': {
                    'enabled_routes':  {},
                    'disabled_routes': {},
                },
                'LTE': {}
            }
            self.lock                       = threading.RLock()
            self.linux_interfaces           = self.db['LINUX_INTERFACES']
            self.dev_id_to_vpp_if_name      = self.db['DEV_ID_TO_VPP_IF_NAME']
            self.dev_id_to_vpp_tap_name     = self.db['DEV_ID_TO_VPP_TAP_NAME']
            self.stun_cache                 = self.db['STUN']
            self.sym_nat_cache              = self.db['SYMMETRIC_NAT']
            self.vpp_if_name_to_dev_id      = self.db['VPP_IF_NAME_TO_DEV_ID']
            self.linux_interfaces_by_name   = self.db['LINUX_INTERFACES_BY_NAME']
            self.wan_monitor                = self.db['WAN_MONITOR']
            self.lte                        = self.db['LTE']


    def __init__(self):
        """Constructor method
        """
        # Set default configuration
        self.RETRY_INTERVAL_MIN  = 5 # seconds - is used for both registration and main connection
        self.RETRY_INTERVAL_MAX  = 15
        self.RETRY_INTERVAL_LONG_MIN = 50
        self.RETRY_INTERVAL_LONG_MAX = 70
        self.DATA_PATH           = '/etc/flexiwan/agent/'
        self.FWAGENT_CONF_FILE   = self.DATA_PATH + 'fwagent_conf.yaml'  # Optional, if not present, defaults are taken
        self.DEVICE_TOKEN_FILE   = self.DATA_PATH + 'fwagent_info.txt'
        self.VERSIONS_FILE       = self.DATA_PATH + '.versions.yaml'
        self.ROUTER_CFG_FILE     = self.DATA_PATH + '.requests.sqlite'
        self.SYSTEM_CFG_FILE     = self.DATA_PATH + '.system.sqlite'
        self.ROUTER_STATE_FILE   = self.DATA_PATH + '.router.state'
        self.CONN_FAILURE_FILE   = self.DATA_PATH + '.upgrade_failed'
        self.IKEV2_FOLDER        = self.DATA_PATH + 'ikev2/'
        self.ROUTER_LOG_FILE     = '/var/log/flexiwan/agent.log'
        self.AGNET_UI_LOG_FILE     = '/var/log/flexiwan/agentui.log'
        self.HOSTAPD_LOG_FILE     = '/var/log/hostapd.log'
        self.SYSLOG_FILE         = '/var/log/syslog'
        self.DHCP_LOG_FILE       = '/var/log/dhcpd.log'
        self.VPP_LOG_FILE        = '/var/log/vpp/vpp.log'
        self.OSPF_LOG_FILE       = '/var/log/frr/ospfd.log'
        self.VPP_CONFIG_FILE     = '/etc/vpp/startup.conf'
        self.VPP_CONFIG_FILE_BACKUP   = '/etc/vpp/startup.conf.baseline'
        self.VPP_CONFIG_FILE_RESTORE = '/etc/vpp/startup.conf.orig'
        self.FRR_CONFIG_FILE     = '/etc/frr/daemons'
        self.FRR_OSPFD_FILE      = '/etc/frr/ospfd.conf'
        self.DHCPD_CONFIG_FILE   = '/etc/dhcp/dhcpd.conf'
        self.APP_REC_DB_FILE     = self.DATA_PATH + '.app_rec.sqlite'
        self.POLICY_REC_DB_FILE  = self.DATA_PATH + '.policy.sqlite'
        self.MULTILINK_DB_FILE   = self.DATA_PATH + '.multilink.sqlite'
        self.DATA_DB_FILE        = self.DATA_PATH + '.data.sqlite'
        self.DHCPD_CONFIG_FILE_BACKUP = '/etc/dhcp/dhcpd.conf.orig'
        self.HOSTAPD_CONFIG_DIRECTORY = '/etc/hostapd/'
        self.NETPLAN_FILES       = {}
        self.NETPLAN_FILE        = '/etc/netplan/99-flexiwan.fwrun.yaml'
        self.FWAGENT_DAEMON_NAME = 'fwagent.daemon'
        self.FWAGENT_DAEMON_HOST = '127.0.0.1'
        self.FWAGENT_DAEMON_PORT = 9090
        self.FWAGENT_DAEMON_URI  = 'PYRO:%s@%s:%d' % (self.FWAGENT_DAEMON_NAME, self.FWAGENT_DAEMON_HOST, self.FWAGENT_DAEMON_PORT)
        self.WS_STATUS_ERROR_NOT_APPROVED = 403
        self.WS_STATUS_ERROR_LOCAL_ERROR  = 800 # Should be over maximal HTTP STATUS CODE - 699
        self.fwagent = None
        self.cache   = self.FwCache()
        self.WAN_FAILOVER_SERVERS          = [ '1.1.1.1' , '8.8.8.8' ]
        self.WAN_FAILOVER_WND_SIZE         = 20         # 20 pings, every ping waits a second for response
        self.WAN_FAILOVER_THRESHOLD        = 12         # 60% of pings lost - enter the bad state, 60% of pings are OK - restore to good state
        self.WAN_FAILOVER_METRIC_WATERMARK = 2000000000 # Bad routes will have metric above 2000000000
        self.DUMP_FOLDER                   = '/var/log/flexiwan/fwdump'
        self.request_lock                  = threading.RLock()   # lock to syncronize message processing

        # Load configuration from file
        self.cfg = self.FwConfiguration(self.FWAGENT_CONF_FILE, self.DATA_PATH)

        self.db = SqliteDict(self.DATA_DB_FILE, autocommit=True)  # IMPORTANT! set the db variable regardless of agent initialization

        # Load websocket status codes on which agent should reconnect into a list
        self.ws_reconnect_status_codes = []
        for a in dir(self):
            if re.match("WS_STATUS_", a):
                self.ws_reconnect_status_codes.append(getattr(self, a))

        # Load signal to string map
        self.signal_names = dict((getattr(signal, n), n) \
                                for n in dir(signal) if n.startswith('SIG') and '_' not in n )

        self.teardown = False   # Flag that stops all helper threads in parallel to speedup gracefull exit


    def load_configuration_from_file(self):
        """Load configuration from YAML file.

        :returns: None.
        """
        # Load configuration
        self.cfg.__init__(self.FWAGENT_CONF_FILE, self.DATA_PATH)
        # Print loaded configuration into log
        if self.cfg.DEBUG:
            global log
            log.debug("Fwglobals configuration: " + self.__str__(), to_terminal=False)
            # for a in dir(self.cfg):
            #     val = getattr(self, a)
            #     if isinstance(val, (int, float, str, unicode)):
            #         log.debug("  %s: %s" % (a, str(val)), to_terminal=False)
            # for a in dir(self):
            #     val = getattr(self, a)
            #     if isinstance(val, (int, float, str, unicode)):
            #         log.debug("  %s: %s" % (a, str(val)), to_terminal=False)

    def initialize_agent(self, standalone=False):
        """Initialize singleton object. Restore VPP if needed.

        :param standalone: if True, the agent will be not connected to flexiManage,
                           hence no need in network activity, like STUN.
                           The standalone mode is used by CLI-based tests.
        """
        if self.fwagent:
            global log
            log.warning('Fwglobals.initialize_agent: agent exists')
            return self.fwagent

        # Some lte modules have a problem with drivers binding.
        # As workaround, we reload the driver to fix it.
<<<<<<< HEAD
        fwutils.reload_lte_drivers()

=======
        # We run it only if vpp is not running to make sure that we reload the driver 
        # only on boot, and not if a user run `systemctl restart flexiwan-router` when vpp is running.
        if not fwutils.vpp_does_run():
            fwutils.reload_lte_drivers()
        
>>>>>>> 2000a134
        self.db           = SqliteDict(self.DATA_DB_FILE, autocommit=True)  # IMPORTANT! Load data at the first place!
        self.fwagent      = FwAgent(handle_signals=False)
        self.router_cfg   = FwRouterCfg(self.ROUTER_CFG_FILE) # IMPORTANT! Initialize database at the first place!
        self.system_cfg   = FwSystemCfg(self.SYSTEM_CFG_FILE)
        self.agent_api    = FWAGENT_API()
        self.system_api   = FWSYSTEM_API(self.system_cfg)
        self.router_api   = FWROUTER_API(self.router_cfg, self.MULTILINK_DB_FILE)
        self.os_api       = OS_API()
        self.apps         = FwApps(self.APP_REC_DB_FILE)
        self.policies     = FwPolicies(self.POLICY_REC_DB_FILE)
        self.wan_monitor  = FwWanMonitor(standalone)
        self.stun_wrapper = FwStunWrap(standalone)
        self.ikev2        = FwIKEv2()

        self.system_api.restore_configuration() # IMPORTANT! The System configurations should be restored before restore_vpp_if_needed!

        fwutils.set_default_linux_reverse_path_filter(2)  # RPF set to Loose mode
        fwutils.disable_ipv6()

        self.stun_wrapper.initialize()   # IMPORTANT! The STUN should be initialized before restore_vpp_if_needed!

        self.router_api.restore_vpp_if_needed()

        fwutils.get_linux_interfaces(cached=False) # Fill global interface cache

        self.wan_monitor.initialize() # IMPORTANT! The WAN monitor should be initialized after restore_vpp_if_needed!
        self.system_api.initialize()

        return self.fwagent

    def finalize_agent(self):
        """Destructor method
        """
        if not self.fwagent:
            global log
            log.warning('Fwglobals.finalize_agent: agent does not exists')
            return

        self.teardown = True   # Stop all helper threads in parallel to speedup gracefull exit

        self.wan_monitor.finalize()
        self.stun_wrapper.finalize()
        self.system_api.finalize()
        self.router_api.finalize()
        self.fwagent.finalize()
        self.router_cfg.finalize() # IMPORTANT! Finalize database at the last place!

        del self.wan_monitor
        del self.stun_wrapper
        del self.apps
        del self.policies
        del self.os_api
        del self.router_api
        del self.agent_api
        del self.fwagent
        self.fwagent = None
        self.db.close()
        return

    def __str__(self):
        """Get string representation of configuration.

        :returns: String in JSON format.
        """
        return json.dumps({
            'MANAGEMENT_URL':       self.cfg.MANAGEMENT_URL,
            'TOKEN_FILE':           self.cfg.TOKEN_FILE,
            'BYPASS_CERT':          self.cfg.BYPASS_CERT,
            'DEBUG':                self.cfg.DEBUG,
            'UUID':                 self.cfg.UUID,
            'FWAGENT_CONF_FILE':    self.FWAGENT_CONF_FILE,
            'RETRY_INTERVAL_MIN':   self.RETRY_INTERVAL_MIN,
            'RETRY_INTERVAL_MAX':   self.RETRY_INTERVAL_MAX,
            }, indent = 2)

    def _call_agent_api(self, request):
        return self.agent_api.call(request)

    def _call_system_api(self, request):
        return self.system_api.call(request)

    def _call_router_api(self, request):
        return self.router_api.call(request)

    def _call_os_api(self, request):
        return self.os_api.call_simple(request)

    def _call_vpp_api(self, request, result=None):
        return self.router_api.vpp_api.call_simple(request, result)

    def _call_python_api(self, request, result=None):
        '''Handle request that describe python function.

        :param request: the request like:
            {
                'name':   "python"
                'descr':  "add multilink labels into interface %s %s: %s" % (iface_addr, iface_dev_id, labels)
                'params': {
                    'module': 'fwutils',
                    'func'  : 'vpp_multilink_update_labels',
                    'args'  : {
                        'labels':   labels,
                        'next_hop': gw,
                        'dev_id':   iface_dev_id,
                        'remove':   False
                    }
                }
            }

        :param result: the cache where the python function should store data,
                       required by the request sender. Today this cache is
                       managed by the router_api executor and it is used
                       to fulfill substitutions in function arguments,
                       specified by the 'substs' parameter of the request.
                       The format of the 'result' is as follows:
            {
                'result_attr': <name of variable inside python function,
                                value of which the function should set into cache>
                'cache':       <the python dict used as a cache>
                'key':         <the key for the value to be cached>
            }
        '''
        func = self._call_python_api_get_func(request['params'])
        args = request['params'].get('args')

        if result:
            args = copy.deepcopy(args) if args else {}
            args.update({ 'result_cache': result })

        ret = func(**args) if args else func()
        (ok, val) = self._call_python_api_parse_result(ret)
        if not ok:
            func_str = request['params'].get('func')
            if args:
                args_str = ', '.join([ "%s=%s" % (arg_name, args[arg_name]) for arg_name in args ])
            else:
                args_str = ''
            log.error('_call_python_api: %s(%s) failed: %s' % (func_str, args_str, val))
        reply = {'ok':ok, 'message':val}
        return reply

    def _call_python_api_get_func(self, params):
        if 'module' in params:
            func = getattr(__import__(params['module']), params['func'])
        elif 'object' in params:
            if params['object'] == 'fwglobals.g':
                func = getattr(self, params['func'])
            elif params['object'] == 'fwglobals.g.router_api':
                func = getattr(self.router_api, params['func'])
            elif params['object'] == 'fwglobals.g.router_api.vpp_api':
                func = getattr(self.router_api.vpp_api, params['func'])
            elif params['object'] == 'fwglobals.g.apps':
                func = getattr(self.apps, params['func'])
            elif params['object'] == 'fwglobals.g.ikev2':
                func = getattr(self.ikev2, params['func'])
            else:
                raise Exception("object '%s' is not supported" % (params['object']))
        else:
            raise Exception("neither 'module' nor 'object' was provided for '%s'" % (params['func']))
        return func

    def _call_python_api_parse_result(self, ret):
        val = None
        if ret is None:
            ok  = 1
        elif type(ret) == tuple:
            ok  = ret[0]
            val = ret[1]
        elif type(ret) == dict:
            ok  = ret.get('ok', 0)
            val = ret.get('ret')
        elif type(ret) == bool:
            ok = 1 if ret else 0
        else:
            ok = 0
            val = '_call_python_api_parse_result: unsupported type of return: %s' % type(ret)
        return (ok, val)


    # result - how to store result of command.
    #          It is dict of {<attr> , <cache>, <cache key>}.
    #          On success we fetch value of attribute <attr> of the object,
    #          returned by 'cmd' command and store it in the <cache> by key <cache key>.
    #          Note <attr> may be used for any semantic, depeneding on the command.
    #          For example, it might contain pattern for grep to be run
    #          on command output.
    #
    def handle_request(self, request, result=None, received_msg=None):
        """Handle request.

        :param request:      The request received from flexiManage after
                             transformation by fwutils.fix_received_message().
        :param result:       Place for result.
        :param received_msg: The original message received from flexiManage.

        :returns: Dictionary with error string and status code.
        """
        try:
            req    = request['message']
            params = request.get('params')

            handler = request_handlers.get(req)
            assert handler, 'fwglobals: "%s" request is not supported' % req

            # received_msg indicate that request is received from flexiManage
            received_from_server = (received_msg != None)

            # Keep copy of the request aside for signature purposes,
            # as the original request might by modified by preprocessing.
            #
            if handler.get('sign', False) == True and received_msg is None:
                received_msg = copy.deepcopy(request)

            handler_func = getattr(self, handler.get('name'))

            with self.request_lock:
                if result is None:
                    reply = handler_func(request)
                else:
                    reply = handler_func(request, result)
            if reply['ok'] == 0:
                myCmd = 'sudo vppctl api trace save error.api'
                os.system(myCmd)
                raise Exception(reply['message'])

            # On router configuration request, e.g. add-interface,
            # remove-tunnel, etc. update the configuration database
            # signature. This is needed to assists the database synchronization
            # feature that keeps the configuration set by user on the flexiManage
            # in sync with the one stored on the flexiEdge device.
            # Note we update signature on configuration requests received from flexiManage only,
            # but retrieve it into replies for all requests. This is to simplify
            # flexiManage code.
            #
            if reply['ok'] == 1 and handler.get('sign', False) == True and received_from_server:
                fwutils.update_device_config_signature(received_msg)
            reply['router-cfg-hash'] = fwutils.get_device_config_signature()

            return reply

        except Exception as e:
            global log
            err_str = "%s(%s): %s" % (str(e), req, format(params))
            log.error(err_str + ': %s' % str(traceback.format_exc()))
            reply = {"message":err_str, 'ok':0}
            return reply

    def _get_api_object_attr(self, api_type, attr):
        if api_type == '_call_router_api':
            return getattr(self.router_api, attr)
        elif api_type == '_call_system_api':
            return getattr(self.system_api, attr)

    def _call_aggregated(self, request):
        """Handle aggregated request from flexiManage.

        :param request: the aggregated request like:
            {
                "entity": "agent",
                "message": "aggregated",
                "params": {
                    "requests": [
                        {
                            "entity": "agent",
                            "message": "remove-lte",
                            "params": {
                                "apn": "we",
                                "enable": false,
                                "dev_id": "usb:usb1/1-3/1-3:1.4"
                            }
                        },
                        {
                            "entity": "agent",
                            "message": "remove-interface",
                            "params": {
                                "dhcp": "yes",
                                "addr": "10.93.172.31/26",
                                "addr6": "fe80::b82a:beff:fe44:38e8/64",
                                "PublicIP": "46.19.85.31",
                                "PublicPort": "4789",
                                "useStun": true,
                                "monitorInternet": true,
                                "gateway": "10.93.172.32",
                                "metric": "",
                                "routing": "NONE",
                                "type": "WAN",
                                "configuration": {
                                    "apn": "we",
                                    "enable": false
                                },
                                "deviceType": "lte",
                                "dev_id": "usb:usb1/1-3/1-3:1.4",
                                "multilink": {
                                    "labels": []
                                }
                            }
                        }
                    ]
                }
            }

        :returns: dictionary with status code and optional error message.
        """
        # Break the received aggregated request into aggregations by API type
        #
        # !!! IMPORTANT !!!
        # ATM we decided to run system-api requests before router-api requests.
        #
        aggregations = {}
        for _request in request['params']['requests']:

            handler = request_handlers.get(_request['message'])
            assert handler, '"%s" request is not supported' % _request['message']

            api = handler.get('name')
            assert api, 'api for "%s" not found' % _request['message']

            # Create the aggregations for the current API type, if it was not created yet.
            #
            if not api in aggregations:
                aggregations[api] = {
                    "message": "aggregated",
                    "params": {
                        "requests": []
                    }
                }

            # Finally add the current request to the current aggregation.
            #
            aggregations[api]['params']['requests'].append(_request)


        # Now generate the rollback aggregated requests for the aggregations created above.
        # We need them in case of failure to execute any of the created requests,
        # as we have to revert the previously executed request. This is to ensure
        # atomic handling of the original aggregated request received from flexiManage.
        #
        rollback_aggregations = self._build_rollback_aggregations(aggregations)

        # Go over list of aggregations and execute their requests one by one.
        #
        apis = list(aggregations.keys())
        executed_apis = []

        for api in ['_call_system_api', '_call_router_api']:
            if api in aggregations:
                api_call_func = self._get_api_object_attr(api, 'call')
                try:
                    api_call_func(aggregations[api])
                    executed_apis.append(api)
                except Exception as e:
                    # Revert the previously executed aggregated requests
                    for api in executed_apis:
                        rollback_func = self._get_api_object_attr(api, 'rollback')
                        rollback_func(rollback_aggregations[api])
                    raise e

        return {'ok': 1}


    def _build_rollback_aggregations(self, aggregations):
        '''Generates rollback data for the list of aggregated requests grouped by type of api they belong to.
        The input list format is:
            {
                <api name, e.g. "router_api", "system_api", etc>:
                    {
                        "message": "aggregated",
                        "params": {
                            "requests": [ ... ]
                        }
                    }
                }
                ,
                ...
            }

        The output rollback data represents clone of the input list, where the leaf requests
        (requests in list element['params']['requests'])
        perform opposite operation. That means, the "add-X" is replaced with
        "remove-X", the "remove-X" is replaced with "add-X", and parameters of the "modify-X"
        are replaced with the old parameters that are currently stored in the configuration database.
        '''
        rollbacks_aggregations = copy.deepcopy(aggregations)
        for (api, aggregated) in list(rollbacks_aggregations.items()):
            cfg_db = self._get_api_object_attr(api, 'cfg_db')
            for request in aggregated['params']['requests']:

                op = request['message']
                if re.match('add-', op):
                    request['message'] = op.replace('add-','remove-')

                elif re.match('start-', op):
                    request['message'] = op.replace('start-','stop-')

                elif re.match('remove-', op):
                    request['message'] = op.replace('remove-','add-')
                    # The "remove-X" might have only subset of configuration parameters.
                    # To ensure proper rollback, populate the correspondent "add-X" with
                    # full set of configuration parameters. They are stored in database.
                    #
                    request['params'] = cfg_db.get_request_params(request)
                    if request['params'] == None:
                        request['params'] = {} # Take a care of removal of not existing configuration item

                elif re.match('modify-', op):
                    # For "modify-X" replace it's parameters with the old parameters,
                    # that are currently stored in the configuration database.
                    #
                    old_params = cfg_db.get_request_params(request)
                    for param_name in list(request['params']): #request['params'].keys() doesn't work in python 3
                        if old_params and param_name in old_params:
                            request['params'][param_name] = old_params[param_name]
                        else:
                            del request['params'][param_name]
                else:
                    raise Exception("_build_rollback_aggregations: not expected request: %s" % op)

        return rollbacks_aggregations


def initialize(log_level=Fwlog.FWLOG_LEVEL_INFO, quiet=False):
    """Initialize global instances of LOG, and GLOBALS.

    :param log_level:    LOG severity level.

    :returns: None.
    """
    global g_initialized
    if not g_initialized:
        global log
        log = Fwlog(log_level)
        if quiet:
            log.set_target(to_terminal=False)
        global g
        g = Fwglobals()
        g_initialized = True<|MERGE_RESOLUTION|>--- conflicted
+++ resolved
@@ -351,16 +351,11 @@
 
         # Some lte modules have a problem with drivers binding.
         # As workaround, we reload the driver to fix it.
-<<<<<<< HEAD
-        fwutils.reload_lte_drivers()
-
-=======
-        # We run it only if vpp is not running to make sure that we reload the driver 
+        # We run it only if vpp is not running to make sure that we reload the driver
         # only on boot, and not if a user run `systemctl restart flexiwan-router` when vpp is running.
         if not fwutils.vpp_does_run():
             fwutils.reload_lte_drivers()
-        
->>>>>>> 2000a134
+
         self.db           = SqliteDict(self.DATA_DB_FILE, autocommit=True)  # IMPORTANT! Load data at the first place!
         self.fwagent      = FwAgent(handle_signals=False)
         self.router_cfg   = FwRouterCfg(self.ROUTER_CFG_FILE) # IMPORTANT! Initialize database at the first place!
