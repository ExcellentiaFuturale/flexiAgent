#! /usr/bin/python3

################################################################################
# flexiWAN SD-WAN software - flexiEdge, flexiManage.
# For more information go to https://flexiwan.com
#
# Copyright (C) 2019  flexiWAN Ltd.
#
# This program is free software: you can redistribute it and/or modify it under
# the terms of the GNU Affero General Public License as published by the Free
# Software Foundation, either version 3 of the License, or (at your option) any
# later version.
#
# This program is distributed in the hope that it will be useful,
# but WITHOUT ANY WARRANTY; without even the implied warranty of MERCHANTABILITY
# or FITNESS FOR A PARTICULAR PURPOSE.
# See the GNU Affero General Public License for more details.
#
# You should have received a copy of the GNU Affero General Public License
# along with this program. If not, see <https://www.gnu.org/licenses/>.
################################################################################

import os
import re
import subprocess
import sys
import threading
import time
import traceback

import fwglobals
import fwlte
import fwnetplan
import fwpppoe
import fwroutes
import fwthread
import fwutils

from fwobject import FwObject

class FwWanMonitor(FwObject):
    """This object monitors internet connectivity over default WAN interface,
    and if bad connectivity is detected, it updates routing table to use
    other WAN interface with lowest metric. Than the 'bad' interface is monitored
    to detect the connectivity restore. When it is detected, the routing table
    is updated back with original default route rule.
        To monitor internet connectivity we just ping 1.1.1.1 and 8.8.8.8.
        To get 'bad' default route out of service we increase it's metric to
    be (2.000.000.000 + original metric), so it is still can be used for pings.
    The 2.000.000.000 threshold is derived as a 1/2 of the max u32 value,
    supported by Linux for metrics.
    """
    def __init__(self, standalone):
        """Constructor.

        :param standalone: if True, the module does nothing. It is used for tests.
                        The 'standalone' stands for the agent mode and means,
                        that the agent is not connected to internet.
        """
        self.standalone = standalone
        if self.standalone:
            return

        FwObject.__init__(self)

        # Make few shortcuts to get more readable code
        #
        self.SERVERS         = fwglobals.g.cfg.WAN_MONITOR_SERVERS
        self.THRESHOLD       = fwglobals.g.WAN_FAILOVER_THRESHOLD
        self.WATERMARK       = fwglobals.g.WAN_FAILOVER_METRIC_WATERMARK

        self.APPROX_FACTOR = 16
        self.HYSTERESIS_LOSS = 1
        self.HYSTERESIS_DELAY = 30

        self.num_servers     = len(self.SERVERS)
        self.current_server  = self.num_servers - 1  # The first selection will take #0
        self.routes          = fwglobals.g.cache.wan_monitor['enabled_routes']
        self.disabled_routes = fwglobals.g.cache.wan_monitor['disabled_routes']
        self.route_rule_re   = re.compile(r"(\w+) via ([0-9.]+) dev (\w+)(.*)") #  'default via 20.20.20.22 dev enp0s9 proto dhcp metric 100'

    def __enter__(self):
        return self

    def __exit__(self, exc_type, exc_value, traceback):
        # The three arguments to `__exit__` describe the exception
        # caused the `with` statement execution to fail. If the `with`
        # statement finishes without an exception being raised, these
        # arguments will be `None`.
        self.finalize()

    def initialize(self):
        if self.standalone:
            return
        self.thread_wan_monitor = fwthread.FwRouterThread(target=self.wan_monitor_thread_func, name="WAN Monitor", log=self.log)
        self.thread_wan_monitor.start()

    def finalize(self):
        """Destructor method
        """
        if self.standalone:
            return
        if self.thread_wan_monitor:
            self.thread_wan_monitor.join()
            self.thread_wan_monitor = None

    def wan_monitor_thread_func(self, ticks):
        server = self._get_server()
        if server:
            routes = self._get_routes()
            for r in routes:
                if fwlte.get_cache_val(r.dev_id, 'state') == 'resetting':
                    continue
                self._check_connectivity(r, server)

    def _get_server(self):
        if self.num_servers <= 0:
            return None
        self.current_server = (self.current_server + 1) % self.num_servers
        return self.SERVERS[self.current_server]

    def _get_routes(self):
        '''Fetches routes from Linux and parses them into FwWanRoute objects.
        '''
        os_routes  = {}

        routes_linux = fwroutes.FwLinuxRoutes(prefix='0.0.0.0/0')
        self._fix_routes(routes_linux)

        for key, route in routes_linux.items():

            # Filter out routes on tunnel interfaces.
            # Tunnels use loopback interfaces that has no physical device, so dev_id should be None.
            #
            if not route.dev_id:
                continue

            # Filter out routes on interfaces where flexiManage disabled monitoring.
            # Note the 'monitorInternet' flag might not exist (in case of device
            # upgrade). In that case we enable the monitoring.
            #
            interfaces = fwglobals.g.router_cfg.get_interfaces(dev_id=route.dev_id)
            if interfaces and (interfaces[0].get('monitorInternet', True) == False):
                if not route.dev_id in self.disabled_routes:
                    self.log.debug("disabled on %s(%s)" % (route.dev, route.dev_id))
                    self.disabled_routes[route.dev_id] = route
                continue
            # If monitoring was enabled again, log this.
            if interfaces and route.dev_id in self.disabled_routes:
                self.log.debug("enabled on %s(%s)" % (route.dev, route.dev_id))
                del self.disabled_routes[route.dev_id]

            # Filter out unassigned interfaces, if fwagent_conf.yaml orders that.
            #
            if not interfaces and not fwglobals.g.cfg.WAN_MONITOR_UNASSIGNED_INTERFACES:
                if not route.dev_id in self.disabled_routes:
                    self.log.debug("disabled on unassigned %s(%s)" % (route.dev, route.dev_id))
                    self.disabled_routes[route.dev_id] = route
                continue
            # If interface was assigned again, log this.
            if not interfaces and route.dev_id in self.disabled_routes:
                self.log.debug("enabled on unassigned %s(%s)" % (route.dev, route.dev_id))
                del self.disabled_routes[route.dev_id]

            # if this route is known to us, update statistics from cache
            #
            if route.dev_id in self.routes:
                cached = self.routes[route.dev_id]
                route.probes    = cached.probes
                route.ok        = cached.ok
                route.stats     = cached.stats
            else:
                self.log.debug("Start WAN Monitoring on '%s'" % (str(route)))

            # Finally store the route into cache.
            #
            self.routes[route.dev_id] = route

            # Record keys of routes fetched from OS.
            # We will use them a bit later to remove stale routes from cache.
            #
            os_routes[route.dev_id] = None

        # Remove stale routes from cache
        #
        stale_keys = list(set(self.routes.keys()) - set(os_routes.keys()))
        for key in stale_keys:
            self.log.debug("Stop WAN Monitoring on '%s'" % (str(self.routes[key])))
            del self.routes[key]

        return list(self.routes.values())

    def _fix_routes(self, routes):
        '''In DHCP case, when VPP does not run, the WAN failover mechanism might
        end up with duplicated entries in kernel:

                default via 192.168.1.1 dev enp0s3 proto dhcp src 192.168.1.171 metric 100
                default via 10.72.100.1 dev enp0s9 proto dhcp src 10.72.100.179 metric 300
                default via 10.72.100.1 dev enp0s9 proto dhcp metric 2000000300
                10.72.100.0/24 dev enp0s9 proto kernel scope link src 10.72.100.179
                10.72.100.1 dev enp0s9 proto dhcp scope link src 10.72.100.179 metric 300

        Note two "default via 10.72.100.1 dev enp0s9" rules.
        This might happen because FwWanMonitor does not update netplan files,
        when VPP does not run. It just updates kernel table on-the-fly by call
        to the bash command "ip route add/del/replace ...". So if FwWanMonitor
        detects no internet connectivity and replace rule with X metric with rule
        with 2,000,000,000 + X metric, and then networkd / netplan is restarted
        or the DHCP lease renewed, Linux will restore the original rule with
        metric X. And nobody will remove the FwWanMonitor rule
        with 2,000,000,000 + X metric.
            Therefore we have to check that condition and to fix it manually.
        The algorithm just removes the duplicated entry with X metric,
        if the entry with 2,000,000,000 + X metric exists. When internet
        connectivity is restored, the FwWanMonitor will replace
        the 2,000,000,000 + X entry with X.

        :param routes: the fwroutes.FwLinuxRoutes object that includes kernel
                       routing table. The _fix_routes() function removes
                       duplicated routes from both this object and from kernel.
        '''
        routes_by_dev = {}
        routes_to_remove = {}

        # Go over routes and find duplications
        #
        for route in routes.values():
            existing_route = routes_by_dev.get(route.dev)
            if not existing_route:
                routes_by_dev[route.dev] = route
            else:
                # Duplication was found.
                # Spot the route with X metric and store it aside to be removed
                # later from kernel.
                #
                if existing_route.metric < self.WATERMARK and route.metric >= self.WATERMARK:
                    routes_to_remove[existing_route.key] = existing_route
                    self.log.debug(f"_fix_routes: going to remove duplicate '{str(existing_route)}' of '{str(route)}'")
                elif existing_route.metric >= self.WATERMARK and route.metric < self.WATERMARK:
                    self.log.debug(f"_fix_routes: going to remove duplicate '{str(route)}' of '{str(existing_route)}'")
                    routes_to_remove[route.key] = route

        # Remove duplications from the 'routes' object and from kernel
        #
        for key, route in routes_to_remove.items():
            fwroutes.remove_route(route)
            del routes[key]


    def _check_connectivity(self, route, server_address):

        cmd = "fping %s -C 1 -q -R -I %s 2>&1" % (server_address, route.dev)
        (ok, output) = fwutils.exec(cmd)

        new_rtt = 0.0
        rows = output.strip().splitlines()
        if rows:
            rtts = []
            for row in rows:
                host_rtt = [x.strip() for x in row.strip().split(':')]
                try:
                    float_rtt = float(host_rtt[1])
                except ValueError:
                    float_rtt = 0.0
                rtts.append(float_rtt)
            new_rtt = sum(rtts) / len(rtts) if len(rtts) > 0 else 0

        ok = (new_rtt > 0)

        server = route.probes.get(server_address)
        if not server:
            # Be optimistic and assume connectivity to new server is OK
            route.probes[server_address] = {
                'probes': [True] * fwglobals.g.WAN_FAILOVER_WND_SIZE,
                'ok': True
            }
            server = route.probes[server_address]

        server['probes'].append(ok)
        del server['probes'][0]   # Keep WINDOWS SIZE

        # Deduce connectivity status to specific server.
        # We use following hysteresis:
        # if connected (metric < watermark), THRESHOLD failures is needed to deduce "no connectivity";
        # if not connected (metric >= watermark), THRESHOLD successes is needed to deduce "connectivity is back"
        #
        successes = server['probes'].count(True)
        failures  = fwglobals.g.WAN_FAILOVER_WND_SIZE - successes
        if server['ok'] and failures >= self.THRESHOLD:
            server['ok'] = False
        elif not server['ok'] and successes >= self.THRESHOLD:
            server['ok'] = True

        # Deduce connectivity status for route based on statuses of all servers:
        # At least one responding server is enough to report positive connectivity.
        #
        connected = False
        for server in route.probes.values():
            if server['ok']:
                connected = True
                break

        # Now go and update metric of route, if connectivity was changed
        #
        new_metric = None
        if route.metric < self.WATERMARK and not connected:
            new_metric = route.metric + self.WATERMARK
            self.log.debug("WAN Monitor: Link down Metric Update - From: %d To: %d" %
                (route.metric, new_metric))
        elif route.metric >= self.WATERMARK and connected:
            new_metric = route.metric - self.WATERMARK
            self.log.debug("WAN Monitor: Link up Metric Update - From: %d To: %d" %
                (route.metric, new_metric))

        if new_metric != None:
            state = 'lost' if new_metric >= self.WATERMARK else 'restored'
            self.log.debug("connectivity %s on %s" % (state, route.dev))
            self._update_metric(route, new_metric)

        # update statistics for QBR on DIA links if VPP is started and interface is assigned
        if not fwglobals.g.router_api.state_is_started() or not fwutils.is_interface_assigned_to_vpp(route.dev_id):
            return

        ifname = route.stats.get('ifname')
        if not ifname:
            ifname = fwutils.dev_id_to_vpp_if_name(route.dev_id)
            if not ifname:
                self.log.debug(f"WAN Monitor: Cannot get VPP interface name for {route.dev_id}")
                return
            route.stats['ifname'] = ifname

        old_rtt = route.stats.get('rtt', 0.0)
        if old_rtt > 0:
            rtt = old_rtt + (new_rtt - old_rtt) / self.APPROX_FACTOR
        else:
            rtt = new_rtt

        old_drop_rate = route.stats.get('drop_rate', 0)
        new_drop_rate = 100.0 * float(failures) / float(fwglobals.g.WAN_FAILOVER_WND_SIZE)
        drop_rate = float(old_drop_rate + new_drop_rate) / 2

        route.stats['drop_rate'] = drop_rate
        route.stats['rtt'] = rtt

        update = False
        if abs(round(drop_rate) - round(old_drop_rate)) >= self.HYSTERESIS_LOSS:
            update = True
        elif abs(round(rtt) - round(old_rtt)) >= self.HYSTERESIS_DELAY:
            update = True

        if update:
            vppctl_cmd = 'fwabf quality %s loss %s delay %s jitter %s' % (ifname, round(drop_rate), round(rtt), 0)
            fwutils.vpp_cli_execute([vppctl_cmd])


    def _update_metric(self, route, new_metric):
        '''Update route in Linux and in vpp with new metric that reflects lost
        or restore of connectivity.

        :param route:   the route to be updated with new metric
        :param new_metric:  the new metric
        '''
        self.log.debug("'%s' update metric: %d -> %d" % \
            (str(route), route.metric, new_metric))

        # Firsly update the route status, so if get_wan_failover_metric() is called
        # from the other thread it will reflect the actual status.
        #
        prev_ok  = route.ok
        route.ok = True if new_metric < self.WATERMARK else False

        # Go and update Linux.
        # Note we do that directly by 'ip route del' command
        # and not relay on 'netplan apply', as in last case VPPSB does not handle
        # properly kernel NETLINK messsages and does not update VPP FIB.
        #
        success = fwroutes.update_route_metric(route, new_metric)
        if not success:
            route.ok = prev_ok
            self.log.error(f"failed to modify metric in OS for {route.dev}: {route.metric} -> {new_metric}")
            return

        fwutils.clear_linux_interfaces_cache()

        # If vpp runs and interface is under vpp control, i.e. assigned,
        # go and adjust vpp configuration to the newer metric.
        # Note the route does not have dev_id for virtual interfaces that are
        # created in vpp/vvpsb by tap-inject for tapcli-X interfaces used for
        # LTE/WiFi devices. These interfaces are assigned too.
        #
        db_if = fwglobals.g.router_cfg.get_interfaces(dev_id=route.dev_id) if route.dev_id else []
        assigned = (not route.dev_id) or (db_if)
        is_pppoe = fwpppoe.is_pppoe_interface(dev_id=route.dev_id)
        if fwglobals.g.router_api.state_is_started() and assigned and not is_pppoe:

            # Update netplan yaml-s in order to:
            # 1. Ensure that if 'netplan apply' is called due to some reason
            #    like received 'modify-interface' for other interface the new
            #    metric will be not overrode.
            # 2. Keep interface rule in routing table in sync with metric in default route:
            #       default via 192.168.43.1 dev vpp1 proto dhcp src 192.168.43.99 metric 600
            #       192.168.43.1 dev vpp1 proto dhcp scope link src 192.168.43.99 metric 600
            #
            #
            try:
                name = fwutils.dev_id_to_tap(route.dev_id) # as vpp runs we fetch ip from taps
                if not name:
                    name = route.dev

                ip   = fwutils.get_interface_address(name, log=False)
                proto = route.proto
                dhcp = 'yes' if proto == 'dhcp' else 'no'
                via = route.via

                ifc = db_if[0] if db_if else {}
                mtu = ifc.get('mtu')
                dnsServers  = ifc.get('dnsServers', [])
                # If for any reason, static IP interface comes without static dns servers, we set the default automatically
                if dhcp == 'no' and len(dnsServers) == 0:
                    dnsServers = fwglobals.g.DEFAULT_DNS_SERVERS
                dnsDomains  = ifc.get('dnsDomains', None)

<<<<<<< HEAD
                if 'vlan' in route.dev_id:
                    (success, err_str) = fwnetplan.add_remove_netplan_vlan(\
                        True, route.dev_id, ip, via, new_metric, dhcp, 'WAN', netplan_apply=False)
                else:
                    (success, err_str) = fwnetplan.add_remove_netplan_interface(\
                        True, route.dev_id, ip, via, new_metric, dhcp, 'WAN', dnsServers, dnsDomains,
                        mtu, if_name=route.dev, netplan_apply=False)

=======
                (success, err_str) = fwnetplan.add_remove_netplan_interface(\
                                        True, route.dev_id, ip, via, new_metric, dhcp, 'WAN', dnsServers, dnsDomains,
                                        mtu, if_name=route.dev)
>>>>>>> 5be78f55
                if not success:
                    route.ok = prev_ok
                    self.log.error("failed to update metric in netplan: %s" % err_str)
                    return
            except Exception as e:
                self.log.error("_update_metric failed: %s" % str(e))

        self.log.debug("'%s' update metric: %d -> %d - done" % \
            (str(route), route.metric, new_metric))

def get_wan_failover_metric(dev_id, metric):
    '''Fetches the metric of the default route on the device with specified dev_id.
    The metric might be the real one configured by user on flexiManage
    if internet is reachable via this device, or it can be the watermarked metric
    (the configured by user + WATERMARK) if internet is not reachable.

    :param dev_id:  Bus address of the device, default route of which is required for metric
    :param metric:  the original metric configured by user
    '''
    route = fwglobals.g.cache.wan_monitor['enabled_routes'].get(dev_id)
    if not route or route.ok or metric >= fwglobals.g.WAN_FAILOVER_METRIC_WATERMARK:
        return metric
    return (metric + fwglobals.g.WAN_FAILOVER_METRIC_WATERMARK)<|MERGE_RESOLUTION|>--- conflicted
+++ resolved
@@ -420,20 +420,14 @@
                     dnsServers = fwglobals.g.DEFAULT_DNS_SERVERS
                 dnsDomains  = ifc.get('dnsDomains', None)
 
-<<<<<<< HEAD
                 if 'vlan' in route.dev_id:
                     (success, err_str) = fwnetplan.add_remove_netplan_vlan(\
-                        True, route.dev_id, ip, via, new_metric, dhcp, 'WAN', netplan_apply=False)
+                        True, route.dev_id, ip, via, new_metric, dhcp, 'WAN')
                 else:
                     (success, err_str) = fwnetplan.add_remove_netplan_interface(\
                         True, route.dev_id, ip, via, new_metric, dhcp, 'WAN', dnsServers, dnsDomains,
-                        mtu, if_name=route.dev, netplan_apply=False)
-
-=======
-                (success, err_str) = fwnetplan.add_remove_netplan_interface(\
-                                        True, route.dev_id, ip, via, new_metric, dhcp, 'WAN', dnsServers, dnsDomains,
-                                        mtu, if_name=route.dev)
->>>>>>> 5be78f55
+                        mtu, if_name=route.dev)
+
                 if not success:
                     route.ok = prev_ok
                     self.log.error("failed to update metric in netplan: %s" % err_str)
