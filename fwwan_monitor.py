--- conflicted
+++ resolved
@@ -361,12 +361,7 @@
     :param dev_id:  Bus address of the device, default route of which is required for metric
     :param metric:  the original metric configured by user
     '''
-<<<<<<< HEAD
     route = fwglobals.g.cache.wan_monitor['enabled_routes'].get(dev_id)
-    if not route or route.ok or metric > fwglobals.g.WAN_FAILOVER_METRIC_WATERMARK:
-=======
-    route = fwglobals.g.cache.wan_monitor['enabled_routes'].get(pci)
     if not route or route.ok or metric >= fwglobals.g.WAN_FAILOVER_METRIC_WATERMARK:
->>>>>>> c08b853d
         return metric
     return (metric + fwglobals.g.WAN_FAILOVER_METRIC_WATERMARK)