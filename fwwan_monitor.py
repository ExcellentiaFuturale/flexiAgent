--- conflicted
+++ resolved
@@ -194,48 +194,26 @@
             #
             interfaces = fwglobals.g.router_cfg.get_interfaces(dev_id=route.dev_id)
             if interfaces and (interfaces[0].get('monitorInternet', True) == False):
-<<<<<<< HEAD
                 if not route.dev_id in self.disabled_routes:
-                    fwglobals.log.debug("%s: disabled on %s(%s)" % (str(self), route.dev, route.dev_id))
+                    fwglobals.log.debug("disabled on %s(%s)" % (route.dev, route.dev_id))
                     self.disabled_routes[route.dev_id] = route
                 continue
             # If monitoring was enabled again, log this.
             if interfaces and route.dev_id in self.disabled_routes:
-                fwglobals.log.debug("%s: enabled on %s(%s)" % (str(self), route.dev, route.dev_id))
+                fwglobals.log.debug("enabled on %s(%s)" % (route.dev, route.dev_id))
                 del self.disabled_routes[route.dev_id]
-=======
-                if not route.pci in self.disabled_routes:
-                    fwglobals.log.debug("disabled on %s(%s)" % (route.dev, route.pci))
-                    self.disabled_routes[route.pci] = route
-                continue
-            # If monitoring was enabled again, log this.
-            if interfaces and route.pci in self.disabled_routes:
-                fwglobals.log.debug("enabled on %s(%s)" % (route.dev, route.pci))
-                del self.disabled_routes[route.pci]
->>>>>>> 9364e0dd
 
             # Filter out unassigned interfaces, if fwagent_conf.yaml orders that.
             #
             if not interfaces and not fwglobals.g.cfg.MONITOR_UNASSIGNED_INTERFACES:
-<<<<<<< HEAD
                 if not route.dev_id in self.disabled_routes:
-                    fwglobals.log.debug("%s: disabled on unassigned %s(%s)" % (str(self), route.dev, route.dev_id))
+                    fwglobals.log.debug("disabled on unassigned %s(%s)" % (route.dev, route.dev_id))
                     self.disabled_routes[route.dev_id] = route
                 continue
             # If interface was assigned again, log this.
             if not interfaces and route.dev_id in self.disabled_routes:
-                fwglobals.log.debug("%s: enabled on unassigned %s(%s)" % (str(self), route.dev, route.dev_id))
+                fwglobals.log.debug("enabled on unassigned %s(%s)" % (route.dev, route.dev_id))
                 del self.disabled_routes[route.dev_id]
-=======
-                if not route.pci in self.disabled_routes:
-                    fwglobals.log.debug("disabled on unassigned %s(%s)" % (route.dev, route.pci))
-                    self.disabled_routes[route.pci] = route
-                continue
-            # If interface was assigned again, log this.
-            if not interfaces and route.pci in self.disabled_routes:
-                fwglobals.log.debug("enabled on unassigned %s(%s)" % (route.dev, route.pci))
-                del self.disabled_routes[route.pci]
->>>>>>> 9364e0dd
 
             # if this route is known to us, update statistics from cache
             #
